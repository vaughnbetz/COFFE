--- conflicted
+++ resolved
@@ -1,5570 +1,5563 @@
-import os
-
-def generate_switch_block_top(mux_name):
-    """ Generate the top level switch block SPICE file """
-    
-    # Create directories
-    if not os.path.exists(mux_name):
-        os.makedirs(mux_name)  
-    # Change to directory    
-    os.chdir(mux_name)  
-    
-    switch_block_filename = mux_name + ".sp"
-    sb_file = open(switch_block_filename, 'w')
-    sb_file.write(".TITLE Switch block multiplexer\n\n") 
-    
-    sb_file.write("********************************************************************************\n")
-    sb_file.write("** Include libraries, parameters and other\n")
-    sb_file.write("********************************************************************************\n\n")
-    sb_file.write(".LIB \"../includes.l\" INCLUDES\n\n")
-    
-    sb_file.write("********************************************************************************\n")
-    sb_file.write("** Setup and input\n")
-    sb_file.write("********************************************************************************\n\n")
-    sb_file.write(".TRAN 1p 8n SWEEP DATA=sweep_data\n")
-    sb_file.write(".OPTIONS BRIEF=1\n\n")
-    sb_file.write("* Input signal\n")
-    sb_file.write("VIN n_in gnd PULSE (0 supply_v 0 0 0 2n 8n)\n\n")
-
-    sb_file.write("* Power rail for the circuit under test.\n")
-    sb_file.write("* This allows us to measure power of a circuit under test without measuring the power of wave shaping and load circuitry.\n")
-    sb_file.write("V_SB_MUX vdd_sb_mux gnd supply_v\n\n")
-
-    
-    sb_file.write("********************************************************************************\n")
-    sb_file.write("** Measurement\n")
-    sb_file.write("********************************************************************************\n\n")
-    sb_file.write("* inv_sb_mux_1 delay\n")
-    sb_file.write(".MEASURE TRAN meas_inv_sb_mux_1_tfall TRIG V(Xrouting_wire_load_1.Xrouting_wire_load_tile_1.Xsb_mux_on_out.n_in) VAL='supply_v/2' RISE=1\n")
-    sb_file.write("+    TARG V(Xrouting_wire_load_1.Xrouting_wire_load_tile_1.Xsb_mux_on_out.Xsb_mux_driver.n_1_1) VAL='supply_v/2' FALL=1\n")
-    sb_file.write(".MEASURE TRAN meas_inv_sb_mux_1_trise TRIG V(Xrouting_wire_load_1.Xrouting_wire_load_tile_1.Xsb_mux_on_out.n_in) VAL='supply_v/2' FALL=1\n")
-    sb_file.write("+    TARG V(Xrouting_wire_load_1.Xrouting_wire_load_tile_1.Xsb_mux_on_out.Xsb_mux_driver.n_1_1) VAL='supply_v/2' RISE=1\n\n")
-    sb_file.write("* inv_sb_mux_2 delays\n")
-    sb_file.write(".MEASURE TRAN meas_inv_sb_mux_2_tfall TRIG V(Xrouting_wire_load_1.Xrouting_wire_load_tile_1.Xsb_mux_on_out.n_in) VAL='supply_v/2' FALL=1\n")
-    sb_file.write("+    TARG V(Xrouting_wire_load_2.Xrouting_wire_load_tile_1.Xsb_mux_on_out.n_in) VAL='supply_v/2' FALL=1\n")
-    sb_file.write(".MEASURE TRAN meas_inv_sb_mux_2_trise TRIG V(Xrouting_wire_load_1.Xrouting_wire_load_tile_1.Xsb_mux_on_out.n_in) VAL='supply_v/2' RISE=1\n")
-    sb_file.write("+    TARG V(Xrouting_wire_load_2.Xrouting_wire_load_tile_1.Xsb_mux_on_out.n_in) VAL='supply_v/2' RISE=1\n\n")
-    sb_file.write("* Total delays\n")
-    sb_file.write(".MEASURE TRAN meas_total_tfall TRIG V(Xrouting_wire_load_1.Xrouting_wire_load_tile_1.Xsb_mux_on_out.n_in) VAL='supply_v/2' FALL=1\n")
-    sb_file.write("+    TARG V(Xrouting_wire_load_2.Xrouting_wire_load_tile_1.Xsb_mux_on_out.n_in) VAL='supply_v/2' FALL=1\n")
-    sb_file.write(".MEASURE TRAN meas_total_trise TRIG V(Xrouting_wire_load_1.Xrouting_wire_load_tile_1.Xsb_mux_on_out.n_in) VAL='supply_v/2' RISE=1\n")
-    sb_file.write("+    TARG V(Xrouting_wire_load_2.Xrouting_wire_load_tile_1.Xsb_mux_on_out.n_in) VAL='supply_v/2' RISE=1\n\n")
-
-    sb_file.write(".MEASURE TRAN meas_logic_low_voltage FIND V(Xrouting_wire_load_2.Xrouting_wire_load_tile_1.Xsb_mux_on_out.n_in) AT=7nn\n\n")
-
-    sb_file.write("* Measure the power required to propagate a rise and a fall transition through the subcircuit at 250MHz.\n")
-    sb_file.write(".MEASURE TRAN meas_current INTEGRAL I(V_SB_MUX) FROM=0ns TO=4ns\n")
-    sb_file.write(".MEASURE TRAN meas_avg_power PARAM = '-(meas_current/4n)*supply_v'\n\n")
-
-    sb_file.write("********************************************************************************\n")
-    sb_file.write("** Circuit\n")
-    sb_file.write("********************************************************************************\n\n")
-    sb_file.write("Xsb_mux_on_1 n_in n_1_1 vsram vsram_n vdd gnd sb_mux_on\n\n")
-    sb_file.write("Xrouting_wire_load_1 n_1_1 n_2_1 n_hang_1 vsram vsram_n vdd gnd vdd_sb_mux vdd routing_wire_load\n\n")
-    sb_file.write("Xrouting_wire_load_2 n_2_1 n_3_1 n_hang_2 vsram vsram_n vdd gnd vdd vdd routing_wire_load\n\n")
-    sb_file.write(".END")
-    sb_file.close()
-    
-    # Come out of swich block directory
-    os.chdir("../")
-    
-    return (mux_name + "/" + mux_name + ".sp")
-    
-    
-def generate_connection_block_top(mux_name):
-    """ Generate the top level switch block SPICE file """
-    
-    # Create directories
-    if not os.path.exists(mux_name):
-        os.makedirs(mux_name)  
-    # Change to directory    
-    os.chdir(mux_name)
-    
-    connection_block_filename = mux_name + ".sp"
-    cb_file = open(connection_block_filename, 'w')
-    cb_file.write(".TITLE Connection block multiplexer\n\n") 
-    
-    cb_file.write("********************************************************************************\n")
-    cb_file.write("** Include libraries, parameters and other\n")
-    cb_file.write("********************************************************************************\n\n")
-    cb_file.write(".LIB \"../includes.l\" INCLUDES\n\n")
-    
-    cb_file.write("********************************************************************************\n")
-    cb_file.write("** Setup and input\n")
-    cb_file.write("********************************************************************************\n\n")
-    cb_file.write(".TRAN 1p 4n SWEEP DATA=sweep_data\n")
-    cb_file.write(".OPTIONS BRIEF=1\n\n")
-    cb_file.write("* Input signal\n")
-    cb_file.write("VIN n_in gnd PULSE (0 supply_v 0 0 0 2n 4n)\n\n")
-    
-    cb_file.write("* Power rail for the circuit under test.\n")
-    cb_file.write("* This allows us to measure power of a circuit under test without measuring the power of wave shaping and load circuitry.\n")
-    cb_file.write("V_CB_MUX vdd_cb_mux gnd supply_v\n\n")
-    
-    cb_file.write("********************************************************************************\n")
-    cb_file.write("** Measurement\n")
-    cb_file.write("********************************************************************************\n\n")
-    cb_file.write("* inv_cb_mux_1 delay\n")
-    cb_file.write(".MEASURE TRAN meas_inv_cb_mux_1_tfall TRIG V(Xrouting_wire_load_1.Xrouting_wire_load_tile_1.Xcb_load_on_1.n_in) VAL='supply_v/2' RISE=1\n")
-    cb_file.write("+    TARG V(Xrouting_wire_load_1.Xrouting_wire_load_tile_1.Xcb_load_on_1.Xcb_mux_driver.n_1_1) VAL='supply_v/2' FALL=1\n")
-    cb_file.write(".MEASURE TRAN meas_inv_cb_mux_1_trise TRIG V(Xrouting_wire_load_1.Xrouting_wire_load_tile_1.Xcb_load_on_1.n_in) VAL='supply_v/2' FALL=1\n")
-    cb_file.write("+    TARG V(Xrouting_wire_load_1.Xrouting_wire_load_tile_1.Xcb_load_on_1.Xcb_mux_driver.n_1_1) VAL='supply_v/2' RISE=1\n\n")
-    cb_file.write("* inv_cb_mux_2 delays\n")
-    cb_file.write(".MEASURE TRAN meas_inv_cb_mux_2_tfall TRIG V(Xrouting_wire_load_1.Xrouting_wire_load_tile_1.Xcb_load_on_1.n_in) VAL='supply_v/2' FALL=1\n")
-    cb_file.write("+    TARG V(Xlocal_routing_wire_load_1.Xlocal_mux_on_1.n_in) VAL='supply_v/2' FALL=1\n")
-    cb_file.write(".MEASURE TRAN meas_inv_cb_mux_2_trise TRIG V(Xrouting_wire_load_1.Xrouting_wire_load_tile_1.Xcb_load_on_1.n_in) VAL='supply_v/2' RISE=1\n")
-    cb_file.write("+    TARG V(Xlocal_routing_wire_load_1.Xlocal_mux_on_1.n_in) VAL='supply_v/2' RISE=1\n\n")
-    cb_file.write("* Total delays\n")
-    cb_file.write(".MEASURE TRAN meas_total_tfall TRIG V(Xrouting_wire_load_1.Xrouting_wire_load_tile_1.Xcb_load_on_1.n_in) VAL='supply_v/2' FALL=1\n")
-    cb_file.write("+    TARG V(Xlocal_routing_wire_load_1.Xlocal_mux_on_1.n_in) VAL='supply_v/2' FALL=1\n")
-    cb_file.write(".MEASURE TRAN meas_total_trise TRIG V(Xrouting_wire_load_1.Xrouting_wire_load_tile_1.Xcb_load_on_1.n_in) VAL='supply_v/2' RISE=1\n")
-    cb_file.write("+    TARG V(Xlocal_routing_wire_load_1.Xlocal_mux_on_1.n_in) VAL='supply_v/2' RISE=1\n\n")
-
-    cb_file.write(".MEASURE TRAN meas_logic_low_voltage FIND V(Xlocal_routing_wire_load_1.Xlocal_mux_on_1.n_in) AT=3n\n\n")
-    
-    cb_file.write("* Measure the power required to propagate a rise and a fall transition through the subcircuit at 250MHz.\n")
-    cb_file.write(".MEASURE TRAN meas_current INTEGRAL I(V_CB_MUX) FROM=0ns TO=4ns\n")
-    cb_file.write(".MEASURE TRAN meas_avg_power PARAM = '-(meas_current/4n)*supply_v'\n\n")
-
-    cb_file.write("********************************************************************************\n")
-    cb_file.write("** Circuit\n")
-    cb_file.write("********************************************************************************\n\n")
-    cb_file.write("Xsb_mux_on_1 n_in n_1_1 vsram vsram_n vdd gnd sb_mux_on\n")
-    cb_file.write("Xrouting_wire_load_1 n_1_1 n_1_2 n_1_3 vsram vsram_n vdd gnd vdd vdd_cb_mux routing_wire_load\n")
-    cb_file.write("Xlocal_routing_wire_load_1 n_1_3 n_1_4 vsram vsram_n vdd gnd vdd local_routing_wire_load\n")
-    cb_file.write("Xlut_a_driver_1 n_1_4 n_hang1 vsram vsram_n n_hang2 n_hang3 vdd gnd lut_a_driver\n\n")
-    cb_file.write(".END")
-    cb_file.close()
-
-    # Come out of connection block directory
-    os.chdir("../")
-    
-    return (mux_name + "/" + mux_name + ".sp")
-
-
-def generate_local_mux_top(mux_name):
-    """ Generate the top level local mux SPICE file """
-    
-    # Create directories
-    if not os.path.exists(mux_name):
-        os.makedirs(mux_name)  
-    # Change to directory    
-    os.chdir(mux_name)
-    
-    connection_block_filename = mux_name + ".sp"
-    local_mux_file = open(connection_block_filename, 'w')
-    local_mux_file.write(".TITLE Local routing multiplexer\n\n") 
-    
-    local_mux_file.write("********************************************************************************\n")
-    local_mux_file.write("** Include libraries, parameters and other\n")
-    local_mux_file.write("********************************************************************************\n\n")
-    local_mux_file.write(".LIB \"../includes.l\" INCLUDES\n\n")
-    
-    local_mux_file.write("********************************************************************************\n")
-    local_mux_file.write("** Setup and input\n")
-    local_mux_file.write("********************************************************************************\n\n")
-    local_mux_file.write(".TRAN 1p 4n SWEEP DATA=sweep_data\n")
-    local_mux_file.write(".OPTIONS BRIEF=1\n\n")
-    local_mux_file.write("* Input signal\n")
-    local_mux_file.write("VIN n_in gnd PULSE (0 supply_v 0 0 0 2n 4n)\n\n")
-    
-    local_mux_file.write("* Power rail for the circuit under test.\n")
-    local_mux_file.write("* This allows us to measure power of a circuit under test without measuring the power of wave shaping and load circuitry.\n")
-    local_mux_file.write("V_LOCAL_MUX vdd_local_mux gnd supply_v\n\n")
-
-    local_mux_file.write("********************************************************************************\n")
-    local_mux_file.write("** Measurement\n")
-    local_mux_file.write("********************************************************************************\n\n")
-    local_mux_file.write("* inv_local_mux_1 delay\n")
-    local_mux_file.write(".MEASURE TRAN meas_inv_local_mux_1_tfall TRIG V(Xlocal_routing_wire_load_1.Xlocal_mux_on_1.n_in) VAL='supply_v/2' RISE=1\n")
-    local_mux_file.write("+    TARG V(n_1_4) VAL='supply_v/2' FALL=1\n")
-    local_mux_file.write(".MEASURE TRAN meas_inv_local_mux_1_trise TRIG V(Xlocal_routing_wire_load_1.Xlocal_mux_on_1.n_in) VAL='supply_v/2' FALL=1\n")
-    local_mux_file.write("+    TARG V(n_1_4) VAL='supply_v/2' RISE=1\n\n")
-    local_mux_file.write("* Total delays\n")
-    local_mux_file.write(".MEASURE TRAN meas_total_tfall TRIG V(Xlocal_routing_wire_load_1.Xlocal_mux_on_1.n_in) VAL='supply_v/2' RISE=1\n")
-    local_mux_file.write("+    TARG V(n_1_4) VAL='supply_v/2' FALL=1\n")
-    local_mux_file.write(".MEASURE TRAN meas_total_trise TRIG V(Xlocal_routing_wire_load_1.Xlocal_mux_on_1.n_in) VAL='supply_v/2' FALL=1\n")
-    local_mux_file.write("+    TARG V(n_1_4) VAL='supply_v/2' RISE=1\n\n")
-
-    local_mux_file.write(".MEASURE TRAN meas_logic_low_voltage FIND V(n_1_1) AT=3n\n\n")
-
-    local_mux_file.write("* Measure the power required to propagate a rise and a fall transition through the subcircuit at 250MHz.\n")
-    local_mux_file.write(".MEASURE TRAN meas_current INTEGRAL I(V_LOCAL_MUX) FROM=0ns TO=4ns\n")
-    local_mux_file.write(".MEASURE TRAN meas_avg_power PARAM = '-(meas_current/4n)*supply_v'\n\n")
-    
-    local_mux_file.write("********************************************************************************\n")
-    local_mux_file.write("** Circuit\n")
-    local_mux_file.write("********************************************************************************\n\n")
-    local_mux_file.write("Xsb_mux_on_1 n_in n_1_1 vsram vsram_n vdd gnd sb_mux_on\n")
-    local_mux_file.write("Xrouting_wire_load_1 n_1_1 n_1_2 n_1_3 vsram vsram_n vdd gnd vdd vdd routing_wire_load\n")
-    local_mux_file.write("Xlocal_routing_wire_load_1 n_1_3 n_1_4 vsram vsram_n vdd gnd vdd_local_mux local_routing_wire_load\n")
-    local_mux_file.write("Xlut_A_driver_1 n_1_4 n_hang1 vsram vsram_n n_hang2 n_hang3 vdd gnd lut_A_driver\n\n")
-    local_mux_file.write(".END")
-    local_mux_file.close()
-
-    # Come out of top-level directory
-    os.chdir("../")
-    
-    return (mux_name + "/" + mux_name + ".sp")
-
-# This netlist measures the power consumption of read operation in SRAM-basd memories
-def generate_sram_read_power_top(name, sram_per_column, unselected_column_count):
-
-    # Create directories
-    if not os.path.exists(name):
-        os.makedirs(name)  
-    # Change to directory    
-    os.chdir(name)   
-
-    # Create and open file
-    # The following are important parameter definitions
-    # ram_period is the operating period of the SRAM-based memory
-    # precharge_max is the maximum of precharge delay, rowdecoder delay and configurable decoder delay
-    # wl_eva is the sum of worldline delay and evaluation time + precharge_max
-    # sa_xbar_ff is the sum of sense amp, output crossbar and flip flop delays + wl_eva
-
-    # duplicate the precharge?
-    if sram_per_column == 512:
-        duplicate = 1
-    else:
-        duplicate = 0
-
-    # create the file and generate the netlist:
-
-    filename = name + ".sp"
-    the_file = open(filename, 'w')
-    the_file.write(".TITLE SRAM read power measurement circuit \n\n")
-    the_file.write("********************************************************************************\n")
-    the_file.write("** Include libraries, parameters and other\n")
-    the_file.write("********************************************************************************\n\n")
-    the_file.write(".LIB \"../includes.l\" INCLUDES\n\n")
-
-    the_file.write("********************************************************************************\n")
-    the_file.write("** Setup and input\n")
-    the_file.write("********************************************************************************\n\n")
-    the_file.write(".TRAN 1p '4 * ram_period' SWEEP DATA=sweep_data\n")
-    the_file.write(".OPTIONS BRIEF=1\n\n")
-    the_file.write("* Input signal\n")
-    the_file.write("Vprecharge n_precharge gnd PULSE (supply_v 0 0 50p 50p 'precharge_max' 'ram_period')\n")
-    the_file.write("Vprecharge2 n_precharge2 gnd PULSE (supply_v 0 0 50p 50p 'precharge_max' 'ram_period')\n")
-    the_file.write("Vwl n_wl_eva gnd PULSE (supply_v 0 0 50p 50p 'wl_eva' 'ram_period')\n")
-
-    the_file.write("* Power rail for the circuit under test.\n")
-    the_file.write("* This allows us to measure power of a circuit under test without measuring the power of wave shaping and load circuitry.\n")
-    the_file.write("V_selected vdd_selected gnd supply_v\n\n")
-    the_file.write("V_unselected vdd_unselected gnd supply_v\n\n")
-
-    the_file.write("********************************************************************************\n")
-    the_file.write("** Measurement\n")
-    the_file.write("********************************************************************************\n\n")
-
-    # The measurement lasted for four times, so when calculating the average power consumption, it needs to be divided by four times the period.
-    the_file.write("* Measure the power required to propagate a rise and a fall transition through the subcircuit at 250MHz.\n")
-    the_file.write(".MEASURE TRAN meas_current_selected INTEGRAL I(V_selected) FROM=0ns TO='4 * ram_period'\n")
-    the_file.write(".MEASURE TRAN meas_avg_power_selected PARAM = '-(meas_current_selected/(4 * ram_period)) * supply_v'\n\n")
-    the_file.write(".MEASURE TRAN meas_current_unselected INTEGRAL I(V_unselected) FROM=0ns TO='4 * ram_period'\n")
-    the_file.write(".MEASURE TRAN meas_avg_power_unselected PARAM = '-(meas_current_unselected/(4 * ram_period)) * supply_v'\n\n")
-
-    the_file.write("********************************************************************************\n")
-    the_file.write("** Circuit\n")
-    the_file.write("********************************************************************************\n\n")
-
-    # sense amp
-    the_file.write("xsamp1 n_wl_eva tgate_l tgate_r n_hang_samp vdd_selected gnd samp1\n")
-    # write driver
-    the_file.write("xwrite gnd gnd tgate_l tgate_r vdd_selected gnd writedriver\n")
-    # column selectors
-    the_file.write("xtgate1 n_bl_0 tgate_l vdd gnd vdd_selected gnd RAM_tgate\n")
-    the_file.write("xtgater n_br_0 tgate_r vdd gnd vdd_selected gnd RAM_tgate\n")
-    the_file.write("xprecharge n_precharge n_bl_0 n_br_0 vdd_selected gnd precharge\n")
-    if duplicate == 1:
-        the_file.write("xprecharge_dup n_precharge n_bl_512 n_br_512 vdd_selected gnd precharge\n")
-
-    #unselected columns
-    for i in range(0, unselected_column_count):
-        the_file.write("xtgatel_"+str(i)+" n_bl"+str(i)+"_0 tgate_l gnd vdd vdd_unselected gnd RAM_tgate\n")
-        the_file.write("xtgater_"+str(i)+" n_br"+str(i)+"_0 tgate_r gnd vdd vdd_unselected gnd RAM_tgate\n")
-        the_file.write("xprecharge"+str(i)+" n_precharge n_bl"+str(i)+"_0 n_br"+str(i)+"_0 vdd_unselected gnd precharge\n")
-        if duplicate == 1:
-            the_file.write("xprecharge"+str(i)+"_dup n_precharge n_bl"+str(i)+"_512 n_br"+str(i)+"_512 vdd_unselected gnd precharge\n")    
-    # SRAM cells
-    # selected column:
-    for i in range(0, sram_per_column - 1):
-        the_file.write("Xwirel"+str(i)+" n_bl_"+str(i)+" n_bl_"+str(i+1)+" wire Rw=wire_memorycell_vertical_res/"+str(sram_per_column)+" Cw=wire_memorycell_vertical_cap/"+str(sram_per_column)+"\n")
-        the_file.write("Xwirer"+str(i)+" n_br_"+str(i)+" n_br_"+str(i+1)+" wire Rw=wire_memorycell_vertical_res/"+str(sram_per_column)+" Cw=wire_memorycell_vertical_cap/"+str(sram_per_column)+"\n")
-        the_file.write("Xsram"+str(i)+" gnd gnd n_bl_"+str(i + 1)+" gnd n_br_"+str(i + 1)+" gnd vdd_selected gnd memorycell\n")
-    the_file.write("Xwirel"+str(sram_per_column - 1)+" n_bl_"+str(sram_per_column -1)+" n_bl_"+str(sram_per_column)+" wire Rw=wire_memorycell_vertical_res/"+str(sram_per_column)+" Cw=wire_memorycell_vertical_cap/"+str(sram_per_column)+"\n")
-    the_file.write("Xwirer"+str(sram_per_column - 1)+" n_br_"+str(sram_per_column -1)+" n_br_"+str(sram_per_column)+" wire Rw=wire_memorycell_vertical_res/"+str(sram_per_column)+" Cw=wire_memorycell_vertical_cap/"+str(sram_per_column)+"\n")
-    the_file.write("Xsram"+str(sram_per_column - 1)+" n_precharge2 gnd n_bl_"+str(sram_per_column)+" gnd n_br_"+str(sram_per_column)+" gnd vdd_selected gnd memorycell\n")
-    # unselected column:
-    for j in range(0, unselected_column_count):
-        for i in range(0, sram_per_column - 1):
-            the_file.write("Xwire"+str(j)+"l"+str(i)+" n_bl"+str(j)+"_"+str(i)+" n_bl"+str(j)+"_"+str(i+1)+" wire Rw=wire_memorycell_vertical_res/"+str(sram_per_column)+" Cw=wire_memorycell_vertical_cap/"+str(sram_per_column)+"\n")
-            the_file.write("Xwire"+str(j)+"r"+str(i)+" n_br"+str(j)+"_"+str(i)+" n_br"+str(j)+"_"+str(i+1)+" wire Rw=wire_memorycell_vertical_res/"+str(sram_per_column)+" Cw=wire_memorycell_vertical_cap/"+str(sram_per_column)+"\n")
-            the_file.write("Xsram_"+str(j)+"_"+str(i)+" gnd gnd n_bl"+str(j)+"_"+str(i + 1)+" gnd n_br"+str(j)+"_"+str(i + 1)+" gnd vdd_unselected gnd memorycell\n")
-        the_file.write("Xwire"+str(j)+"l"+str(sram_per_column - 1)+" n_bl"+str(j)+"_"+str(sram_per_column - 1)+" n_bl"+str(j)+"_"+str(sram_per_column)+" wire Rw=wire_memorycell_vertical_res/"+str(sram_per_column)+" Cw=wire_memorycell_vertical_cap/"+str(sram_per_column)+"\n")
-        the_file.write("Xwire"+str(j)+"r"+str(sram_per_column - 1)+" n_br"+str(j)+"_"+str(sram_per_column - 1)+" n_br"+str(j)+"_"+str(sram_per_column)+" wire Rw=wire_memorycell_vertical_res/"+str(sram_per_column)+" Cw=wire_memorycell_vertical_cap/"+str(sram_per_column)+"\n")
-        the_file.write("Xsram_"+str(j)+"_"+str(sram_per_column - 1)+" n_precharge2 gnd n_bl"+str(j)+"_"+str(sram_per_column)+" gnd n_br"+str(j)+"_"+str(sram_per_column)+" gnd vdd_unselected gnd memorycell\n")
-    # initial conditions:
-    # one of the bitline is set to vdd, the other set to 0:
-    the_file.write(".IC V(n_bl_0) = 'supply_v' \n")
-    the_file.write(".IC V(n_br_0) = 0 \n")
-
-    for i in range(0, sram_per_column):
-        the_file.write(".IC V(Xsram"+str(i)+".n_1_1) = 'supply_v' \n")
-        the_file.write(".IC V(Xsram"+str(i)+".n_1_2) = 0 \n")
-    for i in range(0, sram_per_column):
-        for j in range(0, unselected_column_count):
-            the_file.write(".IC V(n_bl"+str(j)+"_"+str(i)+") = 'supply_v' \n")
-            the_file.write(".IC V(n_br"+str(j)+"_"+str(i)+") = 0 \n")
-            the_file.write(".IC V(Xsram_"+str(j)+"_"+str(i)+".n_1_1) = 'supply_v' \n")
-            the_file.write(".IC V(Xsram_"+str(j)+"_"+str(i)+".n_1_2) = 0 \n")
-
-    #the_file.write(".print tran V(n_bl_0) V(n_bl_"+str(sram_per_column)+") V(n_br_0) V(Xprechargesa.n_1_2) V(n_br_"+str(sram_per_column)+") V(n_bl"+str(0)+"_"+str(sram_per_column)+") V(n_br"+str(0)+"_"+str(sram_per_column)+") V(Xsram"+str(sram_per_column - 1)+".n_1_2) V(Xsram"+str(sram_per_column - 1)+".n_1_1) V(n_precharge) V(n_wl_eva) I(V_unselected) I(V_selected)\n")   
-    the_file.write(".END")
-    the_file.close()
-
-    # Come out of top-level directory
-    os.chdir("../")
-
-    return (name + "/" + name + ".sp")
-
-
-
-
-# This netlist measures the power consumption of write operation in SRAM-basd memories
-def generate_sram_writelh_power_top_lp(name, sram_per_column, unselected_column_count):
-
-    # Create directories
-    if not os.path.exists(name):
-        os.makedirs(name)  
-    # Change to directory    
-    os.chdir(name)   
-
-    # Create and open file
-    # The following are important parameter definitions
-    # ram_period is the operating period of the SRAM-based memory
-    # precharge_max is the maximum of precharge delay, rowdecoder delay and configurable decoder delay
-    # wl_eva is the sum of worldline delay and evaluation time + precharge_max
-    # sa_xbar_ff is the sum of sense amp, output crossbar and flip flop delays + wl_eva
-
-    # duplicate the precharge?
-    if sram_per_column == 512:
-        duplicate = 1
-    else:
-        duplicate = 0
-
-    filename = name + ".sp"
-    the_file = open(filename, 'w')
-    the_file.write(".TITLE SRAM write power measurement circuit \n\n")
-    the_file.write("********************************************************************************\n")
-    the_file.write("** Include libraries, parameters and other\n")
-    the_file.write("********************************************************************************\n\n")
-    the_file.write(".LIB \"../includes.l\" INCLUDES\n\n")
-
-    the_file.write("********************************************************************************\n")
-    the_file.write("** Setup and input\n")
-    the_file.write("********************************************************************************\n\n")
-    the_file.write(".TRAN 1p '4 * ram_period' SWEEP DATA=sweep_data\n")
-    the_file.write(".OPTIONS BRIEF=1\n\n")
-    the_file.write("* Input signal\n")
-    the_file.write("Vprecharge n_precharge gnd PULSE (supply_v_lp 0 0 50p 50p 'precharge_max' 'ram_period')\n")
-    the_file.write("Vdatain n_data_in gnd PULSE (supply_v_lp 0 0 0 0 'ram_period' ' 2 * ram_period')\n")
-
-    the_file.write("* Power rail for the circuit under test.\n")
-    the_file.write("* This allows us to measure power of a circuit under test without measuring the power of wave shaping and load circuitry.\n")
-    the_file.write("V_selected vdd_selected gnd supply_v_lp\n\n")
-    the_file.write("V_unselected vdd_unselected gnd supply_v_lp\n\n")
-
-    the_file.write("********************************************************************************\n")
-    the_file.write("** Measurement\n")
-    the_file.write("********************************************************************************\n\n")
-
-    the_file.write("* Measure the power required to propagate a rise and a fall transition through the subcircuit at 250MHz.\n")
-    the_file.write(".MEASURE TRAN meas_current_selected INTEGRAL I(V_selected) FROM= 0ns TO='4 * ram_period'\n")
-    the_file.write(".MEASURE TRAN meas_avg_power_selected PARAM = '-(meas_current_selected/(4 * ram_period)) * supply_v_lp'\n\n")
-    the_file.write(".MEASURE TRAN meas_current_unselected INTEGRAL I(V_unselected) FROM= 0ns TO='4 * ram_period'\n")
-    the_file.write(".MEASURE TRAN meas_avg_power_unselected PARAM = '-(meas_current_unselected/(4 * ram_period)) * supply_v_lp'\n\n")
-
-    the_file.write("********************************************************************************\n")
-    the_file.write("** Circuit\n")
-    the_file.write("********************************************************************************\n\n")
-
-    # sense amp
-    the_file.write("xsamp1 vdd_lp tgate_l tgate_r n_hang_samp vdd_selected gnd samp1\n")
-    # write driver
-    the_file.write("xwrite n_precharge n_data_in tgate_l tgate_r vdd_selected gnd writedriver\n")
-    # column selectors
-    the_file.write("xtgate1 n_bl_0 tgate_l vdd_lp gnd vdd_selected gnd RAM_tgate\n")
-    the_file.write("xtgater n_br_0 tgate_r vdd_lp gnd vdd_selected gnd RAM_tgate\n")
-    the_file.write("xprecharge n_precharge n_bl_0 n_br_0 vdd_selected gnd precharge\n")
-    if duplicate == 1:
-        the_file.write("xprecharge_dup n_precharge n_bl_512 n_br_512 vdd_selected gnd precharge\n")
-
-    #unselected columns
-    for i in range(0, unselected_column_count):
-        the_file.write("xtgatel_"+str(i)+" n_bl"+str(i)+"_0 tgate_l gnd vdd_lp vdd_unselected gnd RAM_tgate\n")
-        the_file.write("xtgater_"+str(i)+" n_br"+str(i)+"_0 tgate_r gnd vdd_lp vdd_unselected gnd RAM_tgate\n")
-        the_file.write("xprecharge"+str(i)+" n_precharge n_bl"+str(i)+"_0 n_br"+str(i)+"_0 vdd_unselected gnd precharge\n")
-        if duplicate == 1:
-            the_file.write("xprecharge"+str(i)+"_dup n_precharge n_bl"+str(i)+"_512 n_br"+str(i)+"_512 vdd_unselected gnd precharge\n")    
-    # SRAM cells
-    # selected column:
-    for i in range(0, sram_per_column - 1):
-        the_file.write("Xwirel"+str(i)+" n_bl_"+str(i)+" n_bl_"+str(i+1)+" wire Rw=wire_memorycell_vertical_res/"+str(sram_per_column)+" Cw=wire_memorycell_vertical_cap/"+str(sram_per_column)+"\n")
-        the_file.write("Xwirer"+str(i)+" n_br_"+str(i)+" n_br_"+str(i+1)+" wire Rw=wire_memorycell_vertical_res/"+str(sram_per_column)+" Cw=wire_memorycell_vertical_cap/"+str(sram_per_column)+"\n")
-        the_file.write("Xsram"+str(i)+" gnd gnd n_bl_"+str(i + 1)+" gnd n_br_"+str(i + 1)+" gnd vdd_selected gnd memorycell\n")
-    the_file.write("Xwirel"+str(sram_per_column - 1)+" n_bl_"+str(sram_per_column -1)+" n_bl_"+str(sram_per_column)+" wire Rw=wire_memorycell_vertical_res/"+str(sram_per_column)+" Cw=wire_memorycell_vertical_cap/"+str(sram_per_column)+"\n")
-    the_file.write("Xwirer"+str(sram_per_column - 1)+" n_br_"+str(sram_per_column -1)+" n_br_"+str(sram_per_column)+" wire Rw=wire_memorycell_vertical_res/"+str(sram_per_column)+" Cw=wire_memorycell_vertical_cap/"+str(sram_per_column)+"\n")
-    the_file.write("Xsram"+str(sram_per_column - 1)+" n_precharge gnd n_bl_"+str(sram_per_column)+" gnd n_br_"+str(sram_per_column)+" gnd vdd_selected gnd memorycell\n")
-    # unselected column:
-    for j in range(0, unselected_column_count):
-        for i in range(0, sram_per_column - 1):
-            the_file.write("Xwire"+str(j)+"l"+str(i)+" n_bl"+str(j)+"_"+str(i)+" n_bl"+str(j)+"_"+str(i+1)+" wire Rw=wire_memorycell_vertical_res/"+str(sram_per_column)+" Cw=wire_memorycell_vertical_cap/"+str(sram_per_column)+"\n")
-            the_file.write("Xwire"+str(j)+"r"+str(i)+" n_br"+str(j)+"_"+str(i)+" n_br"+str(j)+"_"+str(i+1)+" wire Rw=wire_memorycell_vertical_res/"+str(sram_per_column)+" Cw=wire_memorycell_vertical_cap/"+str(sram_per_column)+"\n")
-            the_file.write("Xsram_"+str(j)+"_"+str(i)+" gnd gnd n_bl"+str(j)+"_"+str(i + 1)+" gnd n_br"+str(j)+"_"+str(i + 1)+" gnd vdd_unselected gnd memorycell\n")
-        the_file.write("Xwire"+str(j)+"l"+str(sram_per_column - 1)+" n_bl"+str(j)+"_"+str(sram_per_column - 1)+" n_bl"+str(j)+"_"+str(sram_per_column)+" wire Rw=wire_memorycell_vertical_res/"+str(sram_per_column)+" Cw=wire_memorycell_vertical_cap/"+str(sram_per_column)+"\n")
-        the_file.write("Xwire"+str(j)+"r"+str(sram_per_column - 1)+" n_br"+str(j)+"_"+str(sram_per_column - 1)+" n_br"+str(j)+"_"+str(sram_per_column)+" wire Rw=wire_memorycell_vertical_res/"+str(sram_per_column)+" Cw=wire_memorycell_vertical_cap/"+str(sram_per_column)+"\n")
-        the_file.write("Xsram_"+str(j)+"_"+str(sram_per_column - 1)+" n_precharge gnd n_bl"+str(j)+"_"+str(sram_per_column)+" gnd n_br"+str(j)+"_"+str(sram_per_column)+" gnd vdd_unselected gnd memorycell\n")
-    # initial conditions:
-    # one of the bitline is set to vdd, the other set to 0:
-    the_file.write(".IC V(n_bl_0) = 'supply_v_lp' \n")
-    the_file.write(".IC V(n_br_0) = 0 \n")
-
-    for i in range(0, sram_per_column):
-        the_file.write(".IC V(Xsram"+str(i)+".n_1_1) = 'supply_v_lp' \n")
-        the_file.write(".IC V(Xsram"+str(i)+".n_1_2) = 0 \n")
-    for i in range(0, sram_per_column):
-        for j in range(0, unselected_column_count):
-            the_file.write(".IC V(n_bl"+str(j)+"_"+str(i)+") = 'supply_v_lp' \n")
-            the_file.write(".IC V(n_br"+str(j)+"_"+str(i)+") = 0 \n")
-            the_file.write(".IC V(Xsram_"+str(j)+"_"+str(i)+".n_1_1) = 'supply_v_lp' \n")
-            the_file.write(".IC V(Xsram_"+str(j)+"_"+str(i)+".n_1_2) = 0 \n")
-
-    the_file.write(".print tran V(tgate_l) V(tgate_r) V(n_bl_0) V(n_bl_"+str(sram_per_column)+") V(n_br_0) V(Xprechargesa.n_1_2) V(n_br_"+str(sram_per_column)+") V(n_bl"+str(0)+"_"+str(sram_per_column)+") V(n_br"+str(0)+"_"+str(sram_per_column)+") V(Xsram"+str(sram_per_column - 1)+".n_1_2) V(Xsram"+str(sram_per_column - 1)+".n_1_1) V(n_precharge) V(n_wl_eva) I(V_unselected) I(V_selected)\n")   
-    the_file.write(".END")
-    the_file.close()
-
-    # Come out of top-level directory
-    os.chdir("../")
-
-    return (name + "/" + name + ".sp")
-
-
-# This netlist measures the power consumption of write operation in MTJ-basd memories:
-def generate_mtj_read_power_top_lp(name, mtj_per_column):
-
-    # Create directories
-    if not os.path.exists(name):
-        os.makedirs(name)  
-    # Change to directory    
-    os.chdir(name)   
-
-    # Create and open file
-    # The following are important parameter definitions
-    # ram_period is the operating period of the MTJ-based memory
-    # precharge_max is the maximum of bitline discharge delay, rowdecoder delay and configurable decoder delay
-    # sa_se1 is the signal that control the first sense enable signal in MTJ-based sense amp
-    # sa_se2 is the signal that control the second sense enable signal in MTJ-based sense amp
-
-    # duplicate the precharge?
-    if mtj_per_column == 512:
-        duplicate = 1
-    else:
-        duplicate = 0
-
-    # create the file and generate the netlist
-
-    filename = name + ".sp"
-    the_file = open(filename, 'w')
-    the_file.write(".TITLE MTJ write power measurement circuit \n\n")
-    the_file.write("********************************************************************************\n")
-    the_file.write("** Include libraries, parameters and other\n")
-    the_file.write("********************************************************************************\n\n")
-    the_file.write(".LIB \"../includes.l\" INCLUDES\n\n")
-
-    the_file.write("********************************************************************************\n")
-    the_file.write("** Setup and input\n")
-    the_file.write("********************************************************************************\n\n")
-    the_file.write(".TRAN 1p '4 * ram_period' SWEEP DATA=sweep_data\n")
-    the_file.write(".OPTIONS BRIEF=1\n\n")
-    the_file.write("* Input signal\n")
-    the_file.write("Vprecharge n_precharge gnd PULSE (supply_v_lp 0 0 50p 50p 'precharge_max' 'ram_period')\n")
-    the_file.write("Vprechargeb n_precharge_b gnd PULSE (0 supply_v_lp 0 50p 50p 'precharge_max' 'ram_period')\n")
-    the_file.write("Vse1 n_se1 gnd PULSE (supply_v_lp 0 0 50p 50p 'sa_se1' 'ram_period')\n")
-    the_file.write("Vse2 n_se2 gnd PULSE (supply_v_lp 0 0 50p 50p 'sa_se2' 'ram_period')\n")
-
-    the_file.write("* Power rail for the circuit under test.\n")
-    the_file.write("* This allows us to measure powersna of a circuit under test without measuring the power of wave shaping and load circuitry.\n")
-    the_file.write("V_readl vdd_readl gnd supply_v_lp\n\n")
-    the_file.write("V_readh vdd_readh gnd supply_v_lp\n\n")
-
-
-    the_file.write("********************************************************************************\n")
-    the_file.write("** Measurement\n")
-    the_file.write("********************************************************************************\n\n")
-
-    the_file.write("* Measure the power required to propagate a rise and a fall transition through the subcircuit at 250MHz.\n")
-
-    the_file.write(".MEASURE TRAN meas_current_readl INTEGRAL I(V_readl) FROM= 0ns TO='4 * ram_period'\n")
-    the_file.write(".MEASURE TRAN meas_avg_power_readl PARAM = '-(meas_current_readl/(4 * ram_period)) * supply_v_lp'\n\n")
-
-    the_file.write(".MEASURE TRAN meas_current_readh INTEGRAL I(V_readh) FROM= 0ns TO='4 * ram_period'\n")
-    the_file.write(".MEASURE TRAN meas_avg_power_readh PARAM = '-(meas_current_readh/(4 * ram_period)) * supply_v_lp'\n\n")
-
-    the_file.write("********************************************************************************\n")
-    the_file.write("** Circuit\n")
-    the_file.write("********************************************************************************\n\n")
-
-    # Low state cell:
-    # MTJ sense amp and precharge
-    the_file.write("Xprechargesa n_1_1 n_2_1 n_se1 n_se2 n_hang_out vclmpmtj vrefmtj gnd vdd_lp vdd_readl gnd mtj_subcircuits_sa\n")
-    # MTJ write driver
-    the_file.write("Xwritedriver gnd gnd n_1_1 gnd vdd_readl gnd mtj_subcircuits_writedriver\n")
-    the_file.write("Xwritedriver_ref gnd gnd n_2_1 gnd vdd_readl gnd mtj_subcircuits_writedriver\n")
-    # MTJ CS
-    the_file.write("Xcs n_1_1 n_bl_0 n_precharge_b n_precharge vdd_readl gnd mtj_subcircuits_cs\n")
-    the_file.write("Xcs_ref n_2_1 n_bl2_0 n_precharge_b n_precharge vdd_readl gnd mtj_subcircuits_cs\n")
-    if duplicate == 1:
-        the_file.write("xprecharge_dup n_hang_low n_bl_512 n_precharge_b n_precharge vdd_readl gnd mtj_subcircuits_cs\n")
-        the_file.write("xprecharge_dup_ref n_hang2_low n_bl2_512 n_precharge_b n_precharge vdd_readl gnd mtj_subcircuits_cs\n")  
-
-    # MTJ cells
-    # Selected column:
-    for i in range(0, mtj_per_column - 1):
-        the_file.write("Xwirel"+str(i)+" n_bl_"+str(i)+" n_bl_"+str(i+1)+" wire Rw=wire_memorycell_vertical_res/"+str(mtj_per_column)+" Cw=wire_memorycell_vertical_cap/"+str(mtj_per_column)+"\n")
-        the_file.write("Xwirer"+str(i)+" n_br_"+str(i)+" n_br_"+str(i+1)+" wire Rw=wire_memorycell_vertical_res/"+str(mtj_per_column)+" Cw=wire_memorycell_vertical_cap/"+str(mtj_per_column)+"\n")
-        the_file.write("Xmtj"+str(i)+" gnd gnd n_bl_"+str(i + 1)+" gnd n_br_"+str(i + 1)+" gnd vdd_readl gnd memorycell\n")
-    the_file.write("Xwirel"+str(mtj_per_column - 1)+" n_bl_"+str(mtj_per_column -1)+" n_bl_"+str(mtj_per_column)+" wire Rw=wire_memorycell_vertical_res/"+str(mtj_per_column)+" Cw=wire_memorycell_vertical_cap/"+str(mtj_per_column)+"\n")
-    the_file.write("Xwirer"+str(mtj_per_column - 1)+" n_br_"+str(mtj_per_column -1)+" n_br_"+str(mtj_per_column)+" wire Rw=wire_memorycell_vertical_res/"+str(mtj_per_column)+" Cw=wire_memorycell_vertical_cap/"+str(mtj_per_column)+"\n")
-    the_file.write("Xmtj"+str(mtj_per_column - 1)+" n_precharge gnd n_bl_"+str(mtj_per_column)+" gnd n_br_"+str(mtj_per_column)+" gnd vdd_readl gnd memorycell\n")
-    
-    # Reference bank:
-    for i in range(1, mtj_per_column):
-        the_file.write("Xwirel"+str(i)+"_ref n_bl2_"+str(i)+" n_bl2_"+str(i+1)+" wire Rw=wire_memorycell_vertical_res/"+str(mtj_per_column)+" Cw=wire_memorycell_vertical_cap/"+str(mtj_per_column)+"\n")
-        the_file.write("Xwirer"+str(i)+"_ref n_br2_"+str(i)+" n_br2_"+str(i+1)+" wire Rw=wire_memorycell_vertical_res/"+str(mtj_per_column)+" Cw=wire_memorycell_vertical_cap/"+str(mtj_per_column)+"\n")
-        the_file.write("Xmtj"+str(i)+"_ref gnd gnd n_bl2_"+str(i + 1)+" gnd n_br2_"+str(i + 1)+" gnd vdd_readl gnd memorycell\n")
-    the_file.write("Xwirel"+str(0)+"_ref n_bl2_"+str(0)+" n_bl2_"+str(1)+" wire Rw=wire_memorycell_vertical_res/"+str(mtj_per_column)+" Cw=wire_memorycell_vertical_cap/"+str(mtj_per_column)+"\n")
-    the_file.write("Xwirer"+str(0)+"_ref n_br2_"+str(0)+" n_br2_"+str(1)+" wire Rw=wire_memorycell_vertical_res/"+str(mtj_per_column)+" Cw=wire_memorycell_vertical_cap/"+str(mtj_per_column)+"\n")
-    the_file.write("Xmtj"+str(0)+"_ref n_precharge gnd n_bl2_"+str(1)+" gnd n_br2_"+str(1)+" gnd vdd_readl gnd memorycell\n")
-
-    # Initial conditions:
-    the_file.write(".IC V(n_bl_0) = 0 \n")
-    the_file.write(".IC V(n_br_0) = 0 \n")
-
-    the_file.write(".IC V(Xprechargesa.n_1_5) = 0 \n")
-    the_file.write(".IC V(Xprechargesa.n_1_6) = 0 \n")
-    the_file.write(".IC V(Xprechargesa.n_1_1) = 0.95 \n")
-    the_file.write(".IC V(Xprechargesa.n_1_2) = 0.95 \n")
-    
-    # High state cell:
-    # MTJ sense amp and precharge
-    the_file.write("X2prechargesa n2_1_1 n2_2_1 n_se1 n_se2 n2_hang_out vclmpmtj vrefmtj gnd vdd_lp vdd_readh gnd mtj_subcircuits_sa\n")
-    # MTJ write driver
-    the_file.write("X2writedriver gnd gnd n2_1_1 gnd vdd_lp gnd mtj_subcircuits_writedriver\n")
-    the_file.write("X2writedriver_ref gnd gnd n2_2_1 gnd vdd_lp gnd mtj_subcircuits_writedriver\n")
-    # MTJ CS
-    the_file.write("X2cs n2_1_1 n2_bl_0 n_precharge_b n_precharge vdd_lp gnd mtj_subcircuits_cs\n")
-    the_file.write("X2cs_ref n2_2_1 n2_bl2_0 n_precharge_b n_precharge vdd_lp gnd mtj_subcircuits_cs\n")
-    if duplicate == 1:
-        the_file.write("x2precharge_dup n2_hang_low n2_bl_512 n_precharge_b n_precharge vdd_lp gnd mtj_subcircuits_cs\n")
-        the_file.write("x2precharge_dup_ref n2_hang2_low n2_bl2_512 n_precharge_b n_precharge vdd_lp gnd mtj_subcircuits_cs\n")  
-
-    # MTJ cells
-    # Selected column:
-    for i in range(0, mtj_per_column - 1):
-        the_file.write("X2wirel"+str(i)+" n2_bl_"+str(i)+" n2_bl_"+str(i+1)+" wire Rw=wire_memorycell_vertical_res/"+str(mtj_per_column)+" Cw=wire_memorycell_vertical_cap/"+str(mtj_per_column)+"\n")
-        the_file.write("X2wirer"+str(i)+" n2_br_"+str(i)+" n2_br_"+str(i+1)+" wire Rw=wire_memorycell_vertical_res/"+str(mtj_per_column)+" Cw=wire_memorycell_vertical_cap/"+str(mtj_per_column)+"\n")
-        the_file.write("X2mtj"+str(i)+" gnd gnd n2_bl_"+str(i + 1)+" gnd n2_br_"+str(i + 1)+" gnd vdd_readh gnd memorycellh\n")
-    the_file.write("X2wirel"+str(mtj_per_column - 1)+" n2_bl_"+str(mtj_per_column -1)+" n2_bl_"+str(mtj_per_column)+" wire Rw=wire_memorycell_vertical_res/"+str(mtj_per_column)+" Cw=wire_memorycell_vertical_cap/"+str(mtj_per_column)+"\n")
-    the_file.write("X2wirer"+str(mtj_per_column - 1)+" n2_br_"+str(mtj_per_column -1)+" n2_br_"+str(mtj_per_column)+" wire Rw=wire_memorycell_vertical_res/"+str(mtj_per_column)+" Cw=wire_memorycell_vertical_cap/"+str(mtj_per_column)+"\n")
-    the_file.write("X2mtj"+str(mtj_per_column - 1)+" n_precharge gnd n2_bl_"+str(mtj_per_column)+" gnd n2_br_"+str(mtj_per_column)+" gnd vdd_readh gnd memorycellh\n")
-    
-    # Reference bank:
-    for i in range(1, mtj_per_column):
-        the_file.write("X2wirel"+str(i)+"_ref n2_bl2_"+str(i)+" n2_bl2_"+str(i+1)+" wire Rw=wire_memorycell_vertical_res/"+str(mtj_per_column)+" Cw=wire_memorycell_vertical_cap/"+str(mtj_per_column)+"\n")
-        the_file.write("X2wirer"+str(i)+"_ref n2_br2_"+str(i)+" n2_br2_"+str(i+1)+" wire Rw=wire_memorycell_vertical_res/"+str(mtj_per_column)+" Cw=wire_memorycell_vertical_cap/"+str(mtj_per_column)+"\n")
-        the_file.write("X2mtj"+str(i)+"_ref gnd gnd n2_bl2_"+str(i + 1)+" gnd n2_br2_"+str(i + 1)+" gnd vdd_readh gnd memorycellh\n")
-    the_file.write("X2wirel"+str(0)+"_ref n2_bl2_"+str(0)+" n2_bl2_"+str(1)+" wire Rw=wire_memorycell_vertical_res/"+str(mtj_per_column)+" Cw=wire_memorycell_vertical_cap/"+str(mtj_per_column)+"\n")
-    the_file.write("X2wirer"+str(0)+"_ref n2_br2_"+str(0)+" n2_br2_"+str(1)+" wire Rw=wire_memorycell_vertical_res/"+str(mtj_per_column)+" Cw=wire_memorycell_vertical_cap/"+str(mtj_per_column)+"\n")
-    the_file.write("X2mtj"+str(0)+"_ref n_precharge gnd n2_bl2_"+str(1)+" gnd n2_br2_"+str(1)+" gnd vdd_readh gnd memorycell\n")
-
-    # Initial conditions:
-    the_file.write(".IC V(n2_bl_0) = 0 \n")
-    the_file.write(".IC V(n2_br_0) = 0 \n")
-
-    the_file.write(".IC V(X2prechargesa.n_1_5) = 0 \n")
-    the_file.write(".IC V(X2prechargesa.n_1_6) = 0 \n")
-    the_file.write(".IC V(X2prechargesa.n_1_1) = 0.95 \n")
-    the_file.write(".IC V(X2prechargesa.n_1_2) = 0.95 \n")
-
-    the_file.write(".END")
-    the_file.close()
-
-    # Come out of top-level directory
-    os.chdir("../")
-
-    return (name + "/" + name + ".sp")
-
-
-
-# This netlist measures the power consumption of write operation in MTJ-basd memories
-def generate_mtj_write_power_top_lp(name, mtj_per_column):
-
-    # Create directories
-    if not os.path.exists(name):
-        os.makedirs(name)  
-    # Change to directory    
-    os.chdir(name)   
-
-    # Create and open file
-    # The following are important parameter definitions
-    # ram_period is the operating period of the MTJ-based memory
-    # precharge_max is the maximum of bitline discharge delay, rowdecoder delay and configurable decoder delay
-
-    # duplicate the precharge?
-    if mtj_per_column == 512:
-        duplicate = 1
-    else:
-        duplicate = 0
-
-
-    # create the file and generate the netlist
-
-    filename = name + ".sp"
-    the_file = open(filename, 'w')
-    the_file.write(".TITLE MTJ write power measurement circuit \n\n")
-    the_file.write("********************************************************************************\n")
-    the_file.write("** Include libraries, parameters and other\n")
-    the_file.write("********************************************************************************\n\n")
-    the_file.write(".LIB \"../includes.l\" INCLUDES\n\n")
-
-    the_file.write("********************************************************************************\n")
-    the_file.write("** Setup and input\n")
-    the_file.write("********************************************************************************\n\n")
-    the_file.write(".TRAN 1p '4 * ram_period' SWEEP DATA=sweep_data\n")
-    the_file.write(".OPTIONS BRIEF=1\n\n")
-    the_file.write("* Input signal\n")
-    the_file.write("Vprecharge n_precharge gnd PULSE (supply_v_lp 0 0 50p 50p 'precharge_max' 'ram_period')\n")
-    the_file.write("Vprechargeb n_precharge_b gnd PULSE (0 supply_v_lp 0 50p 50p 'precharge_max' 'ram_period')\n")
-    the_file.write("Vdatain n_data_in gnd PULSE (supply_v_lp 0 0 0 0 'ram_period' ' 2 * ram_period')\n")
-
-    the_file.write("* Power rail for the circuit under test.\n")
-    the_file.write("* This allows us to measure powersna of a circuit under test without measuring the power of wave shaping and load circuitry.\n")
-    the_file.write("V_selected vdd_selected gnd supply_v_lp\n\n")
-    the_file.write("V_selectedh vdd_selectedh gnd supply_v_lp\n\n")
-    the_file.write("V_negl vnegl gnd -0.27\n\n")
-    the_file.write("V_negh vnegh gnd -0.27\n\n")
-
-    the_file.write("********************************************************************************\n")
-    the_file.write("** Measurement\n")
-    the_file.write("********************************************************************************\n\n")
-
-    the_file.write("* Measure the power required to propagate a rise and a fall transition through the subcircuit at 250MHz.\n")
-
-    the_file.write(".MEASURE TRAN meas_current_selected INTEGRAL I(V_selected) FROM= 0ns TO='4 * ram_period'\n")
-    the_file.write(".MEASURE TRAN meas_avg_power_selected PARAM = '-(meas_current_selected/(4 * ram_period)) * supply_v_lp'\n\n")
-
-    the_file.write(".MEASURE TRAN meas_current_selectedn INTEGRAL I(V_negl) FROM= 0ns TO='4 * ram_period'\n")
-    the_file.write(".MEASURE TRAN meas_avg_power_selectedn PARAM = '-(meas_current_selectedn/(4 * ram_period)) * 0.27'\n\n")
-
-    the_file.write(".MEASURE TRAN meas_current_selectedh INTEGRAL I(V_selectedh) FROM= 0ns TO='4 * ram_period'\n")
-    the_file.write(".MEASURE TRAN meas_avg_power_selectedh PARAM = '-(meas_current_selectedh/(4 * ram_period)) * supply_v_lp'\n\n")
-
-    the_file.write(".MEASURE TRAN meas_current_selectedhn INTEGRAL I(V_negh) FROM= 0ns TO='4 * ram_period'\n")
-    the_file.write(".MEASURE TRAN meas_avg_power_selectedhn PARAM = '-(meas_current_selectedhn/(4 * ram_period)) * 0.27'\n\n")
-
-    the_file.write("********************************************************************************\n")
-    the_file.write("** Circuit\n")
-    the_file.write("********************************************************************************\n\n")
-
-    # Low state cell:
-    # MTJ sense amp and precharge
-    the_file.write("Xprechargesa n_1_1 n_hang_1 gnd gnd n_hang_out vclmpmtj vrefmtj gnd gnd vdd_lp gnd mtj_subcircuits_sa\n")
-    # MTJ write driver
-    the_file.write("Xwritedriver n_data_in vdd_lp n_1_1 vnegl vdd_selected gnd mtj_subcircuits_writedriver\n")
-    # MTJ CS
-    the_file.write("Xcs n_1_1 n_bl_0 n_precharge_b n_precharge vdd_lp gnd mtj_subcircuits_cs\n")
-    if duplicate == 1:
-        the_file.write("xprecharge_dup n_hang_low n_bl_512 n_precharge_b n_precharge vdd_lp gnd mtj_subcircuits_cs\n") 
-
-    # MTJ cells
-    # Selected column:
-    for i in range(0, mtj_per_column - 1):
-        the_file.write("Xwirel"+str(i)+" n_bl_"+str(i)+" n_bl_"+str(i+1)+" wire Rw=wire_memorycell_vertical_res/"+str(mtj_per_column)+" Cw=wire_memorycell_vertical_cap/"+str(mtj_per_column)+"\n")
-        the_file.write("Xwirer"+str(i)+" n_br_"+str(i)+" n_br_"+str(i+1)+" wire Rw=wire_memorycell_vertical_res/"+str(mtj_per_column)+" Cw=wire_memorycell_vertical_cap/"+str(mtj_per_column)+"\n")
-        the_file.write("Xmtj"+str(i)+" gnd gnd n_bl_"+str(i + 1)+" gnd n_br_"+str(i + 1)+" gnd vdd_selected gnd memorycell\n")
-    the_file.write("Xwirel"+str(mtj_per_column - 1)+" n_bl_"+str(mtj_per_column -1)+" n_bl_"+str(mtj_per_column)+" wire Rw=wire_memorycell_vertical_res/"+str(mtj_per_column)+" Cw=wire_memorycell_vertical_cap/"+str(mtj_per_column)+"\n")
-    the_file.write("Xwirer"+str(mtj_per_column - 1)+" n_br_"+str(mtj_per_column -1)+" n_br_"+str(mtj_per_column)+" wire Rw=wire_memorycell_vertical_res/"+str(mtj_per_column)+" Cw=wire_memorycell_vertical_cap/"+str(mtj_per_column)+"\n")
-    the_file.write("Xmtj"+str(mtj_per_column - 1)+" n_precharge gnd n_bl_"+str(mtj_per_column)+" gnd n_br_"+str(mtj_per_column)+" gnd vdd_selected gnd memorycell\n")
-    
-    # Initial conditions:
-    the_file.write(".IC V(n_bl_0) = 0.8 \n")
-    the_file.write(".IC V(n_br_0) = 0 \n")
-
-    # High state cell:
-    # MTJ sense amp and precharge
-    the_file.write("X2prechargesa n2_1_1 n2_hang_1 gnd gnd n2_hang_out vclmpmtj vrefmtj gnd gnd vdd_lp gnd mtj_subcircuits_sa\n")
-    # MTJ write driver
-    the_file.write("X2writedriver n2_data_in vdd_lp n2_1_1 vnegh vdd_selectedh gnd mtj_subcircuits_writedriver\n")
-    # MTJ CS
-    the_file.write("X2cs n2_1_1 n2_bl_0 n2_precharge_b n2_precharge vdd_lp gnd mtj_subcircuits_cs\n")
-    if duplicate == 1:
-        the_file.write("x2precharge_dup n2_hang_low n2_bl_512 n2_precharge_b n2_precharge vdd_lp gnd mtj_subcircuits_cs\n") 
-
-    # MTJ cells
-    # Selected column:
-    for i in range(0, mtj_per_column - 1):
-        the_file.write("X2wirel"+str(i)+" n2_bl_"+str(i)+" n2_bl_"+str(i+1)+" wire Rw=wire_memorycell_vertical_res/"+str(mtj_per_column)+" Cw=wire_memorycell_vertical_cap/"+str(mtj_per_column)+"\n")
-        the_file.write("X2wirer"+str(i)+" n2_br_"+str(i)+" n2_br_"+str(i+1)+" wire Rw=wire_memorycell_vertical_res/"+str(mtj_per_column)+" Cw=wire_memorycell_vertical_cap/"+str(mtj_per_column)+"\n")
-        the_file.write("X2mtj"+str(i)+" gnd gnd n2_bl_"+str(i + 1)+" gnd n2_br_"+str(i + 1)+" gnd vdd_selectedh gnd memorycellh\n")
-    the_file.write("X2wirel"+str(mtj_per_column - 1)+" n2_bl_"+str(mtj_per_column -1)+" n2_bl_"+str(mtj_per_column)+" wire Rw=wire_memorycell_vertical_res/"+str(mtj_per_column)+" Cw=wire_memorycell_vertical_cap/"+str(mtj_per_column)+"\n")
-    the_file.write("X2wirer"+str(mtj_per_column - 1)+" n2_br_"+str(mtj_per_column -1)+" n2_br_"+str(mtj_per_column)+" wire Rw=wire_memorycell_vertical_res/"+str(mtj_per_column)+" Cw=wire_memorycell_vertical_cap/"+str(mtj_per_column)+"\n")
-    the_file.write("X2mtj"+str(mtj_per_column - 1)+" n_precharge gnd n2_bl_"+str(mtj_per_column)+" gnd n2_br_"+str(mtj_per_column)+" gnd vdd_selectedh gnd memorycellh\n")
-    
-    # Initial conditions:
-    the_file.write(".IC V(n2_bl_0) = 0.8 \n")
-    the_file.write(".IC V(n2_br_0) = 0 \n")
-
-
-    the_file.write(".END")
-    the_file.close()
-
-    # Come out of top-level directory
-    os.chdir("../")
-
-    return (name + "/" + name + ".sp")
-
-
-# This netlist measures the power consumption of write operation in SRAM-basd memories
-def generate_sram_writehh_power_top_lp(name, sram_per_column, unselected_column_count):
-
-    # Create directories
-    if not os.path.exists(name):
-        os.makedirs(name)  
-    # Change to directory    
-    os.chdir(name)   
-
-    # Create and open file
-    # The following are important parameter definitions
-    # ram_period is the operating period of the SRAM-based memory
-    # precharge_max is the maximum of precharge delay, rowdecoder delay and configurable decoder delay
-    # wl_eva is the sum of worldline delay and evaluation time + precharge_max
-    # sa_xbar_ff is the sum of sense amp, output crossbar and flip flop delays + wl_eva
-
-    # duplicate the precharge?
-    if sram_per_column == 512:
-        duplicate = 1
-    else:
-        duplicate = 0
-
-    filename = name + ".sp"
-    the_file = open(filename, 'w')
-    the_file.write(".TITLE SRAM write power measurement circuit \n\n")
-    the_file.write("********************************************************************************\n")
-    the_file.write("** Include libraries, parameters and other\n")
-    the_file.write("********************************************************************************\n\n")
-    the_file.write(".LIB \"../includes.l\" INCLUDES\n\n")
-
-    the_file.write("********************************************************************************\n")
-    the_file.write("** Setup and input\n")
-    the_file.write("********************************************************************************\n\n")
-    the_file.write(".TRAN 1p '4 * ram_period' SWEEP DATA=sweep_data\n")
-    the_file.write(".OPTIONS BRIEF=1\n\n")
-    the_file.write("* Input signal\n")
-    the_file.write("Vprecharge n_precharge gnd PULSE (supply_v_lp 0 0 50p 50p 'precharge_max' 'ram_period')\n")
-
-    the_file.write("* Power rail for the circuit under test.\n")
-    the_file.write("* This allows us to measure power of a circuit under test without measuring the power of wave shaping and load circuitry.\n")
-    the_file.write("V_selected vdd_selected gnd supply_v_lp\n\n")
-    the_file.write("V_unselected vdd_unselected gnd supply_v_lp\n\n")
-
-    the_file.write("********************************************************************************\n")
-    the_file.write("** Measurement\n")
-    the_file.write("********************************************************************************\n\n")
-
-    the_file.write("* Measure the power required to propagate a rise and a fall transition through the subcircuit at 250MHz.\n")
-    the_file.write(".MEASURE TRAN meas_current_selected INTEGRAL I(V_selected) FROM= 0ns TO='4 * ram_period'\n")
-    the_file.write(".MEASURE TRAN meas_avg_power_selected PARAM = '-(meas_current_selected/(4 * ram_period)) * supply_v_lp'\n\n")
-    the_file.write(".MEASURE TRAN meas_current_unselected INTEGRAL I(V_unselected) FROM= 0ns TO='4 * ram_period'\n")
-    the_file.write(".MEASURE TRAN meas_avg_power_unselected PARAM = '-(meas_current_unselected/(4 * ram_period)) * supply_v_lp'\n\n")
-
-    the_file.write("********************************************************************************\n")
-    the_file.write("** Circuit\n")
-    the_file.write("********************************************************************************\n\n")
-
-    # sense amp
-    the_file.write("xsamp1 vdd_lp tgate_l tgate_r n_hang_samp vdd_selected gnd samp1\n")
-    # write driver
-    the_file.write("xwrite n_precharge vdd_lp tgate_l tgate_r vdd_selected gnd writedriver\n")
-    # column selectors
-    the_file.write("xtgate1 n_bl_0 tgate_l vdd_lp gnd vdd_selected gnd RAM_tgate\n")
-    the_file.write("xtgater n_br_0 tgate_r vdd_lp gnd vdd_selected gnd RAM_tgate\n")
-    the_file.write("xprecharge n_precharge n_bl_0 n_br_0 vdd_selected gnd precharge\n")
-    if duplicate == 1:
-        the_file.write("xprecharge_dup n_precharge n_bl_512 n_br_512 vdd_selected gnd precharge\n")
-
-    #unselected columns
-    for i in range(0, unselected_column_count):
-        the_file.write("xtgatel_"+str(i)+" n_bl"+str(i)+"_0 tgate_l gnd vdd_lp vdd_unselected gnd RAM_tgate\n")
-        the_file.write("xtgater_"+str(i)+" n_br"+str(i)+"_0 tgate_r gnd vdd_lp vdd_unselected gnd RAM_tgate\n")
-        the_file.write("xprecharge"+str(i)+" n_precharge n_bl"+str(i)+"_0 n_br"+str(i)+"_0 vdd_unselected gnd precharge\n")
-        if duplicate == 1:
-            the_file.write("xprecharge"+str(i)+"_dup n_precharge n_bl"+str(i)+"_512 n_br"+str(i)+"_512 vdd_unselected gnd precharge\n")    
-    # SRAM cells
-    # selected column:
-    for i in range(0, sram_per_column - 1):
-        the_file.write("Xwirel"+str(i)+" n_bl_"+str(i)+" n_bl_"+str(i+1)+" wire Rw=wire_memorycell_vertical_res/"+str(sram_per_column)+" Cw=wire_memorycell_vertical_cap/"+str(sram_per_column)+"\n")
-        the_file.write("Xwirer"+str(i)+" n_br_"+str(i)+" n_br_"+str(i+1)+" wire Rw=wire_memorycell_vertical_res/"+str(sram_per_column)+" Cw=wire_memorycell_vertical_cap/"+str(sram_per_column)+"\n")
-        the_file.write("Xsram"+str(i)+" gnd gnd n_bl_"+str(i + 1)+" gnd n_br_"+str(i + 1)+" gnd vdd_selected gnd memorycell\n")
-    the_file.write("Xwirel"+str(sram_per_column - 1)+" n_bl_"+str(sram_per_column -1)+" n_bl_"+str(sram_per_column)+" wire Rw=wire_memorycell_vertical_res/"+str(sram_per_column)+" Cw=wire_memorycell_vertical_cap/"+str(sram_per_column)+"\n")
-    the_file.write("Xwirer"+str(sram_per_column - 1)+" n_br_"+str(sram_per_column -1)+" n_br_"+str(sram_per_column)+" wire Rw=wire_memorycell_vertical_res/"+str(sram_per_column)+" Cw=wire_memorycell_vertical_cap/"+str(sram_per_column)+"\n")
-    the_file.write("Xsram"+str(sram_per_column - 1)+" n_precharge gnd n_bl_"+str(sram_per_column)+" gnd n_br_"+str(sram_per_column)+" gnd vdd_selected gnd memorycell\n")
-    # unselected column:
-    for j in range(0, unselected_column_count):
-        for i in range(0, sram_per_column - 1):
-            the_file.write("Xwire"+str(j)+"l"+str(i)+" n_bl"+str(j)+"_"+str(i)+" n_bl"+str(j)+"_"+str(i+1)+" wire Rw=wire_memorycell_vertical_res/"+str(sram_per_column)+" Cw=wire_memorycell_vertical_cap/"+str(sram_per_column)+"\n")
-            the_file.write("Xwire"+str(j)+"r"+str(i)+" n_br"+str(j)+"_"+str(i)+" n_br"+str(j)+"_"+str(i+1)+" wire Rw=wire_memorycell_vertical_res/"+str(sram_per_column)+" Cw=wire_memorycell_vertical_cap/"+str(sram_per_column)+"\n")
-            the_file.write("Xsram_"+str(j)+"_"+str(i)+" gnd gnd n_bl"+str(j)+"_"+str(i + 1)+" gnd n_br"+str(j)+"_"+str(i + 1)+" gnd vdd_unselected gnd memorycell\n")
-        the_file.write("Xwire"+str(j)+"l"+str(sram_per_column - 1)+" n_bl"+str(j)+"_"+str(sram_per_column - 1)+" n_bl"+str(j)+"_"+str(sram_per_column)+" wire Rw=wire_memorycell_vertical_res/"+str(sram_per_column)+" Cw=wire_memorycell_vertical_cap/"+str(sram_per_column)+"\n")
-        the_file.write("Xwire"+str(j)+"r"+str(sram_per_column - 1)+" n_br"+str(j)+"_"+str(sram_per_column - 1)+" n_br"+str(j)+"_"+str(sram_per_column)+" wire Rw=wire_memorycell_vertical_res/"+str(sram_per_column)+" Cw=wire_memorycell_vertical_cap/"+str(sram_per_column)+"\n")
-        the_file.write("Xsram_"+str(j)+"_"+str(sram_per_column - 1)+" n_precharge gnd n_bl"+str(j)+"_"+str(sram_per_column)+" gnd n_br"+str(j)+"_"+str(sram_per_column)+" gnd vdd_unselected gnd memorycell\n")
-    # initial conditions:
-    # one of the bitline is set to vdd, the other set to 0:
-    the_file.write(".IC V(n_bl_0) = 'supply_v_lp' \n")
-    the_file.write(".IC V(n_br_0) = 0 \n")
-
-    for i in range(0, sram_per_column):
-        the_file.write(".IC V(Xsram"+str(i)+".n_1_1) = 'supply_v_lp' \n")
-        the_file.write(".IC V(Xsram"+str(i)+".n_1_2) = 0 \n")
-    for i in range(0, sram_per_column):
-        for j in range(0, unselected_column_count):
-            the_file.write(".IC V(n_bl"+str(j)+"_"+str(i)+") = 'supply_v_lp' \n")
-            the_file.write(".IC V(n_br"+str(j)+"_"+str(i)+") = 0 \n")
-            the_file.write(".IC V(Xsram_"+str(j)+"_"+str(i)+".n_1_1) = 'supply_v_lp' \n")
-            the_file.write(".IC V(Xsram_"+str(j)+"_"+str(i)+".n_1_2) = 0 \n")
-
-    the_file.write(".print tran V(tgate_l) V(tgate_r) V(n_bl_0) V(n_bl_"+str(sram_per_column)+") V(n_br_0) V(Xprechargesa.n_1_2) V(n_br_"+str(sram_per_column)+") V(n_bl"+str(0)+"_"+str(sram_per_column)+") V(n_br"+str(0)+"_"+str(sram_per_column)+") V(Xsram"+str(sram_per_column - 1)+".n_1_2) V(Xsram"+str(sram_per_column - 1)+".n_1_1) V(n_precharge) V(n_wl_eva) I(V_unselected) I(V_selected)\n")   
-    the_file.write(".END")
-    the_file.close()
-
-    # Come out of top-level directory
-    os.chdir("../")
-
-    return (name + "/" + name + ".sp")
-
-# This netlist measures the power consumption of write operation in SRAM-basd memories
-def generate_sram_writep_power_top_lp(name, sram_per_column, unselected_column_count):
-
-    # Create directories
-    if not os.path.exists(name):
-        os.makedirs(name)  
-    # Change to directory    
-    os.chdir(name)   
-
-    # Create and open file
-    # The following are important parameter definitions
-    # ram_period is the operating period of the SRAM-based memory
-    # precharge_max is the maximum of precharge delay, rowdecoder delay and configurable decoder delay
-    # wl_eva is the sum of worldline delay and evaluation time + precharge_max
-    # sa_xbar_ff is the sum of sense amp, output crossbar and flip flop delays + wl_eva
-
-    # duplicate the precharge?
-    if sram_per_column == 512:
-        duplicate = 1
-    else:
-        duplicate = 0
-
-    filename = name + ".sp"
-    the_file = open(filename, 'w')
-    the_file.write(".TITLE SRAM write power measurement circuit \n\n")
-    the_file.write("********************************************************************************\n")
-    the_file.write("** Include libraries, parameters and other\n")
-    the_file.write("********************************************************************************\n\n")
-    the_file.write(".LIB \"../includes.l\" INCLUDES\n\n")
-
-    the_file.write("********************************************************************************\n")
-    the_file.write("** Setup and input\n")
-    the_file.write("********************************************************************************\n\n")
-    the_file.write(".TRAN 1p '4 * ram_period' SWEEP DATA=sweep_data\n")
-    the_file.write(".OPTIONS BRIEF=1\n\n")
-    the_file.write("* Input signal\n")
-    the_file.write("Vprecharge n_precharge gnd PULSE (supply_v_lp 0 0 50p 50p 'precharge_max' 'ram_period')\n")
-    the_file.write("Vdatain n_data_in gnd PULSE (supply_v_lp 0 0 0 0 'ram_period' ' 2 * ram_period')\n")
-
-    the_file.write("* Power rail for the circuit under test.\n")
-    the_file.write("* This allows us to measure power of a circuit under test without measuring the power of wave shaping and load circuitry.\n")
-    the_file.write("V_selected vdd_selected gnd supply_v_lp\n\n")
-    the_file.write("V_unselected vdd_unselected gnd supply_v_lp\n\n")
-
-    the_file.write("********************************************************************************\n")
-    the_file.write("** Measurement\n")
-    the_file.write("********************************************************************************\n\n")
-
-    the_file.write("* Measure the power required to propagate a rise and a fall transition through the subcircuit at 250MHz.\n")
-    the_file.write(".MEASURE TRAN meas_current_selected INTEGRAL I(V_selected) FROM= 0ns TO='4 * ram_period'\n")
-    the_file.write(".MEASURE TRAN meas_avg_power_selected PARAM = '-(meas_current_selected/(4 * ram_period)) * supply_v_lp'\n\n")
-    the_file.write(".MEASURE TRAN meas_current_unselected INTEGRAL I(V_unselected) FROM= 0ns TO='4 * ram_period'\n")
-    the_file.write(".MEASURE TRAN meas_avg_power_unselected PARAM = '-(meas_current_unselected/(4 * ram_period)) * supply_v_lp'\n\n")
-
-    the_file.write("********************************************************************************\n")
-    the_file.write("** Circuit\n")
-    the_file.write("********************************************************************************\n\n")
-
-    # sense amp
-    the_file.write("xsamp1 vdd_lp tgate_l tgate_r n_hang_samp vdd_selected gnd samp1\n")
-    # write driver
-    the_file.write("xwrite gnd n_data_in tgate_l tgate_r vdd_selected gnd writedriver\n")
-    # column selectors
-    the_file.write("xtgate1 n_bl_0 tgate_l vdd_lp gnd vdd_selected gnd RAM_tgate\n")
-    the_file.write("xtgater n_br_0 tgate_r vdd_lp gnd vdd_selected gnd RAM_tgate\n")
-    the_file.write("xprecharge n_precharge n_bl_0 n_br_0 vdd_selected gnd precharge\n")
-    if duplicate == 1:
-        the_file.write("xprecharge_dup n_precharge n_bl_512 n_br_512 vdd_selected gnd precharge\n")
-
-    #unselected columns
-    for i in range(0, unselected_column_count):
-        the_file.write("xtgatel_"+str(i)+" n_bl"+str(i)+"_0 tgate_l gnd vdd_lp vdd_unselected gnd RAM_tgate\n")
-        the_file.write("xtgater_"+str(i)+" n_br"+str(i)+"_0 tgate_r gnd vdd_lp vdd_unselected gnd RAM_tgate\n")
-        the_file.write("xprecharge"+str(i)+" n_precharge n_bl"+str(i)+"_0 n_br"+str(i)+"_0 vdd_unselected gnd precharge\n")
-        if duplicate == 1:
-            the_file.write("xprecharge"+str(i)+"_dup n_precharge n_bl"+str(i)+"_512 n_br"+str(i)+"_512 vdd_unselected gnd precharge\n")    
-    # SRAM cells
-    # selected column:
-    for i in range(0, sram_per_column - 1):
-        the_file.write("Xwirel"+str(i)+" n_bl_"+str(i)+" n_bl_"+str(i+1)+" wire Rw=wire_memorycell_vertical_res/"+str(sram_per_column)+" Cw=wire_memorycell_vertical_cap/"+str(sram_per_column)+"\n")
-        the_file.write("Xwirer"+str(i)+" n_br_"+str(i)+" n_br_"+str(i+1)+" wire Rw=wire_memorycell_vertical_res/"+str(sram_per_column)+" Cw=wire_memorycell_vertical_cap/"+str(sram_per_column)+"\n")
-        the_file.write("Xsram"+str(i)+" gnd gnd n_bl_"+str(i + 1)+" gnd n_br_"+str(i + 1)+" gnd vdd_selected gnd memorycell\n")
-    the_file.write("Xwirel"+str(sram_per_column - 1)+" n_bl_"+str(sram_per_column -1)+" n_bl_"+str(sram_per_column)+" wire Rw=wire_memorycell_vertical_res/"+str(sram_per_column)+" Cw=wire_memorycell_vertical_cap/"+str(sram_per_column)+"\n")
-    the_file.write("Xwirer"+str(sram_per_column - 1)+" n_br_"+str(sram_per_column -1)+" n_br_"+str(sram_per_column)+" wire Rw=wire_memorycell_vertical_res/"+str(sram_per_column)+" Cw=wire_memorycell_vertical_cap/"+str(sram_per_column)+"\n")
-    the_file.write("Xsram"+str(sram_per_column - 1)+" n_precharge gnd n_bl_"+str(sram_per_column)+" gnd n_br_"+str(sram_per_column)+" gnd vdd_selected gnd memorycell\n")
-    # unselected column:
-    for j in range(0, unselected_column_count):
-        for i in range(0, sram_per_column - 1):
-            the_file.write("Xwire"+str(j)+"l"+str(i)+" n_bl"+str(j)+"_"+str(i)+" n_bl"+str(j)+"_"+str(i+1)+" wire Rw=wire_memorycell_vertical_res/"+str(sram_per_column)+" Cw=wire_memorycell_vertical_cap/"+str(sram_per_column)+"\n")
-            the_file.write("Xwire"+str(j)+"r"+str(i)+" n_br"+str(j)+"_"+str(i)+" n_br"+str(j)+"_"+str(i+1)+" wire Rw=wire_memorycell_vertical_res/"+str(sram_per_column)+" Cw=wire_memorycell_vertical_cap/"+str(sram_per_column)+"\n")
-            the_file.write("Xsram_"+str(j)+"_"+str(i)+" gnd gnd n_bl"+str(j)+"_"+str(i + 1)+" gnd n_br"+str(j)+"_"+str(i + 1)+" gnd vdd_unselected gnd memorycell\n")
-        the_file.write("Xwire"+str(j)+"l"+str(sram_per_column - 1)+" n_bl"+str(j)+"_"+str(sram_per_column - 1)+" n_bl"+str(j)+"_"+str(sram_per_column)+" wire Rw=wire_memorycell_vertical_res/"+str(sram_per_column)+" Cw=wire_memorycell_vertical_cap/"+str(sram_per_column)+"\n")
-        the_file.write("Xwire"+str(j)+"r"+str(sram_per_column - 1)+" n_br"+str(j)+"_"+str(sram_per_column - 1)+" n_br"+str(j)+"_"+str(sram_per_column)+" wire Rw=wire_memorycell_vertical_res/"+str(sram_per_column)+" Cw=wire_memorycell_vertical_cap/"+str(sram_per_column)+"\n")
-        the_file.write("Xsram_"+str(j)+"_"+str(sram_per_column - 1)+" n_precharge gnd n_bl"+str(j)+"_"+str(sram_per_column)+" gnd n_br"+str(j)+"_"+str(sram_per_column)+" gnd vdd_unselected gnd memorycell\n")
-    # initial conditions:
-    # one of the bitline is set to vdd, the other set to 0:
-    the_file.write(".IC V(n_bl_0) = 'supply_v_lp' \n")
-    the_file.write(".IC V(n_br_0) = 0 \n")
-
-    for i in range(0, sram_per_column):
-        the_file.write(".IC V(Xsram"+str(i)+".n_1_1) = 'supply_v_lp' \n")
-        the_file.write(".IC V(Xsram"+str(i)+".n_1_2) = 0 \n")
-    for i in range(0, sram_per_column):
-        for j in range(0, unselected_column_count):
-            the_file.write(".IC V(n_bl"+str(j)+"_"+str(i)+") = 'supply_v_lp' \n")
-            the_file.write(".IC V(n_br"+str(j)+"_"+str(i)+") = 0 \n")
-            the_file.write(".IC V(Xsram_"+str(j)+"_"+str(i)+".n_1_1) = 'supply_v_lp' \n")
-            the_file.write(".IC V(Xsram_"+str(j)+"_"+str(i)+".n_1_2) = 0 \n")
-
-    the_file.write(".print tran V(tgate_l) V(tgate_r) V(n_bl_0) V(n_bl_"+str(sram_per_column)+") V(n_br_0) V(Xprechargesa.n_1_2) V(n_br_"+str(sram_per_column)+") V(n_bl"+str(0)+"_"+str(sram_per_column)+") V(n_br"+str(0)+"_"+str(sram_per_column)+") V(Xsram"+str(sram_per_column - 1)+".n_1_2) V(Xsram"+str(sram_per_column - 1)+".n_1_1) V(n_precharge) V(n_wl_eva) I(V_unselected) I(V_selected)\n")   
-    the_file.write(".END")
-    the_file.close()
-
-    # Come out of top-level directory
-    os.chdir("../")
-
-    return (name + "/" + name + ".sp")
-
-
-# This netlist measures the power consumption of read operation in SRAM-basd memories
-def generate_sram_read_power_top_lp(name, sram_per_column, unselected_column_count):
-
-    # Create directories
-    if not os.path.exists(name):
-        os.makedirs(name)  
-    # Change to directory    
-    os.chdir(name)   
-
-    # Create and open file
-    # The following are important parameter definitions
-<<<<<<< HEAD
-    # ram_period is the operating period of the SRAM-based memory
-=======
-    # ram_frequency is the operating *period* of the SRAM-based memory
->>>>>>> c66fd273
-    # precharge_max is the maximum of precharge delay, rowdecoder delay and configurable decoder delay
-    # wl_eva is the sum of worldline delay and evaluation time + precharge_max
-    # sa_xbar_ff is the sum of sense amp, output crossbar and flip flop delays + wl_eva
-
-    # duplicate the precharge?
-    if sram_per_column == 512:
-        duplicate = 1
-    else:
-        duplicate = 0
-
-    filename = name + ".sp"
-    the_file = open(filename, 'w')
-    the_file.write(".TITLE SRAM read power measurement circuit \n\n")
-    the_file.write("********************************************************************************\n")
-    the_file.write("** Include libraries, parameters and other\n")
-    the_file.write("********************************************************************************\n\n")
-    the_file.write(".LIB \"../includes.l\" INCLUDES\n\n")
-
-    the_file.write("********************************************************************************\n")
-    the_file.write("** Setup and input\n")
-    the_file.write("********************************************************************************\n\n")
-<<<<<<< HEAD
-    the_file.write(".TRAN 1p '4 * ram_period' SWEEP DATA=sweep_data\n")
-=======
-    # Simulate for 4 times the ram clock period; the pulse statements below repeat the waveform 4x
-    the_file.write(".TRAN 1p '4 * ram_frequency' SWEEP DATA=sweep_data\n")
->>>>>>> c66fd273
-    the_file.write(".OPTIONS BRIEF=1\n\n")
-    the_file.write("* Input signal\n")
-    the_file.write("Vprecharge n_precharge gnd PULSE (supply_v_lp 0 0 50p 50p 'precharge_max' 'ram_period')\n")
-    the_file.write("Vprecharge2 n_precharge2 gnd PULSE (supply_v_lp 0 0 50p 50p 'precharge_max' 'ram_period')\n")
-    the_file.write("Vwl n_wl_eva gnd PULSE (supply_v_lp 0 0 50p 50p 'wl_eva' 'ram_period')\n")
-
-    the_file.write("* Power rail for the circuit under test.\n")
-    the_file.write("* This allows us to measure power of a circuit under test without measuring the power of wave shaping and load circuitry.\n")
-    the_file.write("V_selected vdd_selected gnd supply_v_lp\n\n")
-    the_file.write("V_unselected vdd_unselected gnd supply_v_lp\n\n")
-
-    the_file.write("********************************************************************************\n")
-    the_file.write("** Measurement\n")
-    the_file.write("********************************************************************************\n\n")
-
-    # The measurement lasted for four times, so when calculating the average power consumption, it needs to be divided by four times the period.
-    the_file.write("* Measure the power required to propagate a rise and a fall transition through the subcircuit at 250MHz.\n")
-    the_file.write(".MEASURE TRAN meas_current_selected INTEGRAL I(V_selected) FROM=0ns TO='4 * ram_period'\n")
-    the_file.write(".MEASURE TRAN meas_avg_power_selected PARAM = '-(meas_current_selected/(4 * ram_period)) * supply_v_lp'\n\n")
-    the_file.write(".MEASURE TRAN meas_current_unselected INTEGRAL I(V_unselected) FROM=0ns TO='4 * ram_period'\n")
-    the_file.write(".MEASURE TRAN meas_avg_power_unselected PARAM = '-(meas_current_unselected/(4 * ram_period)) * supply_v_lp'\n\n")
-
-    the_file.write("********************************************************************************\n")
-    the_file.write("** Circuit\n")
-    the_file.write("********************************************************************************\n\n")
-
-    # sense amp
-    the_file.write("xsamp1 n_wl_eva tgate_l tgate_r n_hang_samp vdd_selected gnd samp1\n")
-    # write driver
-    the_file.write("xwrite gnd gnd tgate_l tgate_r vdd_selected gnd writedriver\n")
-    # column selectors
-    the_file.write("xtgate1 n_bl_0 tgate_l vdd_lp gnd vdd_selected gnd RAM_tgate\n")
-    the_file.write("xtgater n_br_0 tgate_r vdd_lp gnd vdd_selected gnd RAM_tgate\n")
-    the_file.write("xprecharge n_precharge n_bl_0 n_br_0 vdd_selected gnd precharge\n")
-    if duplicate == 1:
-        the_file.write("xprecharge_dup n_precharge n_bl_512 n_br_512 vdd_selected gnd precharge\n")
-
-    #unselected columns
-    for i in range(0, unselected_column_count):
-        the_file.write("xtgatel_"+str(i)+" n_bl"+str(i)+"_0 tgate_l gnd vdd_lp vdd_unselected gnd RAM_tgate\n")
-        the_file.write("xtgater_"+str(i)+" n_br"+str(i)+"_0 tgate_r gnd vdd_lp vdd_unselected gnd RAM_tgate\n")
-        the_file.write("xprecharge"+str(i)+" n_precharge n_bl"+str(i)+"_0 n_br"+str(i)+"_0 vdd_unselected gnd precharge\n")
-        if duplicate == 1:
-            the_file.write("xprecharge"+str(i)+"_dup n_precharge n_bl"+str(i)+"_512 n_br"+str(i)+"_512 vdd_unselected gnd precharge\n")    
-    # SRAM cells
-    # selected column:
-    for i in range(0, sram_per_column - 1):
-        the_file.write("Xwirel"+str(i)+" n_bl_"+str(i)+" n_bl_"+str(i+1)+" wire Rw=wire_memorycell_vertical_res/"+str(sram_per_column)+" Cw=wire_memorycell_vertical_cap/"+str(sram_per_column)+"\n")
-        the_file.write("Xwirer"+str(i)+" n_br_"+str(i)+" n_br_"+str(i+1)+" wire Rw=wire_memorycell_vertical_res/"+str(sram_per_column)+" Cw=wire_memorycell_vertical_cap/"+str(sram_per_column)+"\n")
-        the_file.write("Xsram"+str(i)+" gnd gnd n_bl_"+str(i + 1)+" gnd n_br_"+str(i + 1)+" gnd vdd_selected gnd memorycell\n")
-    the_file.write("Xwirel"+str(sram_per_column - 1)+" n_bl_"+str(sram_per_column -1)+" n_bl_"+str(sram_per_column)+" wire Rw=wire_memorycell_vertical_res/"+str(sram_per_column)+" Cw=wire_memorycell_vertical_cap/"+str(sram_per_column)+"\n")
-    the_file.write("Xwirer"+str(sram_per_column - 1)+" n_br_"+str(sram_per_column -1)+" n_br_"+str(sram_per_column)+" wire Rw=wire_memorycell_vertical_res/"+str(sram_per_column)+" Cw=wire_memorycell_vertical_cap/"+str(sram_per_column)+"\n")
-    the_file.write("Xsram"+str(sram_per_column - 1)+" n_precharge2 gnd n_bl_"+str(sram_per_column)+" gnd n_br_"+str(sram_per_column)+" gnd vdd_selected gnd memorycell\n")
-    # unselected column:
-    for j in range(0, unselected_column_count):
-        for i in range(0, sram_per_column - 1):
-            the_file.write("Xwire"+str(j)+"l"+str(i)+" n_bl"+str(j)+"_"+str(i)+" n_bl"+str(j)+"_"+str(i+1)+" wire Rw=wire_memorycell_vertical_res/"+str(sram_per_column)+" Cw=wire_memorycell_vertical_cap/"+str(sram_per_column)+"\n")
-            the_file.write("Xwire"+str(j)+"r"+str(i)+" n_br"+str(j)+"_"+str(i)+" n_br"+str(j)+"_"+str(i+1)+" wire Rw=wire_memorycell_vertical_res/"+str(sram_per_column)+" Cw=wire_memorycell_vertical_cap/"+str(sram_per_column)+"\n")
-            the_file.write("Xsram_"+str(j)+"_"+str(i)+" gnd gnd n_bl"+str(j)+"_"+str(i + 1)+" gnd n_br"+str(j)+"_"+str(i + 1)+" gnd vdd_unselected gnd memorycell\n")
-        the_file.write("Xwire"+str(j)+"l"+str(sram_per_column - 1)+" n_bl"+str(j)+"_"+str(sram_per_column - 1)+" n_bl"+str(j)+"_"+str(sram_per_column)+" wire Rw=wire_memorycell_vertical_res/"+str(sram_per_column)+" Cw=wire_memorycell_vertical_cap/"+str(sram_per_column)+"\n")
-        the_file.write("Xwire"+str(j)+"r"+str(sram_per_column - 1)+" n_br"+str(j)+"_"+str(sram_per_column - 1)+" n_br"+str(j)+"_"+str(sram_per_column)+" wire Rw=wire_memorycell_vertical_res/"+str(sram_per_column)+" Cw=wire_memorycell_vertical_cap/"+str(sram_per_column)+"\n")
-        the_file.write("Xsram_"+str(j)+"_"+str(sram_per_column - 1)+" n_precharge2 gnd n_bl"+str(j)+"_"+str(sram_per_column)+" gnd n_br"+str(j)+"_"+str(sram_per_column)+" gnd vdd_unselected gnd memorycell\n")
-    # initial conditions:
-    # one of the bitline is set to vdd, the other set to 0:
-    the_file.write(".IC V(n_bl_0) = 'supply_v_lp' \n")
-    the_file.write(".IC V(n_br_0) = 0 \n")
-
-    for i in range(0, sram_per_column):
-        the_file.write(".IC V(Xsram"+str(i)+".n_1_1) = 'supply_v_lp' \n")
-        the_file.write(".IC V(Xsram"+str(i)+".n_1_2) = 0 \n")
-    for i in range(0, sram_per_column):
-        for j in range(0, unselected_column_count):
-            the_file.write(".IC V(n_bl"+str(j)+"_"+str(i)+") = 'supply_v_lp' \n")
-            the_file.write(".IC V(n_br"+str(j)+"_"+str(i)+") = 0 \n")
-            the_file.write(".IC V(Xsram_"+str(j)+"_"+str(i)+".n_1_1) = 'supply_v_lp' \n")
-            the_file.write(".IC V(Xsram_"+str(j)+"_"+str(i)+".n_1_2) = 0 \n")
-
-    #the_file.write(".print tran V(n_bl_0) V(n_bl_"+str(sram_per_column)+") V(n_br_0) V(Xprechargesa.n_1_2) V(n_br_"+str(sram_per_column)+") V(n_bl"+str(0)+"_"+str(sram_per_column)+") V(n_br"+str(0)+"_"+str(sram_per_column)+") V(Xsram"+str(sram_per_column - 1)+".n_1_2) V(Xsram"+str(sram_per_column - 1)+".n_1_1) V(n_precharge) V(n_wl_eva) I(V_unselected) I(V_selected)\n")   
-    the_file.write(".END")
-    the_file.close()
-
-    # Come out of top-level directory
-    os.chdir("../")
-
-    return (name + "/" + name + ".sp")
-
-
-# This is the top-level netlist used to evaluate and size the output crossbar:
-
-def generate_pgateoutputcrossbar_top(name, maxwidth, def_use_tgate):
-
-    # Create directories
-    if not os.path.exists(name):
-        os.makedirs(name)  
-    # Change to directory    
-    os.chdir(name)
-
-    # create the spice file and generate the netlist
-    filename = name + ".sp"
-    the_file = open(filename, 'w')
-    the_file.write(".TITLE A nand2 path\n\n")
-
-    the_file.write("********************************************************************************\n")
-    the_file.write("** Include libraries, parameters and other\n")
-    the_file.write("********************************************************************************\n\n")
-    the_file.write(".LIB \"../includes.l\" INCLUDES\n\n")
-
-    the_file.write("********************************************************************************\n")
-    the_file.write("** Setup and input\n")
-    the_file.write("********************************************************************************\n\n")
-    the_file.write(".TRAN 1p 4n SWEEP DATA=sweep_data\n")
-    the_file.write(".OPTIONS BRIEF=1\n\n")
-    the_file.write("* Input signal\n")
-    the_file.write("VIN n_in gnd PULSE (0 supply_v 0 0 0 2n 4n)\n")
-
-    
-    the_file.write("* Power rail for the circuit under test.\n")
-    the_file.write("* This allows us to measure power of a circuit under test without measuring the power of wave shaping and load circuitry.\n")
-    the_file.write("V_nand2 vdd_nand2 gnd supply_v\n\n")
-
-    the_file.write("********************************************************************************\n")
-    the_file.write("** Measurement\n")
-    the_file.write("********************************************************************************\n\n")
-    the_file.write("* inv_" + name + " delay\n")
-    the_file.write(".MEASURE TRAN meas_inv_" + name + "_1_tfall TRIG V(n_1_1) VAL='supply_v/2' RISE=1\n")
-    the_file.write("+    TARG V(xoutputcrossbar.n_1_1) VAL='supply_v/2' FALL=1\n")
-    the_file.write(".MEASURE TRAN meas_inv_" + name + "_1_trise TRIG V(n_1_1) VAL='supply_v/2' FALL=1\n")
-    the_file.write("+    TARG V(xoutputcrossbar.n_1_1) VAL='supply_v/2' RISE=1\n\n")
-
-    the_file.write("* inv_" + name + " delay\n")
-    the_file.write(".MEASURE TRAN meas_inv_" + name + "_2_tfall TRIG V(n_1_1) VAL='supply_v/2' FALL=1\n")
-    the_file.write("+    TARG V(xoutputcrossbar.n_1_2) VAL='supply_v/2' FALL=1\n")
-    the_file.write(".MEASURE TRAN meas_inv_" + name + "_2_trise TRIG V(n_1_1) VAL='supply_v/2' RISE=1\n")
-    the_file.write("+    TARG V(xoutputcrossbar.n_1_2) VAL='supply_v/2' RISE=1\n\n")
-
-    # There are other output crossbar types possible.
-    # I added this line so that we could try them out in the future
-    if def_use_tgate == 0:
-
-        the_file.write("* inv_" + name + " delay\n")
-        the_file.write(".MEASURE TRAN meas_inv_" + name + "_3_tfall TRIG V(n_1_1) VAL='supply_v/2' RISE=1\n")
-        the_file.write("+    TARG V(xoutputcrossbar.n_1_3) VAL='supply_v/2' FALL=1\n")
-        the_file.write(".MEASURE TRAN meas_inv_" + name + "_3_trise TRIG V(n_1_1) VAL='supply_v/2' FALL=1\n")
-        the_file.write("+    TARG V(xoutputcrossbar.n_1_3) VAL='supply_v/2' RISE=1\n\n")
-
-    the_file.write("* Total delays\n")
-    the_file.write(".MEASURE TRAN meas_total_tfall TRIG V(n_1_1) VAL='supply_v/2' FALL=1\n")
-    the_file.write("+    TARG V(n_1_2) VAL='supply_v/2' RISE=1\n")
-    the_file.write(".MEASURE TRAN meas_total_trise TRIG V(n_1_1) VAL='supply_v/2' RISE=1\n")
-    the_file.write("+    TARG V(n_1_2) VAL='supply_v/2' FALL=1\n\n")
-
-    the_file.write(".MEASURE TRAN meas_logic_low_voltage FIND V(n_in) AT=3n\n\n")
-
-    the_file.write("* Measure the power required to propagate a rise and a fall transition through the subcircuit at 250MHz.\n")
-    the_file.write(".MEASURE TRAN meas_current INTEGRAL I(V_nand2) FROM=0ns TO=4ns\n")
-    the_file.write(".MEASURE TRAN meas_avg_power PARAM = '-(meas_current/8n)*supply_v'\n\n")
-    
-    the_file.write("********************************************************************************\n")
-    the_file.write("** Circuit\n")
-    the_file.write("********************************************************************************\n\n")
-    #The sense amp driver
-    the_file.write("X_inv_samp n_in n_1_1 vdd gnd inv Wn=min_tran_width Wp=min_tran_width\n")   
-    #the actual circuit
-    the_file.write("xoutputcrossbar n_1_1 n_1_2 vdd_nand2 vsram gnd pgateoutputcrossbar\n")
-    #the load (a flip flop in this case)
-    the_file.write("Xff n_1_2 n_hang2 vdd gnd vdd nnd gnd vdd gnd vdd vdd gnd ff\n")
-
-
-    the_file.write(".END")
-    the_file.close()
-
-    # Come out of top-level directory
-    os.chdir("../")
-
-    return (name + "/" + name + ".sp")
-
-
-# this is the last stage of the configurable decoder
-def generate_configurabledecoderiii_top(name, fanin1,fanin2, required_size, tgatecount):
-
-    # create directory
-    if not os.path.exists(name):
-        os.makedirs(name)  
-    # Change to directory    
-    os.chdir(name)
-
-    # create spice file and generate netlist
-    filename = name + ".sp"
-    the_file = open(filename, 'w')
-    the_file.write(".TITLE last stage of configurable decoder\n\n")
-
-
-    the_file.write("********************************************************************************\n")
-    the_file.write("** Include libraries, parameters and other\n")
-    the_file.write("********************************************************************************\n\n")
-    the_file.write(".LIB \"../includes.l\" INCLUDES\n\n")
-
-    the_file.write("********************************************************************************\n")
-    the_file.write("** Setup and input\n")
-    the_file.write("********************************************************************************\n\n")
-    the_file.write(".TRAN 1p 4n SWEEP DATA=sweep_data\n")
-    the_file.write(".OPTIONS BRIEF=1\n\n")
-    the_file.write("* Input signal\n")
-    the_file.write("VIN n_in gnd PULSE (0 supply_v 0 0 0 2n 4n)\n")
-
-    
-    the_file.write("* Power rail for the circuit under test.\n")
-    the_file.write("* This allows us to measure power of a circuit under test without measuring the power of wave shaping and load circuitry.\n")
-    the_file.write("V_third1 vdd_third1 gnd supply_v\n\n")
-    the_file.write("V_third2 vdd_third2 gnd supply_v\n\n")
-
-    the_file.write("********************************************************************************\n")
-    the_file.write("** Measurement\n")
-    the_file.write("********************************************************************************\n\n")
-
-    if fanin1 !=0:
-        the_file.write("* inv_nand" + str(required_size) + "" + name + " delay\n")
-        the_file.write(".MEASURE TRAN meaz1_inv_nand" + str(required_size) + "_" + name + "_1_tfall TRIG V(n_1_"+str(fanin1)+") VAL='supply_v/2' RISE=1\n")
-        the_file.write("+    TARG V(Xloadnand"+str(fanin1)+".n_1_1) VAL='supply_v/2' FALL=1\n")
-        the_file.write(".MEASURE TRAN meaz1_inv_nand" + str(required_size) + "_" + name + "_1_trise TRIG V(n_1_"+str(fanin1)+") VAL='supply_v/2' FALL=1\n")
-        the_file.write("+    TARG V(Xloadnand"+str(fanin1)+".n_1_1) VAL='supply_v/2' RISE=1\n\n")
-
-        the_file.write("* inv" + name + "_2 delay\n")
-        the_file.write(".MEASURE TRAN meaz1_inv_" + name + "_2_tfall TRIG V(n_1_"+str(fanin1)+") VAL='supply_v/2' FALL=1\n")
-        the_file.write("+    TARG V(Xloadnand"+str(fanin1)+".n_out) VAL='supply_v/2' FALL=1\n")
-        the_file.write(".MEASURE TRAN meaz1_inv_" + name + "_2_trise TRIG V(n_1_"+str(fanin1)+") VAL='supply_v/2' RISE=1\n")
-        the_file.write("+    TARG V(Xloadnand"+str(fanin1)+".n_out) VAL='supply_v/2' RISE=1\n\n")
-
-
-        the_file.write("* Total delays\n")
-        the_file.write(".MEASURE TRAN meaz1_total_tfall TRIG V(n_1_"+str(fanin1)+") VAL='supply_v/2' FALL=1\n")
-        the_file.write("+    TARG V(n_1_"+str(fanin1 + tgatecount + 2)+") VAL='supply_v/2' FALL=1\n")
-        the_file.write(".MEASURE TRAN meaz1_total_trise TRIG V(n_1_"+str(fanin1)+") VAL='supply_v/2' RISE=1\n")
-        the_file.write("+    TARG V(n_1_"+str(fanin1 + tgatecount + 2)+") VAL='supply_v/2' RISE=1\n\n")
-
-        
-    if fanin2 !=0:
-        the_file.write("* inv_nand" + name + " delay\n")
-        the_file.write(".MEASURE TRAN meaz2_inv_nand" + str(required_size) + "_" + name + "_1_tfall TRIG V(n_2_"+str(fanin2)+") VAL='supply_v/2' RISE=1\n")
-        the_file.write("+    TARG V(X2loadnand"+str(fanin2)+".n_1_1) VAL='supply_v/2' FALL=1\n")
-        the_file.write(".MEASURE TRAN meaz2_inv_nand" + str(required_size) + "_" + name + "_1_trise TRIG V(n_2_"+str(fanin2)+") VAL='supply_v/2' FALL=1\n")
-        the_file.write("+    TARG V(X2loadnand"+str(fanin2)+".n_1_1) VAL='supply_v/2' RISE=1\n\n")
-
-        the_file.write("* inv" + name + "_2 delay\n")
-        the_file.write(".MEASURE TRAN meaz2_inv_" + name + "_2_tfall TRIG V(n_2_"+str(fanin2)+") VAL='supply_v/2' FALL=1\n")
-        the_file.write("+    TARG V(X2loadnand"+str(fanin2)+".n_out) VAL='supply_v/2' FALL=1\n")
-        the_file.write(".MEASURE TRAN meaz2_inv_" + name + "_2_trise TRIG V(n_2_"+str(fanin2)+") VAL='supply_v/2' RISE=1\n")
-        the_file.write("+    TARG V(X2loadnand"+str(fanin2)+".n_out) VAL='supply_v/2' RISE=1\n\n")
-
-
-        the_file.write("* Total delays\n")
-        the_file.write(".MEASURE TRAN meaz2_total_tfall TRIG V(n_2_"+str(fanin2)+") VAL='supply_v/2' FALL=1\n")
-        the_file.write("+    TARG V(n_2_"+str(fanin2 + tgatecount + 2)+") VAL='supply_v/2' FALL=1\n")
-        the_file.write(".MEASURE TRAN meaz2_total_trise TRIG V(n_2_"+str(fanin2)+") VAL='supply_v/2' RISE=1\n")
-        the_file.write("+    TARG V(n_2_"+str(fanin2 + tgatecount + 2)+") VAL='supply_v/2' RISE=1\n\n")
-
-
-    the_file.write(".MEASURE TRAN meas_logic_low_voltage FIND V(n_in) AT=3n\n\n")
-    if fanin1 != 0:
-        the_file.write("* Measure the power required to propagate a rise and a fall transition through the subcircuit at 250MHz.\n")
-        the_file.write(".MEASURE TRAN meaz1_current INTEGRAL I(V_third1) FROM=0ns TO=4ns\n")
-        the_file.write(".MEASURE TRAN meaz1_avg_power PARAM = '-(meaz1_current/4n)*supply_v'\n\n")
-    if fanin2 != 0:
-        the_file.write("* Measure the power required to propagate a rise and a fall transition through the subcircuit at 250MHz.\n")
-        the_file.write(".MEASURE TRAN meaz2_current INTEGRAL I(V_third2) FROM=0ns TO=4ns\n")
-        the_file.write(".MEASURE TRAN meaz2_avg_power PARAM = '-(meaz2_current/4n)*supply_v'\n\n")
-    
-    the_file.write("********************************************************************************\n")
-    the_file.write("** Circuit\n")
-    the_file.write("********************************************************************************\n\n")
-    # the configurable decoder can have up to two seperate previous stages that result in different wave forms:
-    if fanin1 !=0:
-        the_file.write("Xnandu n_in n_1_0 vdd gnd xconfigurabledecoder3ii\n")
-        the_file.write("Xwire0 n_1_0 n_1_1 wire Rw=wire_xconfigurabledecoderi_res/"+str(fanin1)+" Cw=wire_xconfigurabledecoderi_cap/"+str(fanin1)+"\n")
-        for i in range(1, fanin1):
-            the_file.write("Xloadnand"+str(i)+" n_1_"+str(i)+" n_hang_"+str(i+1)+" vdd gnd xconfigurabledecoderiii\n")
-            the_file.write("Xwire"+str(i)+" n_1_"+str(i)+" n_1_"+str(i+1)+" wire Rw=wire_xconfigurabledecoderi_res/"+str(fanin1)+" Cw=wire_xconfigurabledecoderi_cap/"+str(fanin1)+"\n")
-
-        the_file.write("Xloadnand"+str(fanin1)+" n_1_"+str(fanin1)+" n_1_"+str(fanin1 + 1)+" vdd_third1 gnd xconfigurabledecoderiii\n")
-        #RAM load :
-        the_file.write("Xwireadded n_1_"+str(fanin1 + 1)+" n_1_"+str(fanin1 + 2)+" wire Rw=wire_xconfigurabledecoderiii_res Cw=wire_xconfigurabledecoderiii_cap \n")
-        for i in range(fanin1 +2, fanin1 +tgatecount +2):
-            the_file.write("Xwirel"+str(i)+" n_1_"+str(i)+" n_1_"+str(i+1)+" wire Rw=wire_memorycell_horizontal_res/"+str(tgatecount)+" Cw=wire_memorycell_horizontal_cap/"+str(tgatecount)+"\n")
-        the_file.write("Xtgate"+str(fanin1 +tgatecount)+" gnd gnd n_1_"+str(fanin1 +tgatecount+2)+" vdd vdd gnd RAM_tgate\n")
-
-    if fanin2 !=0:
-        the_file.write("Xnandv n_in n_2_0 vdd gnd xconfigurabledecoder2ii\n")
-        the_file.write("X2wire0 n_2_0 n_2_1 wire Rw=wire_xconfigurabledecoderi_res/"+str(fanin2)+" Cw=wire_xconfigurabledecoderi_cap/"+str(fanin2)+"\n")
-        for i in range(1, fanin2):
-            the_file.write("X2loadnand"+str(i)+" n_2_"+str(i)+" n_hang2_"+str(i+1)+" vdd gnd xconfigurabledecoderiii\n")
-            the_file.write("X2wire"+str(i)+" n_2_"+str(i)+" n_2_"+str(i+1)+" wire Rw=wire_xconfigurabledecoderi_res/"+str(fanin2)+" Cw=wire_xconfigurabledecoderi_cap/"+str(fanin2)+"\n")
-
-        the_file.write("X2loadnand"+str(fanin2)+" n_2_"+str(fanin2)+" n_2_"+str(fanin2 + 1)+" vdd_third1 gnd xconfigurabledecoderiii\n")
-        #RAM load should be added here
-        the_file.write("Xwireadded2 n_2_"+str(fanin2 + 1)+" n_2_"+str(fanin2 + 2)+" wire Rw=wire_xconfigurabledecoderiii_res Cw=wire_xconfigurabledecoderiii_cap \n")
-        for i in range(fanin2 +2, fanin2 +tgatecount +2):
-            the_file.write("X2wirel"+str(i)+" n_2_"+str(i)+" n_2_"+str(i+1)+" wire Rw=wire_memorycell_horizontal_res/"+str(tgatecount)+" Cw=wire_memorycell_horizontal_cap/"+str(tgatecount)+"\n") 
-        the_file.write("X2tgate"+str(fanin2 +tgatecount)+" gnd gnd n_2_"+str(fanin2 +tgatecount+2)+" vdd vdd gnd RAM_tgate\n")
-        #the_file.write("X2loadnand3"+str(fanout1 + fanin2)+" n_2_"+str(fanout1 + fanin2)+" n_2_out vdd gnd thirdstage1\n")
-
-    the_file.write(".END")
-    the_file.close()
-
-    # Come out of top-level directory
-    os.chdir("../")
-
-    return (name + "/" + name + ".sp")   
-
-
-# This is the MTJ charing top-level scheme:
-def generate_mtj_charge(name, colsize):
-
-    # create directory:
-    if not os.path.exists(name):
-        os.makedirs(name)  
-    # Change to directory    
-    os.chdir(name)
-
-    # generate spice file and netlist:
-
-    filename = name + ".sp"
-    the_file = open(filename, 'w')
-    the_file.write(".TITLE bitline charging process in MTJ-based RAM block\n\n")
-
-    the_file.write("********************************************************************************\n")
-    the_file.write("** Include libraries, parameters and other\n")
-    the_file.write("********************************************************************************\n\n")
-    the_file.write(".LIB \"../includes.l\" INCLUDES\n\n")
-
-    the_file.write("********************************************************************************\n")
-    the_file.write("** Setup and input\n")
-    the_file.write("********************************************************************************\n\n")
-    the_file.write(".TRAN 1p 4n SWEEP DATA=sweep_data\n")
-    the_file.write(".OPTIONS BRIEF=1\n\n")
-    the_file.write("* Input signal\n")
-    the_file.write("VIN n_in_b gnd PULSE (0 supply_v_lp 0 0 0 4n 8n)\n")
-    the_file.write("VINb n_in gnd PULSE (supply_v_lp 0 0 0 0 4n 8n)\n")
-
-
-    the_file.write("* Power rail for the circuit under test.\n")
-    the_file.write("* This allows us to measure power of a circuit under test without measuring the power of wave shaping and load circuitry.\n")
-    the_file.write("V_charge vdd_charge gnd supply_v_lp\n\n")
-
-    the_file.write("********************************************************************************\n")
-    the_file.write("** Measurement\n")
-    the_file.write("********************************************************************************\n\n")
-
-    the_file.write("* Total delays\n")
-    the_file.write(".MEASURE TRAN meas_total_tfall TRIG V(n_in) VAL='supply_v_lp/2' FALL=1\n")
-    the_file.write("+    TARG V(n_br_"+str(colsize)+") VAL='target_bl' RISE=1\n")
-    #we are only measuring fall, so I just copy it down here for regularity
-    the_file.write(".MEASURE TRAN meas_total_trise TRIG V(n_in) VAL='supply_v_lp/2' FALL=1\n")
-    the_file.write("+    TARG V(n_br_"+str(colsize)+") VAL='target_bl' RISE=1 \n\n")
-
-    the_file.write(".MEASURE TRAN meas_logic_low_voltage FIND V(gnd) AT=3n\n\n")
-    the_file.write(".MEASURE TRAN meas_outputtarget FIND V(n_br_"+str(colsize)+") AT=4n\n\n")
-
-    the_file.write("* Measure the power required to propagate a rise and a fall transition through the subcircuit at 250MHz.\n")
-    the_file.write(".MEASURE TRAN meas_current INTEGRAL I(V_charge) FROM=0ns TO=4ns\n")
-    the_file.write(".MEASURE TRAN meas_avg_power PARAM = '-(meas_current/4n)*supply_v_lp'\n\n")
-
-    the_file.write("********************************************************************************\n")
-    the_file.write("** Circuit\n")
-    the_file.write("********************************************************************************\n\n")  
-
-
-    #MTJ sense amp and precharge
-    the_file.write("Xprechargesa n_1_1 n_2_1 gnd gnd n_hang_out vclmpmtj vrefmtj gnd n_in_b vdd_charge gnd mtj_subcircuits_sa\n")
-    #MTJ write driver
-    the_file.write("Xwritedriver gnd gnd n_1_1 gnd vdd_lp gnd mtj_subcircuits_writedriver\n")
-    the_file.write("Xwritedriver_ref gnd gnd n_2_1 gnd vdd_lp gnd mtj_subcircuits_writedriver\n")
-    #MTJ CS
-    the_file.write("Xcs n_1_1 n_bl_0 n_in n_in_b vdd_lp gnd mtj_subcircuits_cs\n")
-    the_file.write("Xcs_ref n_2_1 n_br_0 n_in n_in_b vdd_lp gnd mtj_subcircuits_cs\n")
-    #MTJ cells
-    for i in range(0, colsize - 1):
-        the_file.write("Xwire"+str(i)+" n_bl_"+str(i)+" n_bl_"+str(i+1)+" wire Rw=wire_memorycell_vertical_res/"+str(colsize)+" Cw=wire_memorycell_vertical_cap/"+str(colsize)+"\n")
-        the_file.write("XMTJ"+str(i)+" gnd gnd n_bl_"+str(i + 1)+" gnd gnd gnd vdd_lp gnd memorycell\n")
-
-        the_file.write("X2wire"+str(i)+" n_br_"+str(i)+" n_br_"+str(i+1)+" wire Rw=wire_memorycell_vertical_res/"+str(colsize)+" Cw=wire_memorycell_vertical_cap/"+str(colsize)+"\n")
-        the_file.write("X2MTJ"+str(i)+" gnd gnd n_br_"+str(i + 1)+" gnd gnd gnd vdd_lp gnd memorycell\n")
-
-    the_file.write("Xwire"+str(colsize)+" n_bl_"+str(colsize - 1)+" n_bl_"+str(colsize)+" wire Rw=wire_memorycell_vertical_res/"+str(colsize)+" Cw=wire_memorycell_vertical_cap/"+str(colsize)+"\n")
-    the_file.write("XMTJ"+str(colsize)+" vdd_lp gnd n_bl_"+str(colsize)+" gnd  vdd_lp gnd mtjlow\n")
-
-    the_file.write("X2wire"+str(colsize)+" n_br_"+str(colsize - 1)+" n_br_"+str(colsize)+" wire Rw=wire_memorycell_vertical_res/"+str(colsize)+" Cw=wire_memorycell_vertical_cap/"+str(colsize)+"\n")
-    the_file.write("X2MTJ"+str(colsize)+" vdd_lp gnd n_br_"+str(colsize)+" gnd gnd gnd vdd_lp gnd memorycell\n") 
-
-    #initial conditions
-    the_file.write(".IC V(n_1_1) = 0 \n")
-    the_file.write(".IC V(n_2_1) = 0 \n")
-    for i in range(0, colsize + 1):
-        the_file.write(".IC V(n_bl_"+str(i)+") = 0 \n")
-        the_file.write(".IC V(n_br_"+str(i)+") = 0 \n")
-
-
-    the_file.write(".END")
-    the_file.close()
-
-    # Come out of top-level directory
-    os.chdir("../")
-
-    return (name + "/" + name + ".sp")        
-
-
-
-# MTJ-based sense amplifier measurements:
-def generate_mtj_sa_top(name, colsize):
-
-    # create the directory
-    if not os.path.exists(name):
-        os.makedirs(name)  
-    # Change to directory    
-    os.chdir(name)
-
-    # Create the file and generate the netlist:
-
-    filename = name + ".sp"
-    the_file = open(filename, 'w')
-    the_file.write(".TITLE bitline charging process in MTJ-based RAM block\n\n")
-
-    the_file.write("********************************************************************************\n")
-    the_file.write("** Include libraries, parameters and other\n")
-    the_file.write("********************************************************************************\n\n")
-    the_file.write(".LIB \"../includes.l\" INCLUDES\n\n")
-
-    the_file.write("********************************************************************************\n")
-    the_file.write("** Setup and input\n")
-    the_file.write("********************************************************************************\n\n")
-    the_file.write(".TRAN 1p 4n SWEEP DATA=sweep_data\n")
-    the_file.write(".OPTIONS BRIEF=1\n\n")
-    the_file.write("* Input signal\n")
-    the_file.write("VIN n_in gnd PULSE (0 supply_v_lp 'time_bl' 50p 50p 4n 8n)\n")
-
-    the_file.write("VINc n_inc_b gnd PULSE (0 supply_v_lp 0 0 0 4n 8n)\n")
-    the_file.write("VINbc n_inc gnd PULSE (supply_v_lp 0 0 0 0 4n 8n)\n")
-
-
-    the_file.write("* Power rail for the circuit under test.\n")
-    the_file.write("* This allows us to measure power of a circuit under test without measuring the power of wave shaping and load circuitry.\n")
-    the_file.write("V_charge vdd_charge gnd supply_v_lp\n\n")
-
-    the_file.write("********************************************************************************\n")
-    the_file.write("** Measurement\n")
-    the_file.write("********************************************************************************\n\n")
-
-    the_file.write("* Total delays\n")
-    the_file.write(".MEASURE TRAN meas_total_tfall TRIG V(n_in) VAL='supply_v_lp * 0.1' RISE=1\n")
-    the_file.write("+    TARG V(n_hang_out) VAL='supply_v_lp * 0.95' RISE=1\n")
-    #we are only measuring fall, so I just copy it down here for regularity
-    the_file.write(".MEASURE TRAN meas_total_trise TRIG V(n_in) VAL='supply_v_lp * 0.1' RISE=1\n")
-    the_file.write("+    TARG V(n_hang_out) VAL='supply_v_lp * 0.95' RISE=1 \n\n")
-
-    the_file.write(".MEASURE TRAN meas_logic_low_voltage FIND V(gnd) AT=3n\n\n")
-
-    the_file.write("* Measure the power required to propagate a rise and a fall transition through the subcircuit at 250MHz.\n")
-    the_file.write(".MEASURE TRAN meas_current INTEGRAL I(V_charge) FROM=0ns TO=4ns\n")
-    the_file.write(".MEASURE TRAN meas_avg_power PARAM = '-(meas_current/4n)*supply_v_lp'\n\n")
-
-    the_file.write("********************************************************************************\n")
-    the_file.write("** Circuit\n")
-    the_file.write("********************************************************************************\n\n")  
-
-
-    #MTJ sense amp and precharge
-    the_file.write("Xprechargesa n_1_1 n_2_1 n_in gnd n_hang_out vclmpmtj vrefmtj vdd_lp gnd vdd_charge gnd mtj_subcircuits_sa\n")
-
-    the_file.write("Xinv4 n_hang_out n_hang_out3 vdd_lp gnd inv_lp Wn = 180n Wp = 300\n")
-    #MTJ write driver
-    the_file.write("Xwritedriver gnd gnd n_1_1 gnd vdd_lp gnd mtj_subcircuits_writedriver\n")
-    the_file.write("Xwritedriver_ref gnd gnd n_2_1 gnd vdd_lp gnd mtj_subcircuits_writedriver\n")
-    #MTJ CS
-    the_file.write("Xcs n_1_1 n_bl_0 n_inc n_inc_b vdd_lp gnd mtj_subcircuits_cs\n")
-    #the_file.write("Xcs n_1_1 gnd n_inc n_inc_b vdd_lp gnd mtj_subcircuits_cs\n")
-    the_file.write("Xcs_ref n_2_1 n_br_0 n_inc n_inc_b vdd_lp gnd mtj_subcircuits_cs\n")
-    #MTJ cells
-    for i in range(0, colsize - 1):
-        the_file.write("Xwire"+str(i)+" n_bl_"+str(i)+" n_bl_"+str(i+1)+" wire Rw=wire_memorycell_vertical_res/"+str(colsize)+" Cw=wire_memorycell_vertical_cap/"+str(colsize)+"\n")
-        the_file.write("XMTJ"+str(i)+" gnd gnd n_bl_"+str(i + 1)+" gnd gnd gnd vdd_lp gnd memorycell\n")
-
-        the_file.write("X2wire"+str(i)+" n_br_"+str(i)+" n_br_"+str(i+1)+" wire Rw=wire_memorycell_vertical_res/"+str(colsize)+" Cw=wire_memorycell_vertical_cap/"+str(colsize)+"\n")
-        the_file.write("X2MTJ"+str(i)+" gnd gnd n_br_"+str(i + 1)+" gnd gnd gnd vdd_lp gnd memorycell\n")
-
-    the_file.write("Xwire"+str(colsize)+" n_bl_"+str(colsize - 1)+" n_bl_"+str(colsize)+" wire Rw=wire_memorycell_vertical_res/"+str(colsize)+" Cw=wire_memorycell_vertical_cap/"+str(colsize)+"\n")
-    the_file.write("XMTJ"+str(colsize)+" vdd_lp gnd n_bl_"+str(colsize)+" gnd vdd_lp gnd mtjlow\n")
-
-    the_file.write("X2wire"+str(colsize)+" n_br_"+str(colsize - 1)+" n_br_"+str(colsize)+" wire Rw=wire_memorycell_vertical_res/"+str(colsize)+" Cw=wire_memorycell_vertical_cap/"+str(colsize)+"\n")
-    the_file.write("X2MTJ"+str(colsize)+" vdd_lp gnd n_br_"+str(colsize)+" gnd gnd gnd vdd_lp gnd memory_cell_ref\n") 
-
-    the_file.write(".IC V(n_1_1) = 0 \n")
-    the_file.write(".IC V(n_2_1) = 0 \n")
-    the_file.write(".IC V(Xprechargesa.n_1_5) = 0 \n")
-    the_file.write(".IC V(Xprechargesa.n_1_6) = 0 \n")
-    for i in range(0, colsize + 1):
-        the_file.write(".IC V(n_bl_"+str(i)+") = 0 \n")
-        the_file.write(".IC V(n_br_"+str(i)+") = 0 \n")
-
-    the_file.write(".END")
-    the_file.close()
-
-    # Come out of top-level directory
-    os.chdir("../")
-
-    return (name + "/" + name + ".sp")        
-
-
-# this is the netlist used to measure mtj discharge process and size its transistor
-def generate_mtj_discharge(name, colsize):
-
-    if not os.path.exists(name):
-        os.makedirs(name)  
-    # Change to directory    
-    os.chdir(name)
-
-    # if the column is too big, this bit discharging circuit only works for half of the path
-    half = 0
-    colsize2 = colsize
-    if colsize == 512:
-        colsize2 = 256
-        half = 1
-
-    # create the spice file and fill it with netlist
-    filename = name + ".sp"
-    the_file = open(filename, 'w')
-    the_file.write(".TITLE bitline discharging process in MTJ-based RAM block\n\n")
-
-    the_file.write("********************************************************************************\n")
-    the_file.write("** Include libraries, parameters and other\n")
-    the_file.write("********************************************************************************\n\n")
-    the_file.write(".LIB \"../includes.l\" INCLUDES\n\n")
-
-    the_file.write("********************************************************************************\n")
-    the_file.write("** Setup and input\n")
-    the_file.write("********************************************************************************\n\n")
-    the_file.write(".TRAN 1p 4n SWEEP DATA=sweep_data\n")
-    the_file.write(".OPTIONS BRIEF=1\n\n")
-    the_file.write("* Input signal\n")
-    the_file.write("VIN n_in gnd PULSE (0 supply_v_lp 0 0 0 4n 8n)\n")
-    the_file.write("VINb n_in_b gnd PULSE (supply_v_lp 0 0 0 0 4n 8n)\n")
-
-
-    the_file.write("* Power rail for the circuit under test.\n")
-    the_file.write("* This allows us to measure power of a circuit under test without measuring the power of wave shaping and load circuitry.\n")
-    the_file.write("V_discharge vdd_discharge gnd supply_v_lp\n\n")
-
-    the_file.write("********************************************************************************\n")
-    the_file.write("** Measurement\n")
-    the_file.write("********************************************************************************\n\n")
-
-
-    the_file.write("* Total delays\n")
-    the_file.write(".MEASURE TRAN meas_total_tfall TRIG V(n_in) VAL='supply_v_lp/2' RISE=1\n")
-    the_file.write("+    TARG V(n_bl_"+str(colsize2)+") VAL='0.01 * supply_v_lp' FALL=1\n")
-    #we are only measuring fall, so I just copy it down here for regularity
-    the_file.write(".MEASURE TRAN meas_total_trise TRIG V(n_in) VAL='supply_v_lp/2' RISE=1\n")
-    the_file.write("+    TARG V(n_bl_"+str(colsize2)+") VAL='0.01 * supply_v_lp' FALL=1\n\n")
-
-    the_file.write(".MEASURE TRAN meas_logic_low_voltage FIND V(gnd) AT=3n\n\n")
-
-    the_file.write("* Measure the power required to propagate a rise and a fall transition through the subcircuit at 250MHz.\n")
-    the_file.write(".MEASURE TRAN meas_current INTEGRAL I(V_discharge) FROM=0ns TO=4ns\n")
-    if half == 0:
-        the_file.write(".MEASURE TRAN meas_avg_power PARAM = '-(meas_current/4n)*supply_v_lp'\n\n")
-    else:
-        the_file.write(".MEASURE TRAN meas_avg_power PARAM = '-(meas_current/2n)*supply_v_lp'\n\n")
-
-    the_file.write("********************************************************************************\n")
-    the_file.write("** Circuit\n")
-    the_file.write("********************************************************************************\n\n")  
-
-    #the_file.write("* inv_nand" + str(required_size) + "" + name + " delay\n")
-    #MTJ sense amp and precharge
-    the_file.write("Xprechargesa n_1_1 gnd vdd_lp gnd n_hang_out vclmpmtj vrefmtj gnd gnd vdd_lp gnd mtj_subcircuits_sa\n")
-    #MTJ write driver
-    the_file.write("Xwritedriver gnd gnd n_1_1 gnd vdd_lp gnd mtj_subcircuits_writedriver\n")
-    #MTJ CS
-    the_file.write("Xcs n_1_1 n_bl_0 n_in n_in_b vdd_discharge gnd mtj_subcircuits_cs\n")
-    #MTJ cells
-    for i in range(0, colsize2):
-        the_file.write("Xwire"+str(i)+" n_bl_"+str(i)+" n_bl_"+str(i+1)+" wire Rw=wire_memorycell_vertical_res/"+str(colsize)+" Cw=wire_memorycell_vertical_cap/"+str(colsize)+"\n")
-        the_file.write("XMTJ"+str(i)+" gnd gnd n_bl_"+str(i + 1)+" gnd gnd gnd vdd_lp gnd memorycell\n")
-        
-    #initial conditions
-
-    the_file.write(".IC V(n_1_1) = 0.8 \n")
-    for i in range(0, colsize2 + 1):
-        the_file.write(".IC V(n_bl_"+str(i)+") = 0.8 \n")
-
-
-    the_file.write(".END")
-    the_file.close()
-
-    # Come out of top-level directory
-    os.chdir("../")
-
-    return (name + "/" + name + ".sp")         
-
-
-
-# this is the top-level path for the last stage in the configurable decoder
-def generate_configurabledecoderiii_top_lp(name, fanin1,fanin2, required_size, tgatecount):
-
-    # Create the directory
-    if not os.path.exists(name):
-        os.makedirs(name)  
-    # Change to directory    
-    os.chdir(name)
-
-    # Create the spice file and generate the netlist
-    filename = name + ".sp"
-    the_file = open(filename, 'w')
-    the_file.write(".TITLE last stage of configurable decoder\n\n")
-
-
-    the_file.write("********************************************************************************\n")
-    the_file.write("** Include libraries, parameters and other\n")
-    the_file.write("********************************************************************************\n\n")
-    the_file.write(".LIB \"../includes.l\" INCLUDES\n\n")
-
-    the_file.write("********************************************************************************\n")
-    the_file.write("** Setup and input\n")
-    the_file.write("********************************************************************************\n\n")
-    the_file.write(".TRAN 1p 4n SWEEP DATA=sweep_data\n")
-    the_file.write(".OPTIONS BRIEF=1\n\n")
-    the_file.write("* Input signal\n")
-    the_file.write("VIN n_in gnd PULSE (0 supply_v_lp 0 0 0 2n 4n)\n")
-
-    
-    the_file.write("* Power rail for the circuit under test.\n")
-    the_file.write("* This allows us to measure power of a circuit under test without measuring the power of wave shaping and load circuitry.\n")
-    the_file.write("V_third1 vdd_third1 gnd supply_v_lp\n\n")
-    the_file.write("V_third2 vdd_third2 gnd supply_v_lp\n\n")
-
-    the_file.write("********************************************************************************\n")
-    the_file.write("** Measurement\n")
-    the_file.write("********************************************************************************\n\n")
-
-    if fanin1 !=0:
-        the_file.write("* inv_nand" + str(required_size) + "" + name + " delay\n")
-        the_file.write(".MEASURE TRAN meaz1_inv_nand" + str(required_size) + "_" + name + "_1_tfall TRIG V(n_1_"+str(fanin1)+") VAL='supply_v_lp/2' RISE=1\n")
-        the_file.write("+    TARG V(Xloadnand"+str(fanin1)+".n_1_1) VAL='supply_v_lp/2' FALL=1\n")
-        the_file.write(".MEASURE TRAN meaz1_inv_nand" + str(required_size) + "_" + name + "_1_trise TRIG V(n_1_"+str(fanin1)+") VAL='supply_v_lp/2' FALL=1\n")
-        the_file.write("+    TARG V(Xloadnand"+str(fanin1)+".n_1_1) VAL='supply_v_lp/2' RISE=1\n\n")
-
-        the_file.write("* inv" + name + "_2 delay\n")
-        the_file.write(".MEASURE TRAN meaz1_inv_" + name + "_2_tfall TRIG V(n_1_"+str(fanin1)+") VAL='supply_v_lp/2' FALL=1\n")
-        the_file.write("+    TARG V(Xloadnand"+str(fanin1)+".n_out) VAL='supply_v_lp/2' FALL=1\n")
-        the_file.write(".MEASURE TRAN meaz1_inv_" + name + "_2_trise TRIG V(n_1_"+str(fanin1)+") VAL='supply_v_lp/2' RISE=1\n")
-        the_file.write("+    TARG V(Xloadnand"+str(fanin1)+".n_out) VAL='supply_v_lp/2' RISE=1\n\n")
-
-
-        the_file.write("* Total delays\n")
-        the_file.write(".MEASURE TRAN meaz1_total_tfall TRIG V(n_1_"+str(fanin1)+") VAL='supply_v_lp/2' FALL=1\n")
-        the_file.write("+    TARG V(n_1_"+str(fanin1 + tgatecount + 2)+") VAL='supply_v_lp/2' FALL=1\n")
-        the_file.write(".MEASURE TRAN meaz1_total_trise TRIG V(n_1_"+str(fanin1)+") VAL='supply_v_lp/2' RISE=1\n")
-        the_file.write("+    TARG V(n_1_"+str(fanin1 + tgatecount + 2)+") VAL='supply_v_lp/2' RISE=1\n\n")
-
-        
-    if fanin2 !=0:
-        the_file.write("* inv_nand" + name + " delay\n")
-        the_file.write(".MEASURE TRAN meaz2_inv_nand" + str(required_size) + "_" + name + "_1_tfall TRIG V(n_2_"+str(fanin2)+") VAL='supply_v_lp/2' RISE=1\n")
-        the_file.write("+    TARG V(X2loadnand"+str(fanin2)+".n_1_1) VAL='supply_v_lp/2' FALL=1\n")
-        the_file.write(".MEASURE TRAN meaz2_inv_nand" + str(required_size) + "_" + name + "_1_trise TRIG V(n_2_"+str(fanin2)+") VAL='supply_v_lp/2' FALL=1\n")
-        the_file.write("+    TARG V(X2loadnand"+str(fanin2)+".n_1_1) VAL='supply_v_lp/2' RISE=1\n\n")
-
-        the_file.write("* inv" + name + "_2 delay\n")
-        the_file.write(".MEASURE TRAN meaz2_inv_" + name + "_2_tfall TRIG V(n_2_"+str(fanin2)+") VAL='supply_v_lp/2' FALL=1\n")
-        the_file.write("+    TARG V(X2loadnand"+str(fanin2)+".n_out) VAL='supply_v_lp/2' FALL=1\n")
-        the_file.write(".MEASURE TRAN meaz2_inv_" + name + "_2_trise TRIG V(n_2_"+str(fanin2)+") VAL='supply_v_lp/2' RISE=1\n")
-        the_file.write("+    TARG V(X2loadnand"+str(fanin2)+".n_out) VAL='supply_v_lp/2' RISE=1\n\n")
-
-
-        the_file.write("* Total delays\n")
-        the_file.write(".MEASURE TRAN meaz2_total_tfall TRIG V(n_2_"+str(fanin2)+") VAL='supply_v_lp/2' FALL=1\n")
-        the_file.write("+    TARG V(n_2_"+str(fanin2 + tgatecount + 2)+") VAL='supply_v_lp/2' FALL=1\n")
-        the_file.write(".MEASURE TRAN meaz2_total_trise TRIG V(n_2_"+str(fanin2)+") VAL='supply_v_lp/2' RISE=1\n")
-        the_file.write("+    TARG V(n_2_"+str(fanin2 + tgatecount + 2)+") VAL='supply_v_lp/2' RISE=1\n\n")
-
-
-    the_file.write(".MEASURE TRAN meas_logic_low_voltage FIND V(n_in) AT=3n\n\n")
-    if fanin1 != 0:
-        the_file.write("* Measure the power required to propagate a rise and a fall transition through the subcircuit at 250MHz.\n")
-        the_file.write(".MEASURE TRAN meaz1_current INTEGRAL I(V_third1) FROM=0ns TO=4ns\n")
-        the_file.write(".MEASURE TRAN meaz1_avg_power PARAM = '-(meaz1_current/4n)*supply_v_lp'\n\n")
-    if fanin2 != 0:
-        the_file.write("* Measure the power required to propagate a rise and a fall transition through the subcircuit at 250MHz.\n")
-        the_file.write(".MEASURE TRAN meaz2_current INTEGRAL I(V_third2) FROM=0ns TO=4ns\n")
-        the_file.write(".MEASURE TRAN meaz2_avg_power PARAM = '-(meaz2_current/4n)*supply_v_lp'\n\n")
-    
-    the_file.write("********************************************************************************\n")
-    the_file.write("** Circuit\n")
-    the_file.write("********************************************************************************\n\n")
-    if fanin1 !=0:
-        the_file.write("Xnandu n_in n_1_0 vdd_lp gnd xconfigurabledecoder3ii\n")
-        the_file.write("Xwire0 n_1_0 n_1_1 wire Rw=wire_xconfigurabledecoderi_res/"+str(fanin1)+" Cw=wire_xconfigurabledecoderi_cap/"+str(fanin1)+"\n")
-        for i in range(1, fanin1):
-            the_file.write("Xloadnand"+str(i)+" n_1_"+str(i)+" n_hang_"+str(i+1)+" vdd_lp gnd xconfigurabledecoderiii\n")
-            the_file.write("Xwire"+str(i)+" n_1_"+str(i)+" n_1_"+str(i+1)+" wire Rw=wire_xconfigurabledecoderi_res/"+str(fanin1)+" Cw=wire_xconfigurabledecoderi_cap/"+str(fanin1)+"\n")
-        the_file.write("Xloadnand"+str(fanin1)+" n_1_"+str(fanin1)+" n_1_"+str(fanin1 + 1)+" vdd_third1 gnd xconfigurabledecoderiii\n")
-        #RAM load:
-        the_file.write("Xwireadded n_1_"+str(fanin1 + 1)+" n_1_"+str(fanin1 + 2)+" wire Rw=wire_xconfigurabledecoderiii_res Cw=wire_xconfigurabledecoderiii_cap \n")
-        for i in range(fanin1 +2, fanin1 +tgatecount +2):
-            the_file.write("Xwirel"+str(i)+" n_1_"+str(i)+" n_1_"+str(i+1)+" wire Rw=wire_memorycell_horizontal_res/"+str(tgatecount)+" Cw=wire_memorycell_horizontal_cap/"+str(tgatecount)+"\n") 
-        the_file.write("Xtgate"+str(fanin1 +tgatecount)+" gnd gnd n_1_"+str(fanin1 +tgatecount+2)+" vdd_lp vdd_lp gnd RAM_tgate\n")
-
-    if fanin2 !=0:
-        the_file.write("Xnandv n_in n_2_0 vdd_lp gnd xconfigurabledecoder2ii\n")
-        the_file.write("X2wire0 n_2_0 n_2_1 wire Rw=wire_xconfigurabledecoderi_res/"+str(fanin2)+" Cw=wire_xconfigurabledecoderi_cap/"+str(fanin2)+"\n")
-        for i in range(1, fanin2):
-            the_file.write("X2loadnand"+str(i)+" n_2_"+str(i)+" n_hang2_"+str(i+1)+" vdd_lp gnd xconfigurabledecoderiii\n")
-            the_file.write("X2wire"+str(i)+" n_2_"+str(i)+" n_2_"+str(i+1)+" wire Rw=wire_xconfigurabledecoderi_res/"+str(fanin2)+" Cw=wire_xconfigurabledecoderi_cap/"+str(fanin2)+"\n")
-        the_file.write("X2loadnand"+str(fanin2)+" n_2_"+str(fanin2)+" n_2_"+str(fanin2 + 1)+" vdd_third2 gnd xconfigurabledecoderiii\n")
-        #RAM load should be added here
-        the_file.write("Xwireadded2 n_2_"+str(fanin2 + 1)+" n_2_"+str(fanin2 + 2)+" wire Rw=wire_xconfigurabledecoderiii_res Cw=wire_xconfigurabledecoderiii_cap \n")
-        for i in range(fanin2 +2, fanin2 +tgatecount +2):
-            the_file.write("X2wirel"+str(i)+" n_2_"+str(i)+" n_2_"+str(i+1)+" wire Rw=wire_memorycell_horizontal_res/"+str(tgatecount)+" Cw=wire_memorycell_horizontal_cap/"+str(tgatecount)+"\n") 
-        the_file.write("X2tgate"+str(fanin2 +tgatecount)+" gnd gnd n_2_"+str(fanin2 +tgatecount+2)+" vdd_lp vdd_lp gnd RAM_tgate\n")
-        #the_file.write("X2loadnand3"+str(fanout1 + fanin2)+" n_2_"+str(fanout1 + fanin2)+" n_2_out vdd gnd thirdstage1\n")
-
-    the_file.write(".END")
-    the_file.close()
-
-    # Come out of top-level directory
-    os.chdir("../")
-
-    return (name + "/" + name + ".sp")   
-
-# Last stage of the row decoder:
-def generate_rowdecoderstage3_top_lp(name, fanin1,fanin2, sramcount, number_of_banks, gate_type):
-
-
-    # Create the dictory:
-    if not os.path.exists(name):
-        os.makedirs(name)  
-    # Change to directory    
-    os.chdir(name)
-
-
-    filename = name + ".sp"
-    the_file = open(filename, 'w')
-    the_file.write(".TITLE thirdstage\n\n")
-
-
-    the_file.write("********************************************************************************\n")
-    the_file.write("** Include libraries, parameters and other\n")
-    the_file.write("********************************************************************************\n\n")
-    the_file.write(".LIB \"../includes.l\" INCLUDES\n\n")
-
-    the_file.write("********************************************************************************\n")
-    the_file.write("** Setup and input\n")
-    the_file.write("********************************************************************************\n\n")
-    the_file.write(".TRAN 1p 4n SWEEP DATA=sweep_data\n")
-    the_file.write(".OPTIONS BRIEF=1\n\n")
-    the_file.write("* Input signal\n")
-    the_file.write("VIN n_in gnd PULSE (0 supply_v_lp 0 0 0 2n 4n)\n")
-
-    
-    the_file.write("* Power rail for the circuit under test.\n")
-    the_file.write("* This allows us to measure power of a circuit under test without measuring the power of wave shaping and load circuitry.\n")
-    the_file.write("V_third1 vdd_third1 gnd supply_v_lp\n\n")
-    the_file.write("V_third2 vdd_third2 gnd supply_v_lp\n\n")
-
-    the_file.write("********************************************************************************\n")
-    the_file.write("** Measurement\n")
-    the_file.write("********************************************************************************\n\n")
-
-    if fanin1 !=0:
-        the_file.write("* inv_nand" + name + " delay\n")
-        the_file.write(".MEASURE TRAN meaz1_inv_nand"+str(gate_type)+"_" + name + "_1_tfall TRIG V(n_1_1) VAL='supply_v_lp/2' RISE=1\n")
-        the_file.write("+    TARG V(Xloadnand"+str(fanin1)+".n_1_1) VAL='supply_v_lp/2' FALL=1\n")
-        the_file.write(".MEASURE TRAN meaz1_inv_nand"+str(gate_type)+"_" + name + "_1_trise TRIG V(n_1_1) VAL='supply_v_lp/2' FALL=1\n")
-        the_file.write("+    TARG V(Xloadnand"+str(fanin1)+".n_1_1) VAL='supply_v_lp/2' RISE=1\n\n")
-
-
-        the_file.write("* inv" + name + "_2 delay\n")
-        the_file.write(".MEASURE TRAN meaz1_inv_" + name + "_2_tfall TRIG V(n_1_1) VAL='supply_v_lp/2' FALL=1\n")
-        the_file.write("+    TARG V(Xloadnand"+str(fanin1)+".n_out) VAL='supply_v_lp/2' FALL=1\n")
-        the_file.write(".MEASURE TRAN meaz1_inv_" + name + "_2_trise TRIG V(n_1_1) VAL='supply_v_lp/2' RISE=1\n")
-        the_file.write("+    TARG V(Xloadnand"+str(fanin1)+".n_out) VAL='supply_v_lp/2' RISE=1\n\n")
-
-        the_file.write("* Total delays\n")
-        the_file.write(".MEASURE TRAN meaz1_total_tfall TRIG V(n_1_1) VAL='supply_v_lp/2' FALL=1\n")
-        the_file.write("+    TARG V(Xloadnand"+str(fanin1)+".n_out) VAL='supply_v_lp/2' FALL=1\n")
-        the_file.write(".MEASURE TRAN meaz1_total_trise TRIG V(n_1_1) VAL='supply_v_lp/2' RISE=1\n")
-        the_file.write("+    TARG V(Xloadnand"+str(fanin1)+".n_out) VAL='supply_v_lp/2' RISE=1\n\n")
-
-        
-    if fanin2 !=0:
-        the_file.write("* inv_nand" + name + " delay\n")
-        the_file.write(".MEASURE TRAN meaz2_inv_nand"+str(gate_type)+"_" + name + "_1_tfall TRIG V(n_2_"+str(fanin2)+") VAL='supply_v_lp/2' RISE=1\n")
-        the_file.write("+    TARG V(X2loadnand"+str(fanin2)+".n_1_1) VAL='supply_v_lp/2' FALL=1\n")
-        the_file.write(".MEASURE TRAN meaz2_inv_nand"+str(gate_type)+"_" + name + "_1_trise TRIG V(n_2_"+str(fanin2)+") VAL='supply_v_lp/2' FALL=1\n")
-        the_file.write("+    TARG V(X2loadnand"+str(fanin2)+".n_1_1) VAL='supply_v_lp/2' RISE=1\n\n")
-
-        the_file.write("* inv" + name + "_2 delay\n")
-        the_file.write(".MEASURE TRAN meaz2_inv_" + name + "_2_tfall TRIG V(n_2_"+str(fanin2)+") VAL='supply_v_lp/2' FALL=1\n")
-        the_file.write("+    TARG V(X2loadnand"+str(fanin2)+".n_out) VAL='supply_v_lp/2' FALL=1\n")
-        the_file.write(".MEASURE TRAN meaz2_inv_" + name + "_2_trise TRIG V(n_2_"+str(fanin2)+") VAL='supply_v_lp/2' RISE=1\n")
-        the_file.write("+    TARG V(X2loadnand"+str(fanin2)+".n_out) VAL='supply_v_lp/2' RISE=1\n\n")
-
-
-        the_file.write("* Total delays\n")
-        the_file.write(".MEASURE TRAN meaz2_total_tfall TRIG V(n_2_"+str(fanin2)+") VAL='supply_v_lp/2' FALL=1\n")
-        the_file.write("+    TARG V(X2loadnand"+str(fanin2)+".n_out) VAL='supply_v_lp/2' FALL=1\n")
-        the_file.write(".MEASURE TRAN meaz2_total_trise TRIG V(n_2_"+str(fanin2)+") VAL='supply_v_lp/2' RISE=1\n")
-        the_file.write("+    TARG V(X2loadnand"+str(fanin2)+".n_out) VAL='supply_v_lp/2' RISE=1\n\n")
-
-
-    the_file.write(".MEASURE TRAN meas_logic_low_voltage FIND V(n_in) AT=3n\n\n")
-    if fanin1 != 0:
-        the_file.write("* Measure the power required to propagate a rise and a fall transition through the subcircuit at 250MHz.\n")
-        the_file.write(".MEASURE TRAN meaz1_current INTEGRAL I(V_third1) FROM=0ns TO=4ns\n")
-        the_file.write(".MEASURE TRAN meaz1_avg_power PARAM = '-(meaz1_current/4n)*supply_v_lp'\n\n")
-    if fanin2 != 0:
-        the_file.write("* Measure the power required to propagate a rise and a fall transition through the subcircuit at 250MHz.\n")
-        the_file.write(".MEASURE TRAN meaz2_current INTEGRAL I(V_third2) FROM=0ns TO=4ns\n")
-        the_file.write(".MEASURE TRAN meaz2_avg_power PARAM = '-(meaz2_current/4n)*supply_v_lp'\n\n")
-    
-    the_file.write("********************************************************************************\n")
-    the_file.write("** Circuit\n")
-    the_file.write("********************************************************************************\n\n")
-    if fanin1 !=0:
-        the_file.write("Xnandu n_in n_1_1 vdd_lp gnd rowdecoderstage12\n")
-        for i in range(1, fanin1):
-            the_file.write("Xloadnand"+str(i)+" n_1_"+str(i)+" n_hang_"+str(i+1)+" vdd_lp gnd rowdecoderstage3\n")
-            the_file.write("Xwire"+str(i)+" n_1_"+str(i)+" n_1_"+str(i+1)+" wire Rw=wire_rowdecoderstage0_res/"+str(fanin1)+" Cw=wire_rowdecoderstage0_cap/"+str(fanin1)+"\n")
-        the_file.write("Xloadnand"+str(fanin1)+" n_1_"+str(fanin1)+" n_1_"+str(fanin1 + 1)+" vdd_third1 gnd rowdecoderstage3\n")
-        the_file.write("Xwordline n_1_"+str(fanin1 + 1)+" n_1_"+str(fanin1 + 2)+" vdd_lp gnd wordline_driver\n")
-
-
-    if fanin2 !=0:
-        the_file.write("Xnandv n_in n_2_1 vdd_lp gnd rowdecoderstage13\n")
-        for i in range(1, fanin2):
-            the_file.write("X2loadnand"+str(i)+" n_2_"+str(i)+" n_hang2_"+str(i+1)+" vdd_lp gnd rowdecoderstage3\n")
-            the_file.write("X2wire"+str(i)+" n_2_"+str(i)+" n_2_"+str(i+1)+" wire Rw=wire_rowdecoderstage0_res/"+str(fanin2)+" Cw=wire_rowdecoderstage0_cap/"+str(fanin2)+"\n")
-        the_file.write("X2loadnand"+str(fanin2)+" n_2_"+str(fanin2)+" n_2_"+str(fanin2 + 1)+" vdd_third2 gnd rowdecoderstage3\n")
-        the_file.write("X2wordline n_2_"+str(fanin2 + 1)+" n_2_"+str(fanin2 + 2)+" vdd_lp gnd wordline_driver\n")
-
-
-    the_file.write(".END")
-    the_file.close()
-
-    # Come out of top-level directory
-    os.chdir("../")
-
-    return (name + "/" + name + ".sp")
-
-
-# This is the wordline driver:
-def generate_wordline_driver_top_lp(name, sramcount, nandsize, smallrow, repeater):
-
-    # Create the directory
-    if not os.path.exists(name):
-        os.makedirs(name)  
-    # Change to directory    
-    os.chdir(name)
-
-    # Create the spice file and generate the netlist
-    filename = name + ".sp"
-    the_file = open(filename, 'w')
-    the_file.write(".TITLE wordline driver\n\n")
-
-
-    the_file.write("********************************************************************************\n")
-    the_file.write("** Include libraries, parameters and other\n")
-    the_file.write("********************************************************************************\n\n")
-    the_file.write(".LIB \"../includes.l\" INCLUDES\n\n")
-
-    the_file.write("********************************************************************************\n")
-    the_file.write("** Setup and input\n")
-    the_file.write("********************************************************************************\n\n")
-    the_file.write(".TRAN 1p 4n SWEEP DATA=sweep_data\n")
-    the_file.write(".OPTIONS BRIEF=1\n\n")
-    the_file.write("* Input signal\n")
-    the_file.write("VIN n_in gnd PULSE (0 supply_v_lp 0 0 0 2n 4n)\n")
-
-    
-    the_file.write("* Power rail for the circuit under test.\n")
-    the_file.write("* This allows us to measure power of a circuit under test without measuring the power of wave shaping and load circuitry.\n")
-    the_file.write("V_wordline vdd_wordline gnd supply_v_lp\n\n")
-
-
-    the_file.write("********************************************************************************\n")
-    the_file.write("** Measurement\n")
-    the_file.write("********************************************************************************\n\n")
-    the_file.write("* inv_" + name + " delay\n")
-    the_file.write(".MEASURE TRAN meas_inv_nand"+str(nandsize)+"_wordline_driver_1_tfall TRIG V(n_1_1) VAL='supply_v_lp/2' RISE=1\n")
-    the_file.write("+    TARG V(Xwordline.n_1_1) VAL='supply_v_lp/2' FALL=1\n")
-    the_file.write(".MEASURE TRAN meas_inv_nand"+str(nandsize)+"_wordline_driver_1_trise TRIG V(n_1_1) VAL='supply_v_lp/2' FALL=1\n")
-    the_file.write("+    TARG V(Xwordline.n_1_1) VAL='supply_v_lp/2' RISE=1\n\n")
-
-    the_file.write("* inv_" + name + " delay\n")
-    the_file.write(".MEASURE TRAN meas_inv_wordline_driver_2_tfall TRIG V(n_1_1) VAL='supply_v_lp/2' FALL=1\n")
-    the_file.write("+    TARG V(Xwordline.n_1_2) VAL='supply_v_lp/2' FALL=1\n")
-    the_file.write(".MEASURE TRAN meas_inv_wordline_driver_2_trise TRIG V(n_1_1) VAL='supply_v_lp/2' RISE=1\n")
-    the_file.write("+    TARG V(Xwordline.n_1_2) VAL='supply_v_lp/2' RISE=1\n\n")
-
-    the_file.write("* inv_" + name + " delay\n")
-    the_file.write(".MEASURE TRAN meas_inv_wordline_driver_3_tfall TRIG V(n_1_1) VAL='supply_v_lp/2' RISE=1\n")
-    the_file.write("+    TARG V(Xwordline.n_1_3) VAL='supply_v_lp/2' FALL=1\n")
-    the_file.write(".MEASURE TRAN meas_inv_wordline_driver_3_trise TRIG V(n_1_1) VAL='supply_v_lp/2' FALL=1\n")
-    the_file.write("+    TARG V(Xwordline.n_1_3) VAL='supply_v_lp/2' RISE=1\n\n")
-
-    the_file.write("* inv_" + name + " delay\n")
-    the_file.write(".MEASURE TRAN meas_inv_wordline_driver_4_tfall TRIG V(n_1_1) VAL='supply_v_lp/2' FALL=1\n")
-    the_file.write("+    TARG V(n_1_"+str(sramcount+1)+") VAL='supply_v_lp * 0.1' FALL=1\n")
-    the_file.write(".MEASURE TRAN meas_inv_wordline_driver_4_trise TRIG V(n_1_1) VAL='supply_v_lp/2' RISE=1\n")
-    the_file.write("+    TARG V(n_1_"+str(sramcount+1)+") VAL='supply_v_lp * 0.9' RISE=1\n\n")
-
-    the_file.write("* Total delays\n")
-    the_file.write(".MEASURE TRAN meaz1_total_tfall TRIG V(n_1_1) VAL='supply_v_lp/2' FALL=1\n")
-    the_file.write("+    TARG V(n_1_"+str(sramcount+1)+") VAL='supply_v_lp * 0.1' FALL=1\n")
-    the_file.write(".MEASURE TRAN meaz1_total_trise TRIG V(n_1_1) VAL='supply_v_lp/2' RISE=1\n")
-    the_file.write("+    TARG V(n_1_"+str(sramcount+1)+") VAL='supply_v_lp * 0.9' RISE=1\n\n")
-
-
-    the_file.write(".MEASURE TRAN meas_logic_low_voltage FIND V(n_in) AT=3n\n\n")
-
-    the_file.write("* Measure the power required to propagate a rise and a fall transition through the subcircuit at 250MHz.\n")
-    the_file.write(".MEASURE TRAN meas_current INTEGRAL I(V_wordline) FROM=0ns TO=4ns\n")
-    the_file.write(".MEASURE TRAN meas_avg_power PARAM = '-(meas_current/4n)*supply_v_lp'\n\n")
-
-    
-    the_file.write("********************************************************************************\n")
-    the_file.write("** Circuit\n")
-    the_file.write("********************************************************************************\n\n")
-    
-    #last stage of row decoder:
-    the_file.write("Xnandu n_in n_1_1 vdd_lp gnd rowdecoderstage3\n")
-    #Wordline driver:
-    the_file.write("Xwordline n_1_1 n_1_2 vdd_wordline gnd wordline_driver\n")
-    #RAM load:
-    for i in range(2, int(sramcount +2)):
-        the_file.write("Xmemcell"+str(i)+" n_1_"+str(i)+" gnd gnd gnd gnd gnd vdd_lp gnd memorycell\n")
-        if repeater == 0:
-            the_file.write("Xwirel"+str(i)+" n_1_"+str(i)+" n_1_"+str(i+1)+" wire Rw=wire_wordline_driver_res/"+str(sramcount)+" Cw=wire_wordline_driver_cap/"+str(sramcount)+"\n")
-        else:
-            the_file.write("Xwirel"+str(i)+" n_1_"+str(i)+" n_1_"+str(i+1)+" wire Rw=wire_wordline_driver_res/"+str(2*sramcount)+" Cw=wire_wordline_driver_cap/"+str(2*sramcount)+"\n")
-
-    the_file.write(".END")
-    the_file.close()
-
-    # Come out of top-level directory
-    os.chdir("../")
-
-    return (name + "/" + name + ".sp")
-
-
-# This is the last stage of the row decoder:
-def generate_rowdecoderstage3_top(name, fanin1,fanin2, sramcount, number_of_banks, gate_type):
-
-    # Create the dictory:
-    if not os.path.exists(name):
-        os.makedirs(name)  
-    # Change to directory    
-    os.chdir(name)
-
-    # Create spice file and fill it up with the netlist:
-    filename = name + ".sp"
-    the_file = open(filename, 'w')
-    the_file.write(".TITLE thirdstage\n\n")
-
-
-    the_file.write("********************************************************************************\n")
-    the_file.write("** Include libraries, parameters and other\n")
-    the_file.write("********************************************************************************\n\n")
-    the_file.write(".LIB \"../includes.l\" INCLUDES\n\n")
-
-    the_file.write("********************************************************************************\n")
-    the_file.write("** Setup and input\n")
-    the_file.write("********************************************************************************\n\n")
-    the_file.write(".TRAN 1p 4n SWEEP DATA=sweep_data\n")
-    the_file.write(".OPTIONS BRIEF=1\n\n")
-    the_file.write("* Input signal\n")
-    the_file.write("VIN n_in gnd PULSE (0 supply_v 0 0 0 2n 4n)\n")
-
-    
-    the_file.write("* Power rail for the circuit under test.\n")
-    the_file.write("* This allows us to measure power of a circuit under test without measuring the power of wave shaping and load circuitry.\n")
-    the_file.write("V_third1 vdd_third1 gnd supply_v\n\n")
-    the_file.write("V_third2 vdd_third2 gnd supply_v\n\n")
-
-    the_file.write("********************************************************************************\n")
-    the_file.write("** Measurement\n")
-    the_file.write("********************************************************************************\n\n")
-
-    if fanin1 !=0:
-        the_file.write("* inv_nand" + name + " delay\n")
-        the_file.write(".MEASURE TRAN meaz1_inv_nand"+str(gate_type)+"_" + name + "_1_tfall TRIG V(n_1_1) VAL='supply_v/2' RISE=1\n")
-        the_file.write("+    TARG V(Xloadnand"+str(fanin1)+".n_1_1) VAL='supply_v/2' FALL=1\n")
-        the_file.write(".MEASURE TRAN meaz1_inv_nand"+str(gate_type)+"_" + name + "_1_trise TRIG V(n_1_1) VAL='supply_v/2' FALL=1\n")
-        the_file.write("+    TARG V(Xloadnand"+str(fanin1)+".n_1_1) VAL='supply_v/2' RISE=1\n\n")
-
-
-        the_file.write("* inv" + name + "_2 delay\n")
-        the_file.write(".MEASURE TRAN meaz1_inv_" + name + "_2_tfall TRIG V(n_1_1) VAL='supply_v/2' FALL=1\n")
-        the_file.write("+    TARG V(Xloadnand"+str(fanin1)+".n_out) VAL='supply_v/2' FALL=1\n")
-        the_file.write(".MEASURE TRAN meaz1_inv_" + name + "_2_trise TRIG V(n_1_1) VAL='supply_v/2' RISE=1\n")
-        the_file.write("+    TARG V(Xloadnand"+str(fanin1)+".n_out) VAL='supply_v/2' RISE=1\n\n")
-
-        the_file.write("* Total delays\n")
-        the_file.write(".MEASURE TRAN meaz1_total_tfall TRIG V(n_1_1) VAL='supply_v/2' FALL=1\n")
-        the_file.write("+    TARG V(Xloadnand"+str(fanin1)+".n_out) VAL='supply_v/2' FALL=1\n")
-        the_file.write(".MEASURE TRAN meaz1_total_trise TRIG V(n_1_1) VAL='supply_v/2' RISE=1\n")
-        the_file.write("+    TARG V(Xloadnand"+str(fanin1)+".n_out) VAL='supply_v/2' RISE=1\n\n")
-
-        
-    if fanin2 !=0:
-        the_file.write("* inv_nand" + name + " delay\n")
-        the_file.write(".MEASURE TRAN meaz2_inv_nand"+str(gate_type)+"_" + name + "_1_tfall TRIG V(n_2_"+str(fanin2)+") VAL='supply_v/2' RISE=1\n")
-        the_file.write("+    TARG V(X2loadnand"+str(fanin2)+".n_1_1) VAL='supply_v/2' FALL=1\n")
-        the_file.write(".MEASURE TRAN meaz2_inv_nand"+str(gate_type)+"_" + name + "_1_trise TRIG V(n_2_"+str(fanin2)+") VAL='supply_v/2' FALL=1\n")
-        the_file.write("+    TARG V(X2loadnand"+str(fanin2)+".n_1_1) VAL='supply_v/2' RISE=1\n\n")
-
-        the_file.write("* inv" + name + "_2 delay\n")
-        the_file.write(".MEASURE TRAN meaz2_inv_" + name + "_2_tfall TRIG V(n_2_"+str(fanin2)+") VAL='supply_v/2' FALL=1\n")
-        the_file.write("+    TARG V(X2loadnand"+str(fanin2)+".n_out) VAL='supply_v/2' FALL=1\n")
-        the_file.write(".MEASURE TRAN meaz2_inv_" + name + "_2_trise TRIG V(n_2_"+str(fanin2)+") VAL='supply_v/2' RISE=1\n")
-        the_file.write("+    TARG V(X2loadnand"+str(fanin2)+".n_out) VAL='supply_v/2' RISE=1\n\n")
-
-
-        the_file.write("* Total delays\n")
-        the_file.write(".MEASURE TRAN meaz2_total_tfall TRIG V(n_2_"+str(fanin2)+") VAL='supply_v/2' FALL=1\n")
-        the_file.write("+    TARG V(X2loadnand"+str(fanin2)+".n_out) VAL='supply_v/2' FALL=1\n")
-        the_file.write(".MEASURE TRAN meaz2_total_trise TRIG V(n_2_"+str(fanin2)+") VAL='supply_v/2' RISE=1\n")
-        the_file.write("+    TARG V(X2loadnand"+str(fanin2)+".n_out) VAL='supply_v/2' RISE=1\n\n")
-
-
-    the_file.write(".MEASURE TRAN meas_logic_low_voltage FIND V(n_in) AT=3n\n\n")
-    if fanin1 != 0:
-        the_file.write("* Measure the power required to propagate a rise and a fall transition through the subcircuit at 250MHz.\n")
-        the_file.write(".MEASURE TRAN meaz1_current INTEGRAL I(V_third1) FROM=0ns TO=4ns\n")
-        the_file.write(".MEASURE TRAN meaz1_avg_power PARAM = '-(meaz1_current/4n)*supply_v'\n\n")
-    if fanin2 != 0:
-        the_file.write("* Measure the power required to propagate a rise and a fall transition through the subcircuit at 250MHz.\n")
-        the_file.write(".MEASURE TRAN meaz2_current INTEGRAL I(V_third2) FROM=0ns TO=4ns\n")
-        the_file.write(".MEASURE TRAN meaz2_avg_power PARAM = '-(meaz2_current/4n)*supply_v'\n\n")
-    
-    the_file.write("********************************************************************************\n")
-    the_file.write("** Circuit\n")
-    the_file.write("********************************************************************************\n\n")
-    if fanin1 !=0:
-        the_file.write("Xnandu n_in n_1_1 vdd gnd rowdecoderstage12\n")
-        for i in range(1, fanin1):
-            the_file.write("Xloadnand"+str(i)+" n_1_"+str(i)+" n_hang_"+str(i+1)+" vdd gnd rowdecoderstage3\n")
-            the_file.write("Xwire"+str(i)+" n_1_"+str(i)+" n_1_"+str(i+1)+" wire Rw=wire_rowdecoderstage0_res/"+str(fanin1)+" Cw=wire_rowdecoderstage0_cap/"+str(fanin1)+"\n")
-        the_file.write("Xloadnand"+str(fanin1)+" n_1_"+str(fanin1)+" n_1_"+str(fanin1 + 1)+" vdd_third1 gnd rowdecoderstage3\n")
-        the_file.write("Xwordline n_1_"+str(fanin1 + 1)+" n_1_"+str(fanin1 + 2)+" vdd gnd wordline_driver\n")
-
-
-    if fanin2 !=0:
-        the_file.write("Xnandv n_in n_2_1 vdd gnd rowdecoderstage13\n")
-        for i in range(1, fanin2):
-            the_file.write("X2loadnand"+str(i)+" n_2_"+str(i)+" n_hang2_"+str(i+1)+" vdd gnd rowdecoderstage3\n")
-            the_file.write("X2wire"+str(i)+" n_2_"+str(i)+" n_2_"+str(i+1)+" wire Rw=wire_rowdecoderstage0_res/"+str(fanin2)+" Cw=wire_rowdecoderstage0_cap/"+str(fanin2)+"\n")
-        the_file.write("X2loadnand"+str(fanin2)+" n_2_"+str(fanin2)+" n_2_"+str(fanin2 + 1)+" vdd_third2 gnd rowdecoderstage3\n")
-        the_file.write("X2wordline n_2_"+str(fanin2 + 1)+" n_2_"+str(fanin2 + 2)+" vdd gnd wordline_driver\n")
-
-
-    the_file.write(".END")
-    the_file.close()
-
-    # Come out of top-level directory
-    os.chdir("../")
-
-    return (name + "/" + name + ".sp")
-
-# This is the first stage of the row decoder:
-def generate_rowdecoderstage1_top(name, fanout, size):
-
-    # Create directories
-    if not os.path.exists(name):
-        os.makedirs(name)  
-    # Change to directory    
-    os.chdir(name)
-
-    # Create the spice file and generate netlist:
-    filename = name + ".sp"
-    the_file = open(filename, 'w')
-    the_file.write(".TITLE stage one of the small row decoder\n\n")
-
-    the_file.write("********************************************************************************\n")
-    the_file.write("** Include libraries, parameters and other\n")
-    the_file.write("********************************************************************************\n\n")
-    the_file.write(".LIB \"../includes.l\" INCLUDES\n\n")
-
-    the_file.write("********************************************************************************\n")
-    the_file.write("** Setup and input\n")
-    the_file.write("********************************************************************************\n\n")
-    the_file.write(".TRAN 1p 4n SWEEP DATA=sweep_data\n")
-    the_file.write(".OPTIONS BRIEF=1\n\n")
-    the_file.write("* Input signal\n")
-    the_file.write("VIN n_in gnd PULSE (0 supply_v 0 0 0 2n 4n)\n")
-    
-    the_file.write("* Power rail for the circuit under test.\n")
-    the_file.write("* This allows us to measure power of a circuit under test without measuring the power of wave shaping and load circuitry.\n")
-    the_file.write("V_sec vdd_sec gnd supply_v\n\n")
-
-    the_file.write("********************************************************************************\n")
-    the_file.write("** Measurement\n")
-    the_file.write("********************************************************************************\n\n")
-    the_file.write("* inv_nand2" + name + " delay\n")
-    the_file.write(".MEASURE TRAN meas_inv_nand" + str(size) + "_" + name + "_1_tfall TRIG V(n_1_1) VAL='supply_v/2' RISE=1\n")
-    the_file.write("+    TARG V(Xsec.n_1_1) VAL='supply_v/2' FALL=1\n")
-    the_file.write(".MEASURE TRAN meas_inv_nand" + str(size) + "_" + name + "_1_trise TRIG V(n_1_1) VAL='supply_v/2' FALL=1\n")
-    the_file.write("+    TARG V(Xsec.n_1_1) VAL='supply_v/2' RISE=1\n\n")
-
-    the_file.write("* inv_" + name + " delay\n")
-    the_file.write(".MEASURE TRAN meas_inv_" + name + "_2_tfall TRIG V(n_1_1) VAL='supply_v/2' FALL=1\n")
-    the_file.write("+    TARG V(n_1_"+str(1+fanout)+") VAL='supply_v/2' FALL=1\n")
-    the_file.write(".MEASURE TRAN meas_inv_" + name + "_2_trise TRIG V(n_1_1) VAL='supply_v/2' RISE=1\n")
-    the_file.write("+    TARG V(n_1_"+str(1+fanout)+") VAL='supply_v/2' RISE=1\n\n")
-
-    the_file.write("* Total delays\n")
-    the_file.write(".MEASURE TRAN meas_total_tfall TRIG V(n_1_1) VAL='supply_v/2' FALL=1\n")
-    the_file.write("+    TARG V(n_1_"+str(1+fanout)+") VAL='supply_v/2' FALL=1\n")
-    the_file.write(".MEASURE TRAN meas_total_trise TRIG V(n_1_1) VAL='supply_v/2' RISE=1\n")
-    the_file.write("+    TARG V(n_1_"+str(1+fanout)+") VAL='supply_v/2' RISE=1\n\n")
-
-    the_file.write(".MEASURE TRAN meas_logic_low_voltage FIND V(n_in) AT=3n\n\n")
-
-    the_file.write("* Measure the power required to propagate a rise and a fall transition through the subcircuit at 250MHz.\n")
-    the_file.write(".MEASURE TRAN meas_current INTEGRAL I(V_sec) FROM=0ns TO=4ns\n")
-    the_file.write(".MEASURE TRAN meas_avg_power PARAM = '-(meas_current/4n)*supply_v'\n\n")
-    
-    the_file.write("********************************************************************************\n")
-    the_file.write("** Circuit\n")
-    the_file.write("********************************************************************************\n\n")
-    # wave shaping circuitry
-    the_file.write("Xrowstage0 n_in n_1_1 vdd gnd rowdecoderstage0\n")
-    #add the nand2 circuit here
-    the_file.write("Xsec n_1_1 n_1_2 vdd_sec gnd "+ name +"\n")
-    #the load to this circuit:
-
-    for i in range(2, 2+fanout):
-        the_file.write("Xwire"+str(i)+" n_1_"+str(i)+" n_1_"+str(i+1)+" wire Rw=wire_rowdecoderstage0_res/"+str(fanout)+" Cw=wire_rowdecoderstage0_cap/"+str(fanout)+"\n")
-        the_file.write("Xloadnand"+str(i)+" n_1_"+str(i)+" n_hang_"+str(i+1)+" vdd gnd rowdecoderstage3\n")
-
-    the_file.write(".END")
-    the_file.close()
-
-    # Come out of top-level directory
-    os.chdir("../")
-
-    return (name + "/" + name + ".sp")
-
-
-
-# This is the first stage of row decoder using low power transistors:
-def generate_rowdecoderstage1_top_lp(name, fanout, size):
-
-    # Create directories
-    if not os.path.exists(name):
-        os.makedirs(name)  
-    # Change to directory    
-    os.chdir(name)
-
-    # Create the spice file:
-    filename = name + ".sp"
-    the_file = open(filename, 'w')
-    the_file.write(".TITLE stage one of the small row decoder\n\n")
-
-    the_file.write("********************************************************************************\n")
-    the_file.write("** Include libraries, parameters and other\n")
-    the_file.write("********************************************************************************\n\n")
-    the_file.write(".LIB \"../includes.l\" INCLUDES\n\n")
-
-    the_file.write("********************************************************************************\n")
-    the_file.write("** Setup and input\n")
-    the_file.write("********************************************************************************\n\n")
-    the_file.write(".TRAN 1p 4n SWEEP DATA=sweep_data\n")
-    the_file.write(".OPTIONS BRIEF=1\n\n")
-    the_file.write("* Input signal\n")
-    the_file.write("VIN n_in gnd PULSE (0 supply_v_lp 0 0 0 2n 4n)\n")
-    
-    the_file.write("* Power rail for the circuit under test.\n")
-    the_file.write("* This allows us to measure power of a circuit under test without measuring the power of wave shaping and load circuitry.\n")
-    the_file.write("V_sec vdd_sec gnd supply_v_lp\n\n")
-
-    the_file.write("********************************************************************************\n")
-    the_file.write("** Measurement\n")
-    the_file.write("********************************************************************************\n\n")
-    the_file.write("* inv_nand2" + name + " delay\n")
-    the_file.write(".MEASURE TRAN meas_inv_nand" + str(size) + "_" + name + "_1_tfall TRIG V(n_1_1) VAL='supply_v_lp/2' RISE=1\n")
-    the_file.write("+    TARG V(Xsec.n_1_1) VAL='supply_v_lp/2' FALL=1\n")
-    the_file.write(".MEASURE TRAN meas_inv_nand" + str(size) + "_" + name + "_1_trise TRIG V(n_1_1) VAL='supply_v_lp/2' FALL=1\n")
-    the_file.write("+    TARG V(Xsec.n_1_1) VAL='supply_v_lp/2' RISE=1\n\n")
-
-    the_file.write("* inv_" + name + " delay\n")
-    the_file.write(".MEASURE TRAN meas_inv_" + name + "_2_tfall TRIG V(n_1_1) VAL='supply_v_lp/2' FALL=1\n")
-    the_file.write("+    TARG V(n_1_"+str(1+fanout)+") VAL='supply_v_lp/2' FALL=1\n")
-    the_file.write(".MEASURE TRAN meas_inv_" + name + "_2_trise TRIG V(n_1_1) VAL='supply_v_lp/2' RISE=1\n")
-    the_file.write("+    TARG V(n_1_"+str(1+fanout)+") VAL='supply_v_lp/2' RISE=1\n\n")
-
-    the_file.write("* Total delays\n")
-    the_file.write(".MEASURE TRAN meas_total_tfall TRIG V(n_1_1) VAL='supply_v_lp/2' FALL=1\n")
-    the_file.write("+    TARG V(n_1_"+str(1+fanout)+") VAL='supply_v_lp/2' FALL=1\n")
-    the_file.write(".MEASURE TRAN meas_total_trise TRIG V(n_1_1) VAL='supply_v_lp/2' RISE=1\n")
-    the_file.write("+    TARG V(n_1_"+str(1+fanout)+") VAL='supply_v_lp/2' RISE=1\n\n")
-
-    the_file.write(".MEASURE TRAN meas_logic_low_voltage FIND V(n_in) AT=3n\n\n")
-
-    the_file.write("* Measure the power required to propagate a rise and a fall transition through the subcircuit at 250MHz.\n")
-    the_file.write(".MEASURE TRAN meas_current INTEGRAL I(V_sec) FROM=0ns TO=4ns\n")
-    the_file.write(".MEASURE TRAN meas_avg_power PARAM = '-(meas_current/4n)*supply_v_lp'\n\n")
-    
-    the_file.write("********************************************************************************\n")
-    the_file.write("** Circuit\n")
-    the_file.write("********************************************************************************\n\n")
-    # wave shaping circuitry
-    the_file.write("Xrowstage0 n_in n_1_1 vdd_lp gnd rowdecoderstage0\n")
-
-    #add the nand2 circuit here
-    the_file.write("Xsec n_1_1 n_1_2 vdd_sec gnd "+ name +"\n")
-    #the load to this circuit:
-    for i in range(2, 2+fanout):
-        the_file.write("Xwire"+str(i)+" n_1_"+str(i)+" n_1_"+str(i+1)+" wire Rw=wire_rowdecoderstage0_res/"+str(fanout)+" Cw=wire_rowdecoderstage0_cap/"+str(fanout)+"\n")
-        the_file.write("Xloadnand"+str(i)+" n_1_"+str(i)+" n_hang_"+str(i+1)+" vdd_lp gnd rowdecoderstage3\n")
-
-    the_file.write(".END")
-    the_file.close()
-
-    # Come out of top-level directory
-    os.chdir("../")
-
-    return (name + "/" + name + ".sp")
-
-
-# This is the top-level path for the second stage in the configurable decoder:
-def generate_configurabledecoder2ii_top(name, fanout, size):
-
-    # Create directories
-    if not os.path.exists(name):
-        os.makedirs(name)  
-    # Change to directory    
-    os.chdir(name)
-
-    # create the file and 
-    filename = name + ".sp"
-    the_file = open(filename, 'w')
-    the_file.write(".TITLE second stage in configurable decoder\n\n")
-
-    the_file.write("********************************************************************************\n")
-    the_file.write("** Include libraries, parameters and other\n")
-    the_file.write("********************************************************************************\n\n")
-    the_file.write(".LIB \"../includes.l\" INCLUDES\n\n")
-
-    the_file.write("********************************************************************************\n")
-    the_file.write("** Setup and input\n")
-    the_file.write("********************************************************************************\n\n")
-    the_file.write(".TRAN 1p 4n SWEEP DATA=sweep_data\n")
-    the_file.write(".OPTIONS BRIEF=1\n\n")
-    the_file.write("* Input signal\n")
-    the_file.write("VIN n_in gnd PULSE (0 supply_v 0 0 0 2n 4n)\n")
-    
-    the_file.write("* Power rail for the circuit under test.\n")
-    the_file.write("* This allows us to measure power of a circuit under test without measuring the power of wave shaping and load circuitry.\n")
-    the_file.write("V_sec vdd_sec gnd supply_v\n\n")
-
-    the_file.write("********************************************************************************\n")
-    the_file.write("** Measurement\n")
-    the_file.write("********************************************************************************\n\n")
-    the_file.write("* inv_nand2" + name + " delay\n")
-    the_file.write(".MEASURE TRAN meas_inv_nand" + str(size) + "_" + name + "_1_tfall TRIG V(n_1_1) VAL='supply_v/2' RISE=1\n")
-    the_file.write("+    TARG V(Xsec.n_1_1) VAL='supply_v/2' FALL=1\n")
-    the_file.write(".MEASURE TRAN meas_inv_nand" + str(size) + "_" + name + "_1_trise TRIG V(n_1_1) VAL='supply_v/2' FALL=1\n")
-    the_file.write("+    TARG V(Xsec.n_1_1) VAL='supply_v/2' RISE=1\n\n")
-
-    the_file.write("* inv_" + name + " delay\n")
-    the_file.write(".MEASURE TRAN meas_inv_" + name + "_2_tfall TRIG V(n_1_1) VAL='supply_v/2' FALL=1\n")
-    the_file.write("+    TARG V(n_1_"+str(1+fanout)+") VAL='supply_v/2' FALL=1\n")
-    the_file.write(".MEASURE TRAN meas_inv_" + name + "_2_trise TRIG V(n_1_1) VAL='supply_v/2' RISE=1\n")
-    the_file.write("+    TARG V(n_1_"+str(1+fanout)+") VAL='supply_v/2' RISE=1\n\n")
-
-    the_file.write("* Total delays\n")
-    the_file.write(".MEASURE TRAN meas_total_tfall TRIG V(n_1_1) VAL='supply_v/2' FALL=1\n")
-    the_file.write("+    TARG V(n_1_"+str(1+fanout)+") VAL='supply_v/2' FALL=1\n")
-    the_file.write(".MEASURE TRAN meas_total_trise TRIG V(n_1_1) VAL='supply_v/2' RISE=1\n")
-    the_file.write("+    TARG V(n_1_"+str(1+fanout)+") VAL='supply_v/2' RISE=1\n\n")
-
-    the_file.write(".MEASURE TRAN meas_logic_low_voltage FIND V(n_in) AT=3n\n\n")
-
-    the_file.write("* Measure the power required to propagate a rise and a fall transition through the subcircuit at 250MHz.\n")
-    the_file.write(".MEASURE TRAN meas_current INTEGRAL I(V_sec) FROM=0ns TO=4ns\n")
-    the_file.write(".MEASURE TRAN meas_avg_power PARAM = '-(meas_current/4n)*supply_v'\n\n")
-    
-    the_file.write("********************************************************************************\n")
-    the_file.write("** Circuit\n")
-    the_file.write("********************************************************************************\n\n")
-    # wave shaping circuitry
-    the_file.write("xconfigurabledecoderi n_in n_1_1 vdd gnd xconfigurabledecoderi\n")
-
-    #add the nand2 circuit here
-    the_file.write("Xsec n_1_1 n_1_2 vdd_sec gnd "+ name +"\n")
-    #the load to this circuit:
-
-    for i in range(2, 2+fanout):
-        the_file.write("Xwire"+str(i)+" n_1_"+str(i)+" n_1_"+str(i+1)+" wire Rw=wire_xconfigurabledecoderi_res/"+str(fanout)+" Cw=wire_xconfigurabledecoderi_cap/"+str(fanout)+"\n")
-        the_file.write("Xloadnand"+str(i)+" n_1_"+str(i)+" n_hang_"+str(i+1)+" vdd gnd xconfigurabledecoderiii\n")
-
-    the_file.write(".END")
-    the_file.close()
-
-    # Come out of top-level directory
-    os.chdir("../")
-
-    return (name + "/" + name + ".sp")
-
-
-# This is the top-level path for the second stage of the configurable decoder::
-def generate_configurabledecoder2ii_top_lp(name, fanout, size):
-
-    # Create directories
-    if not os.path.exists(name):
-        os.makedirs(name)  
-    # Change to directory    
-    os.chdir(name)
-
-
-    filename = name + ".sp"
-    the_file = open(filename, 'w')
-    the_file.write(".TITLE second stage in configurable decoder\n\n")
-
-    the_file.write("********************************************************************************\n")
-    the_file.write("** Include libraries, parameters and other\n")
-    the_file.write("********************************************************************************\n\n")
-    the_file.write(".LIB \"../includes.l\" INCLUDES\n\n")
-
-    the_file.write("********************************************************************************\n")
-    the_file.write("** Setup and input\n")
-    the_file.write("********************************************************************************\n\n")
-    the_file.write(".TRAN 1p 4n SWEEP DATA=sweep_data\n")
-    the_file.write(".OPTIONS BRIEF=1\n\n")
-    the_file.write("* Input signal\n")
-    the_file.write("VIN n_in gnd PULSE (0 supply_v_lp 0 0 0 2n 4n)\n")
-    
-    the_file.write("* Power rail for the circuit under test.\n")
-    the_file.write("* This allows us to measure power of a circuit under test without measuring the power of wave shaping and load circuitry.\n")
-    the_file.write("V_sec vdd_sec gnd supply_v_lp\n\n")
-
-    the_file.write("********************************************************************************\n")
-    the_file.write("** Measurement\n")
-    the_file.write("********************************************************************************\n\n")
-    the_file.write("* inv_nand2" + name + " delay\n")
-    the_file.write(".MEASURE TRAN meas_inv_nand" + str(size) + "_" + name + "_1_tfall TRIG V(n_1_1) VAL='supply_v_lp/2' RISE=1\n")
-    the_file.write("+    TARG V(Xsec.n_1_1) VAL='supply_v_lp/2' FALL=1\n")
-    the_file.write(".MEASURE TRAN meas_inv_nand" + str(size) + "_" + name + "_1_trise TRIG V(n_1_1) VAL='supply_v_lp/2' FALL=1\n")
-    the_file.write("+    TARG V(Xsec.n_1_1) VAL='supply_v_lp/2' RISE=1\n\n")
-
-    the_file.write("* inv_" + name + " delay\n")
-    the_file.write(".MEASURE TRAN meas_inv_" + name + "_2_tfall TRIG V(n_1_1) VAL='supply_v_lp/2' FALL=1\n")
-    the_file.write("+    TARG V(n_1_"+str(1+fanout)+") VAL='supply_v_lp/2' FALL=1\n")
-    the_file.write(".MEASURE TRAN meas_inv_" + name + "_2_trise TRIG V(n_1_1) VAL='supply_v_lp/2' RISE=1\n")
-    the_file.write("+    TARG V(n_1_"+str(1+fanout)+") VAL='supply_v_lp/2' RISE=1\n\n")
-
-    the_file.write("* Total delays\n")
-    the_file.write(".MEASURE TRAN meas_total_tfall TRIG V(n_1_1) VAL='supply_v_lp/2' FALL=1\n")
-    the_file.write("+    TARG V(n_1_"+str(1+fanout)+") VAL='supply_v_lp/2' FALL=1\n")
-    the_file.write(".MEASURE TRAN meas_total_trise TRIG V(n_1_1) VAL='supply_v_lp/2' RISE=1\n")
-    the_file.write("+    TARG V(n_1_"+str(1+fanout)+") VAL='supply_v_lp/2' RISE=1\n\n")
-
-    the_file.write(".MEASURE TRAN meas_logic_low_voltage FIND V(n_in) AT=3n\n\n")
-
-    the_file.write("* Measure the power required to propagate a rise and a fall transition through the subcircuit at 250MHz.\n")
-    the_file.write(".MEASURE TRAN meas_current INTEGRAL I(V_sec) FROM=0ns TO=4ns\n")
-    the_file.write(".MEASURE TRAN meas_avg_power PARAM = '-(meas_current/4n)*supply_v_lp'\n\n")
-    
-    the_file.write("********************************************************************************\n")
-    the_file.write("** Circuit\n")
-    the_file.write("********************************************************************************\n\n")
-    # wave shaping circuitry
-    the_file.write("xconfigurabledecoderi n_in n_1_1 vdd_lp gnd xconfigurabledecoderi\n")
-
-    #add the nand2 circuit here
-    the_file.write("Xsec n_1_1 n_1_2 vdd_sec gnd "+ name +"\n")
-    #the load to this circuit:
-
-    for i in range(2, 2+fanout):
-        the_file.write("Xwire"+str(i)+" n_1_"+str(i)+" n_1_"+str(i+1)+" wire Rw=wire_xconfigurabledecoderi_res/"+str(fanout)+" Cw=wire_xconfigurabledecoderi_cap/"+str(fanout)+"\n")
-        the_file.write("Xloadnand"+str(i)+" n_1_"+str(i)+" n_hang_"+str(i+1)+" vdd_lp gnd xconfigurabledecoderiii\n")
-
-    the_file.write(".END")
-    the_file.close()
-
-    # Come out of top-level directory
-    os.chdir("../")
-
-    return (name + "/" + name + ".sp")
-
-
-
-
-
-# This is the top-level path for the initial stage in the row-decoder:
-def generate_rowdecoderstage0_top(name,numberofgates2,numberofgates3, decodersize, label2, label3):
-
-    # Create directories
-    if not os.path.exists(name):
-        os.makedirs(name)  
-    # Change to directory    
-    os.chdir(name)
-
-    filename = name + ".sp"
-    the_file = open(filename, 'w')
-    the_file.write(".TITLE RAM row decoder stage 0\n\n")
-
-    the_file.write("********************************************************************************\n")
-    the_file.write("** Include libraries, parameters and other\n")
-    the_file.write("********************************************************************************\n\n")
-    the_file.write(".LIB \"../includes.l\" INCLUDES\n\n")
-
-    the_file.write("********************************************************************************\n")
-    the_file.write("** Setup and input\n")
-    the_file.write("********************************************************************************\n\n")
-    the_file.write(".TRAN 1p 5n SWEEP DATA=sweep_data\n")
-    the_file.write(".OPTIONS BRIEF=1\n\n")
-    the_file.write("* Input signal\n")
-    the_file.write("VIN n_in gnd PULSE (0 supply_v 0 0 0 2n 4n)\n")
-    the_file.write("* Power rail for the circuit under test.\n")
-    the_file.write("* This allows us to measure power of a circuit under test without measuring the power of wave shaping and load circuitry.\n")
-    the_file.write("V_test vdd_test gnd supply_v\n\n")
-
-    the_file.write("********************************************************************************\n")
-    the_file.write("** Measurement\n")
-    the_file.write("********************************************************************************\n\n")
-
-    the_file.write("* inv_rowdecoderstage0_1 delay\n")
-    the_file.write(".MEASURE TRAN meas_inv_rowdecoderstage0_1_tfall TRIG V(n_1_4) VAL='supply_v/2' RISE=1\n")
-    the_file.write("+    TARG V(n_1_"+str(numberofgates2 + 5+ numberofgates3)+") VAL='supply_v/2' FALL=1\n")
-    the_file.write(".MEASURE TRAN meas_inv_rowdecoderstage0_1_trise TRIG V(n_1_4) VAL='supply_v/2' FALL=1\n")
-    the_file.write("+    TARG V(n_1_"+str(numberofgates2 + 5+ numberofgates3)+") VAL='supply_v/2' RISE=1\n\n")
-    
-    the_file.write("* Total delays\n")
-    the_file.write(".MEASURE TRAN meas_total_tfall TRIG V(n_1_4) VAL='supply_v/2' RISE=1\n")
-    the_file.write("+    TARG V(n_1_"+str(numberofgates2 + 5+ numberofgates3)+") VAL='supply_v/2' FALL=1\n")
-    the_file.write(".MEASURE TRAN meas_total_trise TRIG V(n_1_4) VAL='supply_v/2' FALL=1\n")
-    the_file.write("+    TARG V(n_1_"+str(numberofgates2 + 5+ numberofgates3)+") VAL='supply_v/2' RISE=1\n\n")
-
-    the_file.write(".MEASURE TRAN meas_logic_low_voltage FIND V(n_in) AT=3n\n\n")
-
-
-    the_file.write("* Measure the power required to propagate a rise and a fall transition through the subcircuit at 250MHz.\n")
-    the_file.write(".MEASURE TRAN meas_current INTEGRAL I(V_test) FROM=0ns TO=4ns\n")
-    the_file.write(".MEASURE TRAN meas_avg_power PARAM = '-(meas_current/4n)*supply_v'\n\n")
-    
-    the_file.write("********************************************************************************\n")
-    the_file.write("** Circuit\n")
-    the_file.write("********************************************************************************\n\n")
-    the_file.write("Xrouting_wire_load_1 n_in n_1_1 n_1_2 vsram vsram_n vdd gnd vdd vdd routing_wire_load\n")
-    the_file.write("Xlocal_routing_wire_load_1 n_1_2 n_1_3 vsram vsram_n vdd gnd vdd RAM_local_routing_wire_load\n")
-    the_file.write("Xinv_ff_output_driver n_1_3 n_1_4 vdd gnd inv Wn=inv_ff_output_driver_nmos Wp=inv_ff_output_driver_pmos\n")
-    # Circuit Under test
-    the_file.write("Xdstage0 n_1_4 n_1_5 vdd_test gnd rowdecoderstage0\n")
-    #the load
-    for i in range(5, numberofgates2+5):
-        the_file.write("Xwire"+str(i)+" n_1_"+str(i)+" n_1_"+str(i+1)+" wire Rw=wire_rowdecoderstage0_res/"+str(numberofgates2+numberofgates3)+" Cw=wire_rowdecoderstage0_cap/"+str(numberofgates2+numberofgates3)+"\n")
-        the_file.write("Xnand2"+str(i)+" n_1_"+str(i+1)+" n_hang_"+str(i)+" vdd gnd nand2 Wn=inv_nand2_rowdecoderstage12_1_nmos Wp=inv_nand2_rowdecoderstage12_1_pmos\n")
-    for i in range(5+ numberofgates2, numberofgates2 + 5+ numberofgates3):
-        the_file.write("Xwire3"+str(i)+" n_1_"+str(i)+" n_1_"+str(i+1)+" wire Rw=wire_rowdecoderstage0_res/"+str(numberofgates2+numberofgates3)+" Cw=wire_rowdecoderstage0_cap/"+str(numberofgates2+numberofgates3)+"\n")
-        the_file.write("Xnand3"+str(i)+" n_1_"+str(i+1)+" n_hang_"+str(i)+" vdd gnd nand3 Wn=inv_nand3_rowdecoderstage13_1_nmos Wp=inv_nand3_rowdecoderstage13_1_pmos\n")
-
-
-    the_file.write(".END")
-    the_file.close()
-
-    # Come out of the directory
-    os.chdir("../")
-
-    return (name + "/" + name + ".sp")
-
-
-def generate_rowdecoderstage0_top_lp(name,numberofgates2,numberofgates3, decodersize, label2, label3):
-
-    # Create directories
-    if not os.path.exists(name):
-        os.makedirs(name)  
-    # Change to directory    
-    os.chdir(name)
-    filename = name + ".sp"
-    the_file = open(filename, 'w')
-    the_file.write(".TITLE RAM row decoder stage 0\n\n")
-
-    the_file.write("********************************************************************************\n")
-    the_file.write("** Include libraries, parameters and other\n")
-    the_file.write("********************************************************************************\n\n")
-    the_file.write(".LIB \"../includes.l\" INCLUDES\n\n")
-
-    the_file.write("********************************************************************************\n")
-    the_file.write("** Setup and input\n")
-    the_file.write("********************************************************************************\n\n")
-    the_file.write(".TRAN 1p 5n SWEEP DATA=sweep_data\n")
-    the_file.write(".OPTIONS BRIEF=1\n\n")
-    the_file.write("* Input signal\n")
-    the_file.write("VIN n_in gnd PULSE (0 supply_v_lp 0 0 0 2n 4n)\n")
-    the_file.write("* Power rail for the circuit under test.\n")
-    the_file.write("* This allows us to measure power of a circuit under test without measuring the power of wave shaping and load circuitry.\n")
-    the_file.write("V_test vdd_test gnd supply_v_lp\n\n")
-
-    the_file.write("********************************************************************************\n")
-    the_file.write("** Measurement\n")
-    the_file.write("********************************************************************************\n\n")
-
-    the_file.write("* inv_rowdecoderstage0_1 delay\n")
-    the_file.write(".MEASURE TRAN meas_inv_rowdecoderstage0_1_tfall TRIG V(n_1_4) VAL='supply_v_lp/2' RISE=1\n")
-    the_file.write("+    TARG V(n_1_"+str(numberofgates2 + 5+ numberofgates3)+") VAL='supply_v_lp/2' FALL=1\n")
-    the_file.write(".MEASURE TRAN meas_inv_rowdecoderstage0_1_trise TRIG V(n_1_4) VAL='supply_v_lp/2' FALL=1\n")
-    the_file.write("+    TARG V(n_1_"+str(numberofgates2 + 5+ numberofgates3)+") VAL='supply_v_lp/2' RISE=1\n\n")
-    
-    the_file.write("* Total delays\n")
-    the_file.write(".MEASURE TRAN meas_total_tfall TRIG V(n_1_4) VAL='supply_v_lp/2' RISE=1\n")
-    the_file.write("+    TARG V(n_1_"+str(numberofgates2 + 5+ numberofgates3)+") VAL='supply_v_lp/2' FALL=1\n")
-    the_file.write(".MEASURE TRAN meas_total_trise TRIG V(n_1_4) VAL='supply_v_lp/2' FALL=1\n")
-    the_file.write("+    TARG V(n_1_"+str(numberofgates2 + 5+ numberofgates3)+") VAL='supply_v_lp/2' RISE=1\n\n")
-
-    the_file.write(".MEASURE TRAN meas_logic_low_voltage FIND V(n_in) AT=3n\n\n")
-
-    the_file.write("* Measure the power required to propagate a rise and a fall transition through the subcircuit at 250MHz.\n")
-    the_file.write(".MEASURE TRAN meas_current INTEGRAL I(V_test) FROM=0ns TO=4ns\n")
-    the_file.write(".MEASURE TRAN meas_avg_power PARAM = '-(meas_current/4n)*supply_v_lp'\n\n")
-    
-    the_file.write("********************************************************************************\n")
-    the_file.write("** Circuit\n")
-    the_file.write("********************************************************************************\n\n")
-    the_file.write("Xrouting_wire_load_1 n_in n_1_1 n_1_2 vsram vsram_n vdd gnd vdd vdd routing_wire_load\n")
-    the_file.write("Xlocal_routing_wire_load_1 n_1_2 n_1_3 vsram vsram_n vdd gnd vdd RAM_local_routing_wire_load\n")
-    the_file.write("Xinv_ff_output_driver n_1_3 n_1_4 vdd_lp gnd inv_lp Wn=inv_ff_output_driver_nmos Wp=inv_ff_output_driver_pmos\n")
-    # Circuit Under test
-    the_file.write("Xdstage0 n_1_4 n_1_5 vdd_test gnd rowdecoderstage0\n")
-    #the load
-    for i in range(5, numberofgates2+5):
-        the_file.write("Xwire"+str(i)+" n_1_"+str(i)+" n_1_"+str(i+1)+" wire Rw=wire_rowdecoderstage0_res/"+str(numberofgates2+numberofgates3)+" Cw=wire_rowdecoderstage0_cap/"+str(numberofgates2+numberofgates3)+"\n")
-        the_file.write("Xnand2"+str(i)+" n_1_"+str(i+1)+" n_hang_"+str(i)+" vdd_lp gnd nand2_lp Wn=inv_nand2_rowdecoderstage12_1_nmos Wp=inv_nand2_rowdecoderstage12_1_pmos\n")
-    for i in range(5+ numberofgates2, numberofgates2 + 5+ numberofgates3):
-        the_file.write("Xwire3"+str(i)+" n_1_"+str(i)+" n_1_"+str(i+1)+" wire Rw=wire_rowdecoderstage0_res/"+str(numberofgates2+numberofgates3)+" Cw=wire_rowdecoderstage0_cap/"+str(numberofgates2+numberofgates3)+"\n")
-        the_file.write("Xnand3"+str(i)+" n_1_"+str(i+1)+" n_hang_"+str(i)+" vdd_lp gnd nand3_lp Wn=inv_nand3_rowdecoderstage13_1_nmos Wp=inv_nand3_rowdecoderstage13_1_pmos\n")
-
-    the_file.write(".END")
-    the_file.close()
-
-    # Come out of the directory
-    os.chdir("../")
-
-    return (name + "/" + name + ".sp")
-
-
-# This is the top-level path for the first stage in the configurable decoder:
-def generate_configurabledecoderi_top(name,numberofgates2,numberofgates3, ConfiDecodersize):
-
-    # Create directories
-    if not os.path.exists(name):
-        os.makedirs(name)  
-    # Change to directory    
-    os.chdir(name)
-
-    filename = name + ".sp"
-    the_file = open(filename, 'w')
-    the_file.write(".TITLE RAM configurable decoder\n\n")
-
-
-
-    the_file.write("********************************************************************************\n")
-    the_file.write("** Include libraries, parameters and other\n")
-    the_file.write("********************************************************************************\n\n")
-    the_file.write(".LIB \"../includes.l\" INCLUDES\n\n")
-
-    the_file.write("********************************************************************************\n")
-    the_file.write("** Setup and input\n")
-    the_file.write("********************************************************************************\n\n")
-    the_file.write(".TRAN 1p 5n SWEEP DATA=sweep_data\n")
-    the_file.write(".OPTIONS BRIEF=1\n\n")
-    the_file.write("* Input signal\n")
-    the_file.write("VIN n_in gnd PULSE (0 supply_v 0 0 0 2n 4n)\n")
-    the_file.write("* Power rail for the circuit under test.\n")
-    the_file.write("* This allows us to measure power of a circuit under test without measuring the power of wave shaping and load circuitry.\n")
-    the_file.write("V_test vdd_test gnd supply_v\n\n")
-
-    #fall time is meaningless in precharge circuitry. I'll keep the format to make things easier.
-
-    the_file.write("********************************************************************************\n")
-    the_file.write("** Measurement\n")
-    the_file.write("********************************************************************************\n\n")
-
-    the_file.write("* inv_columndecoder_1 delay\n")
-    the_file.write(".MEASURE TRAN meas_inv_xconfigurabledecoderi_1_tfall TRIG V(n_1_4) VAL='supply_v/2' RISE=1\n")
-    the_file.write("+    TARG V(n_1_"+str(numberofgates2 + 5+ numberofgates3)+") VAL='supply_v/2' FALL=1\n")
-    the_file.write(".MEASURE TRAN meas_inv_xconfigurabledecoderi_1_trise TRIG V(n_1_4) VAL='supply_v/2' FALL=1\n")
-    the_file.write("+    TARG V(n_1_"+str(numberofgates2 + 5+ numberofgates3)+") VAL='supply_v/2' RISE=1\n\n")
-    
-    the_file.write("* Total delays\n")
-    the_file.write(".MEASURE TRAN meas_total_tfall TRIG V(n_1_4) VAL='supply_v/2' RISE=1\n")
-    the_file.write("+    TARG V(n_1_"+str(numberofgates2 + 5+ numberofgates3)+") VAL='supply_v/2' FALL=1\n")
-    the_file.write(".MEASURE TRAN meas_total_trise TRIG V(n_1_4) VAL='supply_v/2' FALL=1\n")
-    the_file.write("+    TARG V(n_1_"+str(numberofgates2 + 5+ numberofgates3)+") VAL='supply_v/2' RISE=1\n\n")
-
-    the_file.write(".MEASURE TRAN meas_logic_low_voltage FIND V(n_in) AT=3n\n\n")
-
-    the_file.write("* Measure the power required to propagate a rise and a fall transition through the subcircuit at 250MHz.\n")
-    the_file.write(".MEASURE TRAN meas_current INTEGRAL I(V_test) FROM=0ns TO=4ns\n")
-    the_file.write(".MEASURE TRAN meas_avg_power PARAM = '-(meas_current/4n)*supply_v'\n\n")
-    
-    the_file.write("********************************************************************************\n")
-    the_file.write("** Circuit\n")
-    the_file.write("********************************************************************************\n\n")
-    the_file.write("Xrouting_wire_load_1 n_in n_1_1 n_1_2 vsram vsram_n vdd gnd vdd vdd routing_wire_load\n")
-    the_file.write("Xlocal_routing_wire_load_1 n_1_2 n_1_3 vsram vsram_n vdd gnd vdd RAM_local_routing_wire_load\n")
-    the_file.write("Xinv_ff_output_driver n_1_3 n_1_4 vdd gnd inv Wn=inv_ff_output_driver_nmos Wp=inv_ff_output_driver_pmos\n")
-    #add configurable recorder
-    the_file.write("Xdconfi n_1_4 n_1_5 vdd_test gnd xconfigurabledecoderi\n")
-    #the load
-    for i in range(5, numberofgates2+5):
-        the_file.write("Xwire"+str(i)+" n_1_"+str(i)+" n_1_"+str(i+1)+" wire Rw=wire_xconfigurabledecoderi_res/"+str(numberofgates2+numberofgates3)+" Cw=wire_xconfigurabledecoderi_cap/"+str(numberofgates2+numberofgates3)+"\n")
-        the_file.write("Xnand2"+str(i)+" n_1_"+str(i+1)+" n_hang_"+str(i)+" vdd gnd nand2 Wn=inv_nand2_xconfigurabledecoder2ii_1_nmos Wp=inv_nand2_xconfigurabledecoder2ii_1_pmos\n")
-
-    for i in range(5+ numberofgates2, numberofgates2 + 5+ numberofgates3):
-        the_file.write("Xwire3"+str(i)+" n_1_"+str(i)+" n_1_"+str(i+1)+" wire Rw=wire_xconfigurabledecoderi_res/"+str(numberofgates2+numberofgates3)+" Cw=wire_xconfigurabledecoderi_cap/"+str(numberofgates2+numberofgates3)+"\n")
-        the_file.write("Xnand3"+str(i)+" n_1_"+str(i+1)+" n_hang_"+str(i)+" vdd gnd nand3 Wn=inv_nand3_xconfigurabledecoder3ii_1_nmos Wp=inv_nand3_xconfigurabledecoder3ii_1_pmos\n")
-
-    the_file.write(".END")
-    the_file.close()
-
-    # Come out of top-level directory
-    os.chdir("../")
-
-    return (name + "/" + name + ".sp")
-
-
-# This is the top-level path for the first stage in the configurable decoder:
-def generate_configurabledecoderi_top_lp(name,numberofgates2,numberofgates3, ConfiDecodersize):
-
-    # Create directories
-    if not os.path.exists(name):
-        os.makedirs(name)  
-    # Change to directory    
-    os.chdir(name)
-
-    filename = name + ".sp"
-    the_file = open(filename, 'w')
-    the_file.write(".TITLE RAM configurable decoder\n\n")
-
-
-
-    the_file.write("********************************************************************************\n")
-    the_file.write("** Include libraries, parameters and other\n")
-    the_file.write("********************************************************************************\n\n")
-    the_file.write(".LIB \"../includes.l\" INCLUDES\n\n")
-
-    the_file.write("********************************************************************************\n")
-    the_file.write("** Setup and input\n")
-    the_file.write("********************************************************************************\n\n")
-    the_file.write(".TRAN 1p 5n SWEEP DATA=sweep_data\n")
-    the_file.write(".OPTIONS BRIEF=1\n\n")
-    the_file.write("* Input signal\n")
-    the_file.write("VIN n_in gnd PULSE (0 supply_v_lp 0 0 0 2n 4n)\n")
-    the_file.write("* Power rail for the circuit under test.\n")
-    the_file.write("* This allows us to measure power of a circuit under test without measuring the power of wave shaping and load circuitry.\n")
-    the_file.write("V_test vdd_test gnd supply_v_lp\n\n")
-
-    #fall time is meaningless in precharge circuitry. I'll keep the format to make things easier.
-
-    the_file.write("********************************************************************************\n")
-    the_file.write("** Measurement\n")
-    the_file.write("********************************************************************************\n\n")
-
-    the_file.write("* inv_columndecoder_1 delay\n")
-    the_file.write(".MEASURE TRAN meas_inv_xconfigurabledecoderi_1_tfall TRIG V(n_1_4) VAL='supply_v_lp/2' RISE=1\n")
-    the_file.write("+    TARG V(n_1_"+str(numberofgates2 + 5+ numberofgates3)+") VAL='supply_v_lp/2' FALL=1\n")
-    the_file.write(".MEASURE TRAN meas_inv_xconfigurabledecoderi_1_trise TRIG V(n_1_4) VAL='supply_v_lp/2' FALL=1\n")
-    the_file.write("+    TARG V(n_1_"+str(numberofgates2 + 5+ numberofgates3)+") VAL='supply_v_lp/2' RISE=1\n\n")
-    
-    the_file.write("* Total delays\n")
-    the_file.write(".MEASURE TRAN meas_total_tfall TRIG V(n_1_4) VAL='supply_v_lp/2' RISE=1\n")
-    the_file.write("+    TARG V(n_1_"+str(numberofgates2 + 5+ numberofgates3)+") VAL='supply_v_lp/2' FALL=1\n")
-    the_file.write(".MEASURE TRAN meas_total_trise TRIG V(n_1_4) VAL='supply_v_lp/2' FALL=1\n")
-    the_file.write("+    TARG V(n_1_"+str(numberofgates2 + 5+ numberofgates3)+") VAL='supply_v_lp/2' RISE=1\n\n")
-
-    the_file.write(".MEASURE TRAN meas_logic_low_voltage FIND V(n_in) AT=3n\n\n")
-
-    the_file.write("* Measure the power required to propagate a rise and a fall transition through the subcircuit at 250MHz.\n")
-    the_file.write(".MEASURE TRAN meas_current INTEGRAL I(V_test) FROM=0ns TO=4ns\n")
-    the_file.write(".MEASURE TRAN meas_avg_power PARAM = '-(meas_current/4n)*supply_v_lp'\n\n")
-    
-    the_file.write("********************************************************************************\n")
-    the_file.write("** Circuit\n")
-    the_file.write("********************************************************************************\n\n")
-    the_file.write("Xrouting_wire_load_1 n_in n_1_1 n_1_2 vsram vsram_n vdd gnd vdd vdd routing_wire_load\n")
-    the_file.write("Xlocal_routing_wire_load_1 n_1_2 n_1_3 vsram vsram_n vdd gnd vdd RAM_local_routing_wire_load\n")
-    the_file.write("Xinv_ff_output_driver n_1_3 n_1_4 vdd_lp gnd inv_lp Wn=inv_ff_output_driver_nmos Wp=inv_ff_output_driver_pmos\n")
-    #add configurable recorder
-    the_file.write("Xdconfi n_1_4 n_1_5 vdd_test gnd xconfigurabledecoderi\n")
-    #the load
-    for i in range(5, numberofgates2+5):
-        the_file.write("Xwire"+str(i)+" n_1_"+str(i)+" n_1_"+str(i+1)+" wire Rw=wire_xconfigurabledecoderi_res/"+str(numberofgates2+numberofgates3)+" Cw=wire_xconfigurabledecoderi_cap/"+str(numberofgates2+numberofgates3)+"\n")
-        the_file.write("Xnand2"+str(i)+" n_1_"+str(i+1)+" n_hang_"+str(i)+" vdd_lp gnd nand2 Wn=inv_nand2_xconfigurabledecoder2ii_1_nmos Wp=inv_nand2_xconfigurabledecoder2ii_1_pmos\n")
-
-    for i in range(5+ numberofgates2, numberofgates2 + 5+ numberofgates3):
-        the_file.write("Xwire3"+str(i)+" n_1_"+str(i)+" n_1_"+str(i+1)+" wire Rw=wire_xconfigurabledecoderi_res/"+str(numberofgates2+numberofgates3)+" Cw=wire_xconfigurabledecoderi_cap/"+str(numberofgates2+numberofgates3)+"\n")
-        the_file.write("Xnand3"+str(i)+" n_1_"+str(i+1)+" n_hang_"+str(i)+" vdd_lp gnd nand3 Wn=inv_nand3_xconfigurabledecoder3ii_1_nmos Wp=inv_nand3_xconfigurabledecoder3ii_1_pmos\n")
-
-    the_file.write(".END")
-    the_file.close()
-
-    # Come out of top-level directory
-    os.chdir("../")
-
-    return (name + "/" + name + ".sp")
-
-# This is the top-level path for column decoder:
-def generate_columndecoder_top(name, numberoftgates, decsize):
-
-    # Create directories
-    if not os.path.exists(name):
-        os.makedirs(name)  
-    # Change to directory    
-    os.chdir(name)
-
-    filename = name + ".sp"
-    the_file = open(filename, 'w')
-    the_file.write(".TITLE RAM column decoder\n\n")
-
-
-
-    the_file.write("********************************************************************************\n")
-    the_file.write("** Include libraries, parameters and other\n")
-    the_file.write("********************************************************************************\n\n")
-    the_file.write(".LIB \"../includes.l\" INCLUDES\n\n")
-
-    the_file.write("********************************************************************************\n")
-    the_file.write("** Setup and input\n")
-    the_file.write("********************************************************************************\n\n")
-    the_file.write(".TRAN 1p 5n SWEEP DATA=sweep_data\n")
-    the_file.write(".OPTIONS BRIEF=1\n\n")
-    the_file.write("* Input signal\n")
-    the_file.write("VIN n_in gnd PULSE (0 supply_v 0 0 0 2n 4n)\n")
-    the_file.write("* Power rail for the circuit under test.\n")
-    the_file.write("* This allows us to measure power of a circuit under test without measuring the power of wave shaping and load circuitry.\n")
-    the_file.write("V_col vdd_col gnd supply_v\n\n")
-
-    #fall time is meaningless in precharge circuitry. I'll keep the format to make things easier.
-
-    the_file.write("********************************************************************************\n")
-    the_file.write("** Measurement\n")
-    the_file.write("********************************************************************************\n\n")
-
-    the_file.write("* inv_columndecoder_1 delay\n")
-    the_file.write(".MEASURE TRAN meas_inv_columndecoder_1_tfall TRIG V(Xdecorder.n_in) VAL='supply_v/2' RISE=1\n")
-    the_file.write("+    TARG V(Xdecorder.n_1_1) VAL='supply_v/2' FALL=1\n")
-    the_file.write(".MEASURE TRAN meas_inv_columndecoder_1_trise TRIG V(Xdecorder.n_in) VAL='supply_v/2' FALL=1\n")
-    the_file.write("+    TARG V(Xdecorder.n_1_1) VAL='supply_v/2' RISE=1\n\n")
-    
-    the_file.write("* inv_columndecoder_2 delay\n")
-    the_file.write(".MEASURE TRAN meas_inv_columndecoder_2_tfall TRIG V(Xdecorder.n_in) VAL='supply_v/2' FALL=1\n")
-    the_file.write("+    TARG V(Xdecorder.n_1_2) VAL='supply_v/2' FALL=1\n")
-    the_file.write(".MEASURE TRAN meas_inv_columndecoder_2_trise TRIG V(Xdecorder.n_in) VAL='supply_v/2' RISE=1\n")
-    the_file.write("+    TARG V(Xdecorder.n_1_2) VAL='supply_v/2' RISE=1\n\n")
-
-    the_file.write("* inv_columndecoder_3 delay\n")
-    the_file.write(".MEASURE TRAN meas_inv_columndecoder_3_tfall TRIG V(Xdecorder.n_in) VAL='supply_v/2' RISE=1\n")
-    the_file.write("+    TARG V(n_1_"+str(numberoftgates+5)+") VAL='supply_v/2' FALL=1\n")
-    the_file.write(".MEASURE TRAN meas_inv_columndecoder_3_trise TRIG V(Xdecorder.n_in) VAL='supply_v/2' FALL=1\n")
-    the_file.write("+    TARG V(n_1_"+str(numberoftgates+5)+") VAL='supply_v/2' RISE=1\n\n")
-
-
-    the_file.write("* Total delays\n")
-    the_file.write(".MEASURE TRAN meas_total_tfall TRIG V(n_1_3) VAL='supply_v/2' FALL=1\n")
-    the_file.write("+    TARG V(n_1_"+str(numberoftgates+5)+") VAL='supply_v/2' FALL=1\n")
-    the_file.write(".MEASURE TRAN meas_total_trise TRIG V(n_1_3) VAL='supply_v/2' RISE=1\n")
-    the_file.write("+    TARG V(n_1_"+str(numberoftgates+5)+") VAL='supply_v/2' RISE=1\n\n")
-
-    the_file.write(".MEASURE TRAN meas_logic_low_voltage FIND V(n_in) AT=3n\n\n")
-
-    the_file.write("* Measure the power required to propagate a rise and a fall transition through the subcircuit at 250MHz.\n")
-    the_file.write(".MEASURE TRAN meas_current INTEGRAL I(V_col) FROM=0ns TO=4ns\n")
-    the_file.write(".MEASURE TRAN meas_avg_power PARAM = '-(meas_current/4n)*supply_v'\n\n")
-    
-    the_file.write("********************************************************************************\n")
-    the_file.write("** Circuit\n")
-    the_file.write("********************************************************************************\n\n")
-    the_file.write("Xrouting_wire_load_1 n_in n_1_1 n_1_2 vsram vsram_n vdd gnd vdd vdd routing_wire_load\n")
-    the_file.write("Xlocal_routing_wire_load_1 n_1_2 n_1_3 vsram vsram_n vdd gnd vdd RAM_local_routing_wire_load\n")
-    the_file.write("Xinv_ff_output_driver n_1_3 n_1_4 vdd gnd inv Wn=inv_ff_output_driver_nmos Wp=inv_ff_output_driver_pmos\n")
-    the_file.write("Xdecorder n_1_4 n_1_5 vdd_col gnd columndecoder\n")
-    #A chain of wires and tgates go here:
-    for i in range(5, numberoftgates+5,2):
-        the_file.write("Xwire"+str(i)+" n_1_"+str(i)+" n_1_"+str(i+1)+" wire Rw=wire_memorycell_horizontal_res/"+str(numberoftgates)+" Cw=wire_memorycell_horizontal_cap/"+str(numberoftgates)+"\n")
-        the_file.write("Xtgate"+str(i)+" gnd n_2_"+str(i)+" gnd n_1_"+str(i+1)+" vdd gnd RAM_tgate\n")
-        the_file.write("Xwire"+str(i+1)+" n_1_"+str(i+1)+" n_1_"+str(i+2)+" wire Rw=wire_memorycell_horizontal_res/"+str(numberoftgates)+" Cw=wire_memorycell_horizontal_cap/"+str(numberoftgates)+"\n")
-        the_file.write("Xtgate"+str(i+1)+" gnd n_2_"+str(i+1)+" n_1_"+str(i+2)+" gnd vdd gnd RAM_tgate\n")
-
-    the_file.write(".END")
-    the_file.close()
-
-    # Come out of top-level directory
-    os.chdir("../")
-
-    return (name + "/" + name + ".sp")
-
-
-# This is the top-level path for column decoder:
-def generate_columndecoder_top_lp(name, numberoftgates, decsize):
-
-    # Create directories
-    if not os.path.exists(name):
-        os.makedirs(name)  
-    # Change to directory    
-    os.chdir(name)
-
-    filename = name + ".sp"
-    the_file = open(filename, 'w')
-    the_file.write(".TITLE RAM column decoder\n\n")
-
-
-
-    the_file.write("********************************************************************************\n")
-    the_file.write("** Include libraries, parameters and other\n")
-    the_file.write("********************************************************************************\n\n")
-    the_file.write(".LIB \"../includes.l\" INCLUDES\n\n")
-
-    the_file.write("********************************************************************************\n")
-    the_file.write("** Setup and input\n")
-    the_file.write("********************************************************************************\n\n")
-    the_file.write(".TRAN 1p 5n SWEEP DATA=sweep_data\n")
-    the_file.write(".OPTIONS BRIEF=1\n\n")
-    the_file.write("* Input signal\n")
-    the_file.write("VIN n_in gnd PULSE (0 supply_v_lp 0 0 0 2n 4n)\n")
-    the_file.write("* Power rail for the circuit under test.\n")
-    the_file.write("* This allows us to measure power of a circuit under test without measuring the power of wave shaping and load circuitry.\n")
-    the_file.write("V_col vdd_col gnd supply_v_lp\n\n")
-
-    #fall time is meaningless in precharge circuitry. I'll keep the format to make things easier.
-
-    the_file.write("********************************************************************************\n")
-    the_file.write("** Measurement\n")
-    the_file.write("********************************************************************************\n\n")
-
-    the_file.write("* inv_columndecoder_1 delay\n")
-    the_file.write(".MEASURE TRAN meas_inv_columndecoder_1_tfall TRIG V(Xdecorder.n_in) VAL='supply_v_lp/2' RISE=1\n")
-    the_file.write("+    TARG V(Xdecorder.n_1_1) VAL='supply_v_lp/2' FALL=1\n")
-    the_file.write(".MEASURE TRAN meas_inv_columndecoder_1_trise TRIG V(Xdecorder.n_in) VAL='supply_v_lp/2' FALL=1\n")
-    the_file.write("+    TARG V(Xdecorder.n_1_1) VAL='supply_v_lp/2' RISE=1\n\n")
-    
-    the_file.write("* inv_columndecoder_2 delay\n")
-    the_file.write(".MEASURE TRAN meas_inv_columndecoder_2_tfall TRIG V(Xdecorder.n_in) VAL='supply_v_lp/2' FALL=1\n")
-    the_file.write("+    TARG V(Xdecorder.n_1_2) VAL='supply_v_lp/2' FALL=1\n")
-    the_file.write(".MEASURE TRAN meas_inv_columndecoder_2_trise TRIG V(Xdecorder.n_in) VAL='supply_v_lp/2' RISE=1\n")
-    the_file.write("+    TARG V(Xdecorder.n_1_2) VAL='supply_v_lp/2' RISE=1\n\n")
-
-    the_file.write("* inv_columndecoder_3 delay\n")
-    the_file.write(".MEASURE TRAN meas_inv_columndecoder_3_tfall TRIG V(Xdecorder.n_in) VAL='supply_v_lp/2' RISE=1\n")
-    the_file.write("+    TARG V(n_1_"+str(numberoftgates+5)+") VAL='supply_v_lp/2' FALL=1\n")
-    the_file.write(".MEASURE TRAN meas_inv_columndecoder_3_trise TRIG V(Xdecorder.n_in) VAL='supply_v_lp/2' FALL=1\n")
-    the_file.write("+    TARG V(n_1_"+str(numberoftgates+5)+") VAL='supply_v_lp/2' RISE=1\n\n")
-
-
-    the_file.write("* Total delays\n")
-    the_file.write(".MEASURE TRAN meas_total_tfall TRIG V(n_1_3) VAL='supply_v_lp/2' FALL=1\n")
-    the_file.write("+    TARG V(n_1_"+str(numberoftgates+5)+") VAL='supply_v_lp/2' FALL=1\n")
-    the_file.write(".MEASURE TRAN meas_total_trise TRIG V(n_1_3) VAL='supply_v_lp/2' RISE=1\n")
-    the_file.write("+    TARG V(n_1_"+str(numberoftgates+5)+") VAL='supply_v_lp/2' RISE=1\n\n")
-
-    the_file.write(".MEASURE TRAN meas_logic_low_voltage FIND V(n_in) AT=3n\n\n")
-
-    the_file.write("* Measure the power required to propagate a rise and a fall transition through the subcircuit at 250MHz.\n")
-    the_file.write(".MEASURE TRAN meas_current INTEGRAL I(V_col) FROM=0ns TO=4ns\n")
-    the_file.write(".MEASURE TRAN meas_avg_power PARAM = '-(meas_current/4n)*supply_v_lp'\n\n")
-    
-    the_file.write("********************************************************************************\n")
-    the_file.write("** Circuit\n")
-    the_file.write("********************************************************************************\n\n")
-    the_file.write("Xrouting_wire_load_1 n_in n_1_1 n_1_2 vsram vsram_n vdd gnd vdd vdd routing_wire_load\n")
-    the_file.write("Xlocal_routing_wire_load_1 n_1_2 n_1_3 vsram vsram_n vdd gnd vdd RAM_local_routing_wire_load\n")
-    the_file.write("Xinv_ff_output_driver n_1_3 n_1_4 vdd_lp gnd inv_lp Wn=inv_ff_output_driver_nmos Wp=inv_ff_output_driver_pmos\n")
-    the_file.write("Xdecorder n_1_4 n_1_5 vdd_col gnd columndecoder\n")
-    #A chain of wires and tgates go here:
-    for i in range(5, numberoftgates+5,2):
-        the_file.write("Xwire"+str(i)+" n_1_"+str(i)+" n_1_"+str(i+1)+" wire Rw=wire_memorycell_horizontal_res/"+str(numberoftgates)+" Cw=wire_memorycell_horizontal_cap/"+str(numberoftgates)+"\n")
-        the_file.write("Xtgate"+str(i)+" gnd n_2_"+str(i)+" gnd n_1_"+str(i+1)+" vdd_lp gnd RAM_tgate\n")
-        the_file.write("Xwire"+str(i+1)+" n_1_"+str(i+1)+" n_1_"+str(i+2)+" wire Rw=wire_memorycell_horizontal_res/"+str(numberoftgates)+" Cw=wire_memorycell_horizontal_cap/"+str(numberoftgates)+"\n")
-        the_file.write("Xtgate"+str(i+1)+" gnd n_2_"+str(i+1)+" n_1_"+str(i+2)+" gnd vdd_lp gnd RAM_tgate\n")
-
-    the_file.write(".END")
-    the_file.close()
-
-    # Come out of top-level directory
-    os.chdir("../")
-
-    return (name + "/" + name + ".sp")
-
-def generate_writedriver_top(name, numberofsrams):
-
-    # Create directories
-    if not os.path.exists(name):
-        os.makedirs(name)  
-    # Change to directory    
-    os.chdir(name)
-
-    filename = name + ".sp"
-    the_file = open(filename, 'w')
-    the_file.write(".TITLE RAM write driver\n\n")
-
-
-    the_file.write("********************************************************************************\n")
-    the_file.write("** Include libraries, parameters and other\n")
-    the_file.write("********************************************************************************\n\n")
-    the_file.write(".LIB \"../includes.l\" INCLUDES\n\n")
-
-    the_file.write("********************************************************************************\n")
-    the_file.write("** Setup and input\n")
-    the_file.write("********************************************************************************\n\n")
-    the_file.write(".TRAN 1p 5n SWEEP DATA=sweep_data\n")
-    the_file.write(".OPTIONS BRIEF=1\n\n")
-    the_file.write("* Input signal\n")
-    the_file.write("VIN n_in gnd PULSE (0 supply_v 0 0 0 2n 4n)\n")
-    the_file.write("VIwe we gnd PULSE (0 supply_v 0 0 0 4n 8n)\n")
-    the_file.write("* Power rail for the circuit under test.\n")
-    the_file.write("* This allows us to measure power of a circuit under test without measuring the power of wave shaping and load circuitry.\n")
-    the_file.write("V_write vdd_wr gnd supply_v\n\n")
-
-    #fall time is meaningless in precharge circuitry. I'll keep the format to make things easier.
-
-    the_file.write("********************************************************************************\n")
-    the_file.write("** Measurement\n")
-    the_file.write("********************************************************************************\n\n")
-
-    the_file.write("* inv_writedriver_1 delay\n")
-    the_file.write(".MEASURE TRAN meas_inv_writedriver_1_tfall TRIG V(xwrite.n_din) VAL='supply_v/2' RISE=1\n")
-    the_file.write("+    TARG V(xwrite.n_dinb) VAL='supply_v/2' FALL=1\n")
-    the_file.write(".MEASURE TRAN meas_inv_writedriver_1_trise TRIG V(xwrite.n_din) VAL='supply_v/2' FALL=1\n")
-    the_file.write("+    TARG V(xwrite.n_dinb) VAL='supply_v/2' RISE=1\n\n")
-    
-    the_file.write("* inv_writedriver_2 delay\n")
-    the_file.write(".MEASURE TRAN meas_inv_writedriver_2_tfall TRIG V(xwrite.n_we) VAL='supply_v/2' RISE=1\n")
-    the_file.write("+    TARG V(xwrite.n_web) VAL='supply_v/2' FALL=1\n")
-    the_file.write(".MEASURE TRAN meas_inv_writedriver_2_trise TRIG V(xwrite.n_we) VAL='supply_v/2' FALL=1\n")
-    the_file.write("+    TARG V(xwrite.n_web) VAL='supply_v/2' RISE=1\n\n")
-
-    the_file.write("* Total delays\n")
-    the_file.write(".MEASURE TRAN meas_total_tfall TRIG V(n_in) VAL='supply_v/2' RISE=1\n")
-    the_file.write("+    TARG V(Xsram1.n_1_2) VAL='supply_v/2' FALL=1\n")
-    the_file.write(".MEASURE TRAN meas_total_trise TRIG V(n_in) VAL='supply_v/2' FALL=1\n")
-    the_file.write("+    TARG V(Xsram1.n_1_2) VAL='supply_v/2' RISE=1\n\n")
-
-    the_file.write(".MEASURE TRAN meas_logic_low_voltage FIND V(n_in) AT=3n\n\n")
-
-    the_file.write("* Measure the power required to propagate a rise and a fall transition through the subcircuit at 250MHz.\n")
-    the_file.write(".MEASURE TRAN meas_current INTEGRAL I(V_write) FROM=0ns TO=4ns\n")
-    the_file.write(".MEASURE TRAN meas_avg_power PARAM = '-(meas_current/4n)*supply_v'\n\n")
-    
-    the_file.write("********************************************************************************\n")
-    the_file.write("** Circuit\n")
-    the_file.write("********************************************************************************\n\n")
-
-    #shape the form of n_in and w_in before passing to the actual circuit:
-    the_file.write("X_inv_shape_0 n_in n_in1 vdd gnd inv Wn=inv_writedriver_1_nmos Wp=inv_writedriver_1_pmos\n")
-    the_file.write("X_inv_shape_1 n_in1 n_in_shaped vdd gnd inv Wn=inv_writedriver_1_nmos Wp=inv_writedriver_1_pmos\n")
-
-    the_file.write("X_inv_shape_2 we n_we vdd gnd inv Wn=inv_writedriver_1_nmos Wp=inv_writedriver_1_pmos\n")
-    the_file.write("X_inv_shape_3 n_we n_we_shaped vdd gnd inv Wn=inv_writedriver_1_nmos Wp=inv_writedriver_1_pmos\n")
-
-    the_file.write("xprecharge vdd n_bl_0 n_br_0 vdd gnd precharge\n")
-    #the_file.write("xwrite we n_in n_bl_0 n_br_0 vdd_wr gnd writedriver\n")
-    for i in range(2, numberofsrams+1):
-        the_file.write("Xwire"+str(i)+" n_bl_"+str(i-1)+" n_bl_"+str(i)+" wire Rw=wire_memorycell_vertical_res/"+str(numberofsrams)+" Cw=wire_memorycell_vertical_cap/"+str(numberofsrams)+"\n")
-        the_file.write("Xwirer"+str(i)+" n_br_"+str(i-1)+" n_br_"+str(i)+" wire Rw=wire_memorycell_vertical_res/"+str(numberofsrams)+" Cw=wire_memorycell_vertical_cap/"+str(numberofsrams)+"\n")
-        the_file.write("Xsram"+str(i)+" gnd gnd n_bl_"+str(i)+" gnd n_br_"+str(i)+" gnd vdd gnd memorycell\n")
-
-    the_file.write("Xwire1 n_bl_0 n_bl_1 wire Rw=wire_memorycell_vertical_res/"+str(numberofsrams)+" Cw=wire_memorycell_vertical_cap/"+str(numberofsrams)+"\n")
-    the_file.write("Xwirer1 n_br_0 n_br_1 wire Rw=wire_memorycell_vertical_res/"+str(numberofsrams)+" Cw=wire_memorycell_vertical_cap/"+str(numberofsrams)+"\n")
-    the_file.write("Xsram1 vdd gnd n_bl_0 gnd n_br_0 gnd vdd gnd memorycell\n")
-
-    the_file.write(".IC V(Xsram1.n_1_2) = 'supply_v'\n")
-    the_file.write(".IC V(Xsram1.n_1_1) = 0\n")
-    #we'll sense the left side of the sram
-
-    #This part can actually be set to any value because it will be overwritten by the bl and br lines.
-    the_file.write(".IC V(xsamp1.n_1_2) = 0\n")
-    the_file.write(".IC V(xsamp1.n_1_1) = 'supply_v'\n")
-    #tgates on path:
-    the_file.write("xtgate1 n_bl_"+str(numberofsrams)+" tgate_l vdd gnd vdd gnd RAM_tgate\n")
-    the_file.write("xtgater n_br_"+str(numberofsrams)+" tgate_r vdd gnd vdd gnd RAM_tgate\n")
-    #samp and write driver:
-    the_file.write("xwrite n_we_shaped n_in_shaped tgate_l tgate_r vdd_wr gnd writedriver\n")
-    the_file.write("xsamp1 vdd tgate_l tgate_r n_hang_samp vdd gnd samp1\n")
-
-    #bitline initial conditions
-    the_file.write(".IC V(tgate_r) = 'supply_v'\n")
-    the_file.write(".IC V(tgate_l) = 'supply_v'\n")
-    for i in range(0, numberofsrams+1):
-        the_file.write(".IC V(n_br_"+str(i-1)+") = 'supply_v'\n")
-        the_file.write(".IC V(n_br_"+str(i-1)+") = 'supply_v'\n")  
-
-    the_file.write(".END")
-    the_file.close()
-
-    # Come out of top-level directory
-    os.chdir("../")
-
-    return (name + "/" + name + ".sp")
-
-# This is the write driver for SRAM-based BRAMs:
-def generate_writedriver_top_lp(name, numberofsrams):
-
-    # Create directories
-    if not os.path.exists(name):
-        os.makedirs(name)  
-    # Change to directory    
-    os.chdir(name)
-
-    filename = name + ".sp"
-    the_file = open(filename, 'w')
-    the_file.write(".TITLE RAM write driver\n\n")
-
-    the_file.write("********************************************************************************\n")
-    the_file.write("** Include libraries, parameters and other\n")
-    the_file.write("********************************************************************************\n\n")
-    the_file.write(".LIB \"../includes.l\" INCLUDES\n\n")
-
-    the_file.write("********************************************************************************\n")
-    the_file.write("** Setup and input\n")
-    the_file.write("********************************************************************************\n\n")
-    the_file.write(".TRAN 1p 5n SWEEP DATA=sweep_data\n")
-    the_file.write(".OPTIONS BRIEF=1\n\n")
-    the_file.write("* Input signal\n")
-    the_file.write("VIN n_in gnd PULSE (0 supply_v_lp 0 0 0 2n 4n)\n")
-    the_file.write("VIwe we gnd PULSE (0 supply_v_lp 0 0 0 4n 8n)\n")
-    the_file.write("* Power rail for the circuit under test.\n")
-    the_file.write("* This allows us to measure power of a circuit under test without measuring the power of wave shaping and load circuitry.\n")
-    the_file.write("V_write vdd_wr gnd supply_v_lp\n\n")
-
-    #fall time is meaningless in precharge circuitry. I'll keep the format to make things easier.
-
-    the_file.write("********************************************************************************\n")
-    the_file.write("** Measurement\n")
-    the_file.write("********************************************************************************\n\n")
-
-    the_file.write("* inv_writedriver_1 delay\n")
-    the_file.write(".MEASURE TRAN meas_inv_writedriver_1_tfall TRIG V(xwrite.n_din) VAL='supply_v_lp/2' RISE=1\n")
-    the_file.write("+    TARG V(xwrite.n_dinb) VAL='supply_v_lp/2' FALL=1\n")
-    the_file.write(".MEASURE TRAN meas_inv_writedriver_1_trise TRIG V(xwrite.n_din) VAL='supply_v_lp/2' FALL=1\n")
-    the_file.write("+    TARG V(xwrite.n_dinb) VAL='supply_v_lp/2' RISE=1\n\n")
-    
-    the_file.write("* inv_writedriver_2 delay\n")
-    the_file.write(".MEASURE TRAN meas_inv_writedriver_2_tfall TRIG V(xwrite.n_we) VAL='supply_v_lp/2' RISE=1\n")
-    the_file.write("+    TARG V(xwrite.n_web) VAL='supply_v_lp/2' FALL=1\n")
-    the_file.write(".MEASURE TRAN meas_inv_writedriver_2_trise TRIG V(xwrite.n_we) VAL='supply_v_lp/2' FALL=1\n")
-    the_file.write("+    TARG V(xwrite.n_web) VAL='supply_v_lp/2' RISE=1\n\n")
-
-    the_file.write("* Total delays\n")
-    the_file.write(".MEASURE TRAN meas_total_tfall TRIG V(n_in) VAL='supply_v_lp/2' RISE=1\n")
-    the_file.write("+    TARG V(Xsram1.n_1_2) VAL='supply_v_lp/2' FALL=1\n")
-    the_file.write(".MEASURE TRAN meas_total_trise TRIG V(n_in) VAL='supply_v_lp/2' FALL=1\n")
-    the_file.write("+    TARG V(Xsram1.n_1_2) VAL='supply_v_lp/2' RISE=1\n\n")
-
-    the_file.write(".MEASURE TRAN meas_logic_low_voltage FIND V(n_in) AT=3n\n\n")
-    the_file.write("* Measure the power required to propagate a rise and a fall transition through the subcircuit at 250MHz.\n")
-    the_file.write(".MEASURE TRAN meas_current INTEGRAL I(V_write) FROM=0ns TO=4ns\n")
-    the_file.write(".MEASURE TRAN meas_avg_power PARAM = '-(meas_current/4n)*supply_v_lp'\n\n")
-    
-    the_file.write("********************************************************************************\n")
-    the_file.write("** Circuit\n")
-    the_file.write("********************************************************************************\n\n")
-
-    #shape the form of n_in and w_in before passing to the actual circuit:
-    the_file.write("X_inv_shape_0 n_in n_in1 vdd_lp gnd inv Wn=90n Wp=90n\n")
-    the_file.write("X_inv_shape_1 n_in1 n_in_shaped vdd_lp gnd inv Wn=90n Wp=90n\n")
-
-    the_file.write("X_inv_shape_2 we n_we vdd_lp gnd inv Wn=90n Wp=90n\n")
-    the_file.write("X_inv_shape_3 n_we n_we_shaped vdd_lp gnd inv Wn=90n Wp=90n\n")
-    the_file.write("xprecharge vdd_lp n_bl_0 n_br_0 vdd_lp gnd precharge\n")
-    #the_file.write("xwrite we n_in n_bl_0 n_br_0 vdd_wr gnd writedriver\n")
-    for i in range(2, numberofsrams+1):
-        the_file.write("Xwire"+str(i)+" n_bl_"+str(i-1)+" n_bl_"+str(i)+" wire Rw=wire_memorycell_vertical_res/"+str(numberofsrams)+" Cw=wire_memorycell_vertical_cap/"+str(numberofsrams)+"\n")
-        the_file.write("Xwirer"+str(i)+" n_br_"+str(i-1)+" n_br_"+str(i)+" wire Rw=wire_memorycell_vertical_res/"+str(numberofsrams)+" Cw=wire_memorycell_vertical_cap/"+str(numberofsrams)+"\n")
-        the_file.write("Xsram"+str(i)+" gnd gnd n_bl_"+str(i)+" gnd n_br_"+str(i)+" gnd vdd_lp gnd memorycell\n")
-
-    the_file.write("Xwire1 n_bl_0 n_bl_1 wire Rw=wire_memorycell_vertical_res/"+str(numberofsrams)+" Cw=wire_memorycell_vertical_cap/"+str(numberofsrams)+"\n")
-    the_file.write("Xwirer1 n_br_0 n_br_1 wire Rw=wire_memorycell_vertical_res/"+str(numberofsrams)+" Cw=wire_memorycell_vertical_cap/"+str(numberofsrams)+"\n")
-    the_file.write("Xsram1 vdd_lp gnd n_bl_0 gnd n_br_0 gnd vdd_lp gnd memorycell\n")
-
-    the_file.write(".IC V(Xsram1.n_1_2) = 'supply_v_lp'\n")
-    the_file.write(".IC V(Xsram1.n_1_1) = 0\n")
-    #we'll sense the left side of the sram
-
-    #This part can actually be set to any value because it will be overwritten by the bl and br lines.
-    the_file.write(".IC V(xsamp1.n_1_2) = 0\n")
-    the_file.write(".IC V(xsamp1.n_1_1) = 'supply_v_lp'\n")
-    #tgates on path:
-    the_file.write("xtgate1 n_bl_"+str(numberofsrams)+" tgate_l vdd_lp gnd vdd_lp gnd RAM_tgate_lp\n")
-    the_file.write("xtgater n_br_"+str(numberofsrams)+" tgate_r vdd_lp gnd vdd_lp gnd RAM_tgate_lp\n")
-    #samp and write driver:
-    #initial conditions for the bitline:
-    the_file.write(".IC V(tgate_r) = 'supply_v_lp'\n")
-    the_file.write(".IC V(tgate_l) = 'supply_v_lp'\n")
-    for i in range(0, numberofsrams+1):
-        the_file.write(".IC V(n_br_"+str(i-1)+") = 'supply_v_lp'\n")
-        the_file.write(".IC V(n_br_"+str(i-1)+") = 'supply_v_lp'\n")     
-
-    the_file.write("xwrite n_we_shaped n_in_shaped tgate_l tgate_r vdd_wr gnd writedriver\n")
-    the_file.write("xsamp1 vdd_lp tgate_l tgate_r n_hang_samp vdd_lp gnd samp1\n")
-
-    the_file.write(".END")
-    the_file.close()
-
-    # Come out of top-level directory
-    os.chdir("../")
-
-    return (name + "/" + name + ".sp")
-
-
-
-# This is the sense amplifier for SRAM-based BRAMs:
-def generate_samp_top_part2(name, numberofsrams, difference):
-
-    # Create directories
-    if not os.path.exists(name):
-        os.makedirs(name)  
-    # Change to directory    
-    os.chdir(name)
-
-    filename = name + ".sp"
-    the_file = open(filename, 'w')
-    the_file.write(".TITLE Sense amp\n\n")
-
-
-
-    the_file.write("********************************************************************************\n")
-    the_file.write("** Include libraries, parameters and other\n")
-    the_file.write("********************************************************************************\n\n")
-    the_file.write(".LIB \"../includes.l\" INCLUDES\n\n")
-
-    the_file.write("********************************************************************************\n")
-    the_file.write("** Setup and input\n")
-    the_file.write("********************************************************************************\n\n")
-    the_file.write(".TRAN 1p 4n SWEEP DATA=sweep_data\n")
-    the_file.write(".OPTIONS BRIEF=1\n\n")
-    the_file.write("* Input signal\n")
-    the_file.write("VIN n_in gnd PULSE ( supply_v 0 0 0 0 4n 8n)\n")
-    the_file.write("VIww wordline gnd PULSE (0 supply_v 0 0 0 4n 8n)\n")
-    the_file.write("* Power rail for the circuit under test.\n")
-    the_file.write("* This allows us to measure power of a circuit under test without measuring the power of wave shaping and load circuitry.\n")
-    the_file.write("V_se vdd_se gnd supply_v\n\n")
-
-    #fall time is meaningless in precharge circuitry. I'll keep the format to make things easier.
-
-    the_file.write("********************************************************************************\n")
-    the_file.write("** Measurement\n")
-    the_file.write("********************************************************************************\n\n")
-
-
-    the_file.write("* Total delays\n")
-    the_file.write(".MEASURE TRAN meas_total_tfall TRIG V(n_in) VAL='sense_v' FALL=1\n")
-    the_file.write("+    TARG V(xsamp1.n_1_1) VAL='sense_v' FALL=1\n")
-    # the fall delay is actually 0 for this sense amp, but since the total delay is equal to rise delay, I'll just measure it as that so that ERF doesnt fail.
-    the_file.write(".MEASURE TRAN meas_total_trise TRIG V(n_in) VAL='sense_v' FALL=1\n")
-    the_file.write("+    TARG V(xsamp1.n_1_1) VAL='sense_v' FALL=1\n\n")
-
-    #the_file.write(".MEASURE TRAN meas_logic_low_voltage FIND V(gnd) AT=1n\n\n")
-    #the_file.write(".MEASURE TRAN meas_logic_low_voltage FIND V(gnd) AT=1n\n\n")
-    the_file.write(".MEASURE TRAN meas_logic_low_voltage FIND V(gnd) AT=1n\n\n")
-    the_file.write("* Measure the power required to propagate a rise and a fall transition through the subcircuit at 250MHz.\n")
-    the_file.write(".MEASURE TRAN meas_current INTEGRAL I(V_se) FROM=0ns TO=4ns\n")
-
-    the_file.write(".MEASURE TRAN meas_avg_power PARAM = '-(meas_current/4n)*supply_v'\n\n")
-
-
-    the_file.write("********************************************************************************\n")
-    the_file.write("** Circuit\n")
-    the_file.write("********************************************************************************\n\n")
-    the_file.write("xprecharge vdd n_bl_0 n_br_0 vdd gnd precharge\n")
-    for i in range(2, numberofsrams+1):
-        the_file.write("Xwire"+str(i)+" n_bl_"+str(i-1)+" n_bl_"+str(i)+" wire Rw=wire_memorycell_vertical_res/"+str(numberofsrams)+" Cw=wire_memorycell_vertical_cap/"+str(numberofsrams)+"\n")
-        the_file.write("Xwirer"+str(i)+" n_br_"+str(i-1)+" n_br_"+str(i)+" wire Rw=wire_memorycell_vertical_res/"+str(numberofsrams)+" Cw=wire_memorycell_vertical_cap/"+str(numberofsrams)+"\n")
-        the_file.write("Xsram"+str(i)+" gnd gnd n_bl_"+str(i)+" gnd n_br_"+str(i)+" gnd vdd gnd memorycell\n")
-
-    the_file.write("Xwire"+str(1)+" n_bl_"+str(0)+" n_bl_"+str(1)+" wire Rw=wire_memorycell_vertical_res/"+str(numberofsrams)+" Cw=wire_memorycell_vertical_cap/"+str(numberofsrams)+"\n")
-    the_file.write("Xwirer"+str(1)+" n_br_"+str(0)+" n_br_"+str(1)+" wire Rw=wire_memorycell_vertical_res/"+str(numberofsrams)+" Cw=wire_memorycell_vertical_cap/"+str(numberofsrams)+"\n")
-
-    the_file.write("Xsram"+str(1)+" gnd gnd n_bl_"+str(1)+" gnd n_br_"+str(1)+" gnd vdd gnd memorycell\n")
-    the_file.write("Iread n_br_"+str(1)+" gnd PULSE(0 Rcurrent 0 0 0 4n 8n)\n")
-
-    #left size of sram should produce vdd
-    #uncomment the following to set to 0, but the delay will be 0 in that case.
-    #the_file.write(".IC V(Xsram"+str(numberofsrams)+".n_1_2) = 0\n")
-    #the_file.write(".IC V(Xsram"+str(numberofsrams)+".n_1_1) = 'supply_v'\n")
-    #the_file.write(".IC V(Xsram"+str(numberofsrams)+".n_1_2) = 0\n")
-    #the_file.write(".IC V(Xsram"+str(numberofsrams)+".n_1_1) = 'supply_v'\n")
-    #we'll sense the left side of the sram
-    #precharge bitlines
-    the_file.write(".IC V(n_bl_"+str(numberofsrams)+") = 'supply_v'\n")
-    the_file.write(".IC V(n_br_"+str(numberofsrams)+") = 'supply_v'\n")
-    the_file.write(".IC V(tgate_l) = 'supply_v'\n")
-    the_file.write(".IC V(tgate_r) = 'supply_v'\n")
-    #samp produces the opposite value at the start
-    #This part can actually be set to any value because it will be overwritten by the bl and br lines.
-    the_file.write(".IC V(xsamp1.n_1_2) = 'supply_v'\n")
-    the_file.write(".IC V(xsamp1.n_1_1) = 'supply_v'\n")
-    #tgates on path:
-    the_file.write("xtgate1 n_bl_"+str(numberofsrams)+" tgate_l vdd gnd vdd gnd RAM_tgate\n")
-    the_file.write("xtgater n_br_"+str(numberofsrams)+" tgate_r vdd gnd vdd gnd RAM_tgate\n")
-    #samp and column decoder:
-    the_file.write("xwrite gnd gnd tgate_l tgate_r vdd gnd writedriver\n")
-    the_file.write("xsamp1 n_in tgate_l tgate_r n_out vdd_se gnd samp1\n")
-
-    the_file.write(".END")
-    the_file.close()
-
-    # Come out of top-level directory
-    os.chdir("../")
-
-    return (name + "/" + name + ".sp")
-
-
-
-# This is the sense amplifier for SRAM-based BRAMs:
-def generate_samp_top_part2_lp(name, numberofsrams, difference):
-
-    # Create directories
-    if not os.path.exists(name):
-        os.makedirs(name)  
-    # Change to directory    
-    os.chdir(name)
-
-    filename = name + ".sp"
-    the_file = open(filename, 'w')
-    the_file.write(".TITLE Sense amp\n\n")
-
-    the_file.write("********************************************************************************\n")
-    the_file.write("** Include libraries, parameters and other\n")
-    the_file.write("********************************************************************************\n\n")
-    the_file.write(".LIB \"../includes.l\" INCLUDES\n\n")
-
-    the_file.write("********************************************************************************\n")
-    the_file.write("** Setup and input\n")
-    the_file.write("********************************************************************************\n\n")
-    the_file.write(".TRAN 1p 4n SWEEP DATA=sweep_data\n")
-    the_file.write(".OPTIONS BRIEF=1\n\n")
-    the_file.write("* Input signal\n")
-    the_file.write("VIN n_in gnd PULSE ( supply_v_lp 0 0 0 0 4n 8n)\n")
-    the_file.write("VIww wordline gnd PULSE (0 supply_v_lp 0 0 0 4n 8n)\n")
-    the_file.write("* Power rail for the circuit under test.\n")
-    the_file.write("* This allows us to measure power of a circuit under test without measuring the power of wave shaping and load circuitry.\n")
-    the_file.write("V_se vdd_se gnd supply_v_lp\n\n")
-
-    #fall time is meaningless in precharge circuitry. I'll keep the format to make things easier.
-
-    the_file.write("********************************************************************************\n")
-    the_file.write("** Measurement\n")
-    the_file.write("********************************************************************************\n\n")
-
-
-    the_file.write("* Total delays\n")
-    the_file.write(".MEASURE TRAN meas_total_tfall TRIG V(n_in) VAL='sense_v' FALL=1\n")
-    the_file.write("+    TARG V(xsamp1.n_1_2) VAL='sense_v' FALL=1\n")
-    # the fall delay is actually 0 for this sense amp, but since the total delay is equal to rise delay, I'll just measure it as that so that ERF doesnt fail.
-    the_file.write(".MEASURE TRAN meas_total_trise TRIG V(n_in) VAL='sense_v' FALL=1\n")
-    the_file.write("+    TARG V(xsamp1.n_1_2) VAL='sense_v' FALL=1\n\n")
-
-    #the_file.write(".MEASURE TRAN meas_logic_low_voltage FIND V(gnd) AT=1n\n\n")
-    #the_file.write(".MEASURE TRAN meas_logic_low_voltage FIND V(gnd) AT=1n\n\n")
-    the_file.write(".MEASURE TRAN meas_logic_low_voltage FIND V(gnd) AT=1n\n\n")
-
-
-    the_file.write("* Measure the power required to propagate a rise and a fall transition through the subcircuit at 250MHz.\n")
-    the_file.write(".MEASURE TRAN meas_current INTEGRAL I(V_se) FROM=0ns TO=4ns\n")
-
-    the_file.write(".MEASURE TRAN meas_avg_power PARAM = '-(meas_current/4n)*supply_v_lp'\n\n")
-
-    the_file.write("********************************************************************************\n")
-    the_file.write("** Circuit\n")
-    the_file.write("********************************************************************************\n\n")
-    the_file.write("xprecharge vdd_lp n_bl_0 n_br_0 vdd_lp gnd precharge\n")
-    for i in range(2, numberofsrams+1):
-        #the_file.write("Xwire"+str(i)+" n_bl_"+str(i-1)+" n_bl_"+str(i)+" wire Rw=wire_memorycell_vertical_res/"+str(numberofsrams)+" Cw=wire_memorycell_vertical_cap/"+str(numberofsrams)+"\n")
-        #the_file.write("Xwirer"+str(i)+" n_br_"+str(i-1)+" n_br_"+str(i)+" wire Rw=wire_memorycell_vertical_res/"+str(numberofsrams)+" Cw=wire_memorycell_vertical_cap/"+str(numberofsrams)+"\n")
-        the_file.write("Xwire"+str(i)+" n_bl_"+str(i-1)+" n_bl_"+str(i)+" wire Rw=wire_memorycell_vertical_res/"+str(numberofsrams)+" Cw=wire_memorycell_vertical_cap/"+str(numberofsrams)+"\n")
-        the_file.write("Xwirer"+str(i)+" n_br_"+str(i-1)+" n_br_"+str(i)+" wire Rw=wire_memorycell_vertical_res/"+str(numberofsrams)+" Cw= wire_memorycell_vertical_cap/"+str(numberofsrams)+"\n")
-        the_file.write("Xsram"+str(i)+" gnd gnd n_bl_"+str(i)+" gnd n_br_"+str(i)+" gnd vdd_lp gnd memorycell\n")
-
-    #the_file.write("Xwire"+str(1)+" n_bl_"+str(0)+" n_bl_"+str(1)+" wire Rw=wire_memorycell_vertical_res/"+str(numberofsrams)+" Cw=wire_memorycell_vertical_cap/"+str(numberofsrams)+"\n")
-    #the_file.write("Xwirer"+str(1)+" n_br_"+str(0)+" n_br_"+str(1)+" wire Rw=wire_memorycell_vertical_res/"+str(numberofsrams)+" Cw=wire_memorycell_vertical_cap/"+str(numberofsrams)+"\n")
-    the_file.write("Xwire"+str(1)+" n_bl_"+str(0)+" n_bl_"+str(1)+" wire Rw=wire_memorycell_vertical_res/"+str(numberofsrams)+" Cw=wire_memorycell_vertical_cap/"+str(numberofsrams)+"\n")
-    the_file.write("Xwirer"+str(1)+" n_br_"+str(0)+" n_br_"+str(1)+" wire Rw=wire_memorycell_vertical_res/"+str(numberofsrams)+" Cw=wire_memorycell_vertical_cap/"+str(numberofsrams)+"\n")
-    the_file.write("Xsram"+str(1)+" gnd gnd n_bl_"+str(1)+" gnd n_br_"+str(1)+" gnd vdd_lp gnd memorycell\n")
-    the_file.write("Iread n_br_"+str(1)+" gnd PULSE(0 Rcurrent 0 0 0 4n 8n)\n")
-
-    #left size of sram should produce vdd
-    #uncomment the following to set to 0, but the delay will be 0 in that case.
-    #the_file.write(".IC V(Xsram"+str(numberofsrams)+".n_1_2) = 0\n")
-    #the_file.write(".IC V(Xsram"+str(numberofsrams)+".n_1_1) = 'supply_v'\n")
-    #the_file.write(".IC V(Xsram"+str(numberofsrams)+".n_1_2) = 0\n")
-    #the_file.write(".IC V(Xsram"+str(numberofsrams)+".n_1_1) = 'supply_v'\n")
-    #we'll sense the left side of the sram
-    #precharge bitlines
-    the_file.write(".IC V(n_bl_"+str(numberofsrams)+") = 'supply_v_lp'\n")
-    the_file.write(".IC V(n_br_"+str(numberofsrams)+") = 'supply_v_lp'\n")
-    the_file.write(".IC V(tgate_l) = 'supply_v_lp'\n")
-    the_file.write(".IC V(tgate_r) = 'supply_v_lp'\n")
-    #samp produces the opposite value at the start
-    #This part can actually be set to any value because it will be overwritten by the bl and br lines.
-    the_file.write(".IC V(xsamp1.n_1_2) = 'supply_v_lp'\n")
-    the_file.write(".IC V(xsamp1.n_1_1) = 'supply_v_lp'\n")
-    #tgates on path:
-
-    the_file.write("xtgate1 n_bl_"+str(numberofsrams)+" tgate_l vdd_lp gnd vdd_lp gnd RAM_tgate_lp\n")
-    the_file.write("xtgater n_br_"+str(numberofsrams)+" tgate_r vdd_lp gnd vdd_lp gnd RAM_tgate_lp\n")
-    #samp and column decoder:
-    the_file.write("xwrite gnd gnd tgate_l tgate_r vdd_lp gnd writedriver\n")
-    the_file.write("xsamp1 gnd tgate_l tgate_r n_out vdd_se gnd samp1\n")
-
-    the_file.write(".END")
-    the_file.close()
-
-    # Come out of top-level directory
-    os.chdir("../")
-
-    return (name + "/" + name + ".sp")
-
-
-# This is the sense amplifier for SRAM-based BRAMs:
-def generate_samp_top_part1(name, numberofsrams, difference):
-
-    # Create directories
-    if not os.path.exists(name):
-        os.makedirs(name)  
-    # Change to directory    
-    os.chdir(name)
-
-    filename = name + ".sp"
-    the_file = open(filename, 'w')
-    the_file.write(".TITLE Sense amp\n\n")
-
-
-    the_file.write("********************************************************************************\n")
-    the_file.write("** Include libraries, parameters and other\n")
-    the_file.write("********************************************************************************\n\n")
-    the_file.write(".LIB \"../includes.l\" INCLUDES\n\n")
-
-    the_file.write("********************************************************************************\n")
-    the_file.write("** Setup and input\n")
-    the_file.write("********************************************************************************\n\n")
-    the_file.write(".TRAN 1p 4n SWEEP DATA=sweep_data\n")
-    the_file.write(".OPTIONS BRIEF=1\n\n")
-    the_file.write("* Input signal\n")
-    the_file.write("VIN n_in gnd PULSE ( 0 supply_v 0 0 0 4n 8n)\n")
-    the_file.write("VIww wordline gnd PULSE (0 supply_v 0 0 0 4n 8n)\n")
-    the_file.write("* Power rail for the circuit under test.\n")
-    the_file.write("* This allows us to measure power of a circuit under test without measuring the power of wave shaping and load circuitry.\n")
-    the_file.write("V_se vdd_se gnd supply_v\n")
-    the_file.write("V_left tgate_r gnd supply_v\n")
-    the_file.write("V_right tgate_l gnd sense_v\n\n")
-    #fall time is meaningless in precharge circuitry. I'll keep the format to make things easier.
-
-    the_file.write("********************************************************************************\n")
-    the_file.write("** Measurement\n")
-    the_file.write("********************************************************************************\n\n")
-
-
-    the_file.write("* Total delays\n")
-    the_file.write(".MEASURE TRAN meas_total_tfall TRIG V(n_in) VAL='supply_v/2' RISE=1\n")
-    the_file.write("+    TARG V(n_out) VAL='sense_v' RISE=1\n")
-    # the fall delay is actually 0 for this sense amp, but since the total delay is equal to rise delay, I'll just measure it as that so that ERF doesnt fail.
-    the_file.write(".MEASURE TRAN meas_total_trise TRIG V(n_in) VAL='supply_v/2' RISE=1\n")
-    the_file.write("+    TARG V(n_out) VAL='sense_v' RISE=1\n\n")
-
-    the_file.write(".MEASURE TRAN meas_logic_low_voltage FIND V(gnd) AT=1n\n\n")
-    the_file.write("* Measure the power required to propagate a rise and a fall transition through the subcircuit at 250MHz.\n")
-    the_file.write(".MEASURE TRAN meas_current INTEGRAL I(V_se) FROM=0ns TO=4ns\n")
-    the_file.write(".MEASURE TRAN meas_avg_power PARAM = '-(meas_current/4n)*supply_v'\n\n")
-    
-    the_file.write("********************************************************************************\n")
-    the_file.write("** Circuit\n")
-    the_file.write("********************************************************************************\n\n")
-    #samp produces the opposite value at the start
-    #This part can actually be set to any value because it will be overwritten by the bl and br lines.
-    the_file.write(".IC V(xsamp1.n_1_2) = 'sense_v'\n")
-    the_file.write(".IC V(xsamp1.n_1_1) = 'supply_v'\n")
-
-    the_file.write("xsamp1 n_in tgate_l tgate_r n_out vdd_se gnd samp1\n")
-
-    the_file.write(".END")
-    the_file.close()
-
-    # Come out of top-level directory
-    os.chdir("../")
-
-    return (name + "/" + name + ".sp")
-
-
-
-
-# This is the sense amplifier for SRAM-based BRAMs:
-def generate_samp_top_part1_lp(name, numberofsrams, difference):
-
-    # Create directories
-    if not os.path.exists(name):
-        os.makedirs(name)  
-    # Change to directory    
-    os.chdir(name)
-
-
-    # Create the file spice file and fill it with the netlist:
-    filename = name + ".sp"
-    the_file = open(filename, 'w')
-    the_file.write(".TITLE Sense amp\n\n")
-
-
-    the_file.write("********************************************************************************\n")
-    the_file.write("** Include libraries, parameters and other\n")
-    the_file.write("********************************************************************************\n\n")
-    the_file.write(".LIB \"../includes.l\" INCLUDES\n\n")
-
-    the_file.write("********************************************************************************\n")
-    the_file.write("** Setup and input\n")
-    the_file.write("********************************************************************************\n\n")
-    the_file.write(".TRAN 1p 4n SWEEP DATA=sweep_data\n")
-    the_file.write(".OPTIONS BRIEF=1\n\n")
-    the_file.write("* Input signal\n")
-    the_file.write("VIN n_in gnd PULSE ( 0 supply_v_lp 0 0 0 4n 8n)\n")
-    the_file.write("VIww wordline gnd PULSE (0 supply_v_lp 0 0 0 4n 8n)\n")
-    the_file.write("* Power rail for the circuit under test.\n")
-    the_file.write("* This allows us to measure power of a circuit under test without measuring the power of wave shaping and load circuitry.\n")
-    the_file.write("V_se vdd_se gnd supply_v_lp\n")
-    the_file.write("V_left tgate_r gnd supply_v_lp\n")
-    the_file.write("V_right tgate_l gnd sense_v\n\n")
-    #fall time is meaningless in precharge circuitry. I'll keep the format to make things easier.
-
-    the_file.write("********************************************************************************\n")
-    the_file.write("** Measurement\n")
-    the_file.write("********************************************************************************\n\n")
-
-
-    the_file.write("* Total delays\n")
-    the_file.write(".MEASURE TRAN meas_total_tfall TRIG V(n_in) VAL='supply_v_lp/2' RISE=1\n")
-    the_file.write("+    TARG V(n_out) VAL='sense_v' RISE=1\n")
-    # the fall delay is actually 0 for this sense amp, but since the total delay is equal to rise delay, I'll just measure it as that so that ERF doesnt fail.
-    the_file.write(".MEASURE TRAN meas_total_trise TRIG V(n_in) VAL='supply_v_lp/2' RISE=1\n")
-    the_file.write("+    TARG V(n_out) VAL='sense_v' RISE=1\n\n")
-
-    the_file.write(".MEASURE TRAN meas_logic_low_voltage FIND V(gnd) AT=1n\n\n")
-    the_file.write("* Measure the power required to propagate a rise and a fall transition through the subcircuit at 250MHz.\n")
-    the_file.write(".MEASURE TRAN meas_current INTEGRAL I(V_se) FROM=0ns TO=4ns\n")
-    the_file.write(".MEASURE TRAN meas_avg_power PARAM = '-(meas_current/4n)*supply_v_lp'\n\n")
-    
-    the_file.write("********************************************************************************\n")
-    the_file.write("** Circuit\n")
-    the_file.write("********************************************************************************\n\n")
-    #samp produces the opposite value at the start
-    #This part can actually be set to any value because it will be overwritten by the bl and br lines.
-    the_file.write(".IC V(xsamp1.n_1_2) = 'sense_v'\n")
-    the_file.write(".IC V(xsamp1.n_1_1) = 'supply_v_lp'\n")
-
-    the_file.write("xsamp1 n_in tgate_l tgate_r n_out vdd_se gnd samp1\n")
-
-    the_file.write(".END")
-    the_file.close()
-
-    # Come out of top-level directory
-    os.chdir("../")
-
-    return (name + "/" + name + ".sp")
-
-
-
-# This is the sense amplifier for SRAM-based BRAMs:
-def generate_samp_top(name, numberofsrams):
-
-    # Create directories
-    if not os.path.exists(name):
-        os.makedirs(name)  
-    # Change to directory    
-    os.chdir(name)
-
-
-
-    # Create the file spice file and fill it with the netlist:
-    filename = name + ".sp"
-    the_file = open(filename, 'w')
-    the_file.write(".TITLE Sense amp\n\n")
-
-
-
-    the_file.write("********************************************************************************\n")
-    the_file.write("** Include libraries, parameters and other\n")
-    the_file.write("********************************************************************************\n\n")
-    the_file.write(".LIB \"../includes.l\" INCLUDES\n\n")
-
-    the_file.write("********************************************************************************\n")
-    the_file.write("** Setup and input\n")
-    the_file.write("********************************************************************************\n\n")
-    the_file.write(".TRAN 1p 4n SWEEP DATA=sweep_data\n")
-    the_file.write(".OPTIONS BRIEF=1\n\n")
-    the_file.write("* Input signal\n")
-    the_file.write("VIN n_in gnd PULSE ( 0 supply_v 400p 0 0 4n 8n)\n")
-    the_file.write("VIww wordline gnd PULSE (0 supply_v 0 0 0 4n 8n)\n")
-    the_file.write("* Power rail for the circuit under test.\n")
-    the_file.write("* This allows us to measure power of a circuit under test without measuring the power of wave shaping and load circuitry.\n")
-    the_file.write("V_se vdd_se gnd supply_v\n\n")
-
-    #fall time is meaningless in precharge circuitry. I'll keep the format to make things easier.
-    the_file.write("********************************************************************************\n")
-    the_file.write("** Measurement\n")
-    the_file.write("********************************************************************************\n\n")
-
-
-    the_file.write("* Total delays\n")
-    the_file.write(".MEASURE TRAN meas_total_tfall TRIG V(n_in) VAL='supply_v/2' RISE=1\n")
-    the_file.write("+    TARG V(n_out) VAL='supply_v/2' RISE=1\n")
-    # the fall delay is actually 0 for this sense amp, but since the total delay is equal to rise delay, I'll just measure it as that so that ERF doesnt fail.
-    the_file.write(".MEASURE TRAN meas_total_trise TRIG V(n_in) VAL='supply_v/2' RISE=1\n")
-    the_file.write("+    TARG V(n_out) VAL='supply_v/2' RISE=1\n\n")
-
-    the_file.write(".MEASURE TRAN meas_logic_low_voltage FIND V(gnd) AT=1n\n\n")
-    the_file.write("* Measure the power required to propagate a rise and a fall transition through the subcircuit at 250MHz.\n")
-    the_file.write(".MEASURE TRAN meas_current INTEGRAL I(V_se) FROM=0ns TO=4ns\n")
-    the_file.write(".MEASURE TRAN meas_avg_power PARAM = '-(meas_current/4n)*supply_v'\n\n")
-    
-    the_file.write("********************************************************************************\n")
-    the_file.write("** Circuit\n")
-    the_file.write("********************************************************************************\n\n")
-    the_file.write("xprecharge vdd n_bl_0 n_br_0 vdd gnd precharge\n")
-    for i in range(2, numberofsrams+1):
-        the_file.write("Xwire"+str(i)+" n_bl_"+str(i-1)+" n_bl_"+str(i)+" wire Rw=wire_memorycell_vertical_res/"+str(numberofsrams)+" Cw=wire_memorycell_vertical_cap/"+str(numberofsrams)+"\n")
-        the_file.write("Xwirer"+str(i)+" n_br_"+str(i-1)+" n_br_"+str(i)+" wire Rw=wire_memorycell_vertical_res/"+str(numberofsrams)+" Cw=wire_memorycell_vertical_cap/"+str(numberofsrams)+"\n")
-        the_file.write("Xsram"+str(i)+" gnd gnd n_bl_"+str(i)+" gnd n_br_"+str(i)+" gnd vdd gnd memorycell\n")
-
-    the_file.write("Xwire"+str(1)+" n_bl_"+str(0)+" n_bl_"+str(1)+" wire Rw=wire_memorycell_vertical_res/"+str(numberofsrams)+" Cw=wire_memorycell_vertical_cap/"+str(numberofsrams)+"\n")
-    the_file.write("Xwirer"+str(1)+" n_br_"+str(0)+" n_br_"+str(1)+" wire Rw=wire_memorycell_vertical_res/"+str(numberofsrams)+" Cw=wire_memorycell_vertical_cap/"+str(numberofsrams)+"\n")
-    the_file.write("Xsram"+str(1)+" wordline gnd n_bl_"+str(1)+" gnd n_br_"+str(1)+" gnd vdd gnd memorycell\n")
-
-    #left size of sram should produce vdd
-    #uncomment the following to set to 0, but the delay will be 0 in that case.
-    #the_file.write(".IC V(Xsram"+str(numberofsrams)+".n_1_2) = 0\n")
-    #the_file.write(".IC V(Xsram"+str(numberofsrams)+".n_1_1) = 'supply_v'\n")
-    the_file.write(".IC V(Xsram"+str(numberofsrams)+".n_1_2) = 0\n")
-    the_file.write(".IC V(Xsram"+str(numberofsrams)+".n_1_1) = 'supply_v'\n")
-    #we'll sense the left side of the sram
-    #precharge bitlines
-    the_file.write(".IC V(n_bl_"+str(numberofsrams)+") = 'supply_v'\n")
-    the_file.write(".IC V(n_br_"+str(numberofsrams)+") = 'supply_v'\n")
-    the_file.write(".IC V(tgate_l) = 'supply_v'\n")
-    the_file.write(".IC V(tgate_r) = 'supply_v'\n")
-    #samp produces the opposite value at the start
-    #This part can actually be set to any value because it will be overwritten by the bl and br lines.
-    the_file.write(".IC V(xsamp1.n_1_2) = 'supply_v'\n")
-    the_file.write(".IC V(xsamp1.n_1_1) = 'supply_v'\n")
-    #tgates on path:
-    the_file.write("xtgate1 n_bl_"+str(numberofsrams)+" tgate_l vdd gnd vdd gnd RAM_tgate\n")
-    the_file.write("xtgater n_br_"+str(numberofsrams)+" tgate_r vdd gnd vdd gnd RAM_tgate\n")
-    #samp and column decoder:
-    the_file.write("xwrite gnd gnd tgate_l tgate_r vdd gnd writedriver\n")
-    the_file.write("xsamp1 n_in tgate_l tgate_r n_out vdd_se gnd samp1\n")
-
-    the_file.write(".END")
-    the_file.close()
-
-    # Come out of top-level directory
-    os.chdir("../")
-
-    return (name + "/" + name + ".sp")
-
-
-# This is the precharge top-level path for SRAM-based BRAMs
-def generate_precharge_top(name, numberofsrams):
-
-    # Create directories
-    if not os.path.exists(name):
-        os.makedirs(name)  
-    # Change to directory    
-    os.chdir(name)
-
-    filename = name + ".sp"
-    the_file = open(filename, 'w')
-    the_file.write(".TITLE precharge and equalization\n\n")
-
-    half = 0
-    #if there are more than 256 SRAMs, we add an additional precharge at the bototm
-    # This modeled by instanciating less SRAM cells
-    if numberofsrams == 512:
-        half = 1
-        numberofsrams2 = 256
-    else:
-        numberofsrams2 = numberofsrams
-
-    the_file.write("********************************************************************************\n")
-    the_file.write("** Include libraries, parameters and other\n")
-    the_file.write("********************************************************************************\n\n")
-    the_file.write(".LIB \"../includes.l\" INCLUDES\n\n")
-
-    the_file.write("********************************************************************************\n")
-    the_file.write("** Setup and input\n")
-    the_file.write("********************************************************************************\n\n")
-    the_file.write(".TRAN 1p 4n SWEEP DATA=sweep_data\n")
-    the_file.write(".OPTIONS BRIEF=1\n\n")
-    the_file.write("* Input signal\n")
-    the_file.write("VIN n_in gnd PULSE (0 supply_v 0 0 0 4n 8n)\n")
-    the_file.write("* Power rail for the circuit under test.\n")
-    the_file.write("* This allows us to measure power of a circuit under test without measuring the power of wave shaping and load circuitry.\n")
-    the_file.write("V_eq vdd_eq gnd supply_v\n\n")
-
-    #fall time is meaningless in precharge circuitry. I'll keep the format to make things easier.
-
-    the_file.write("********************************************************************************\n")
-    the_file.write("** Measurement\n")
-    the_file.write("********************************************************************************\n\n")
-    the_file.write("* Total delays\n")
-    the_file.write(".MEASURE TRAN meas_total_tfall TRIG V(v_precharge) VAL='supply_v/2' FALL=1\n")
-    the_file.write("+    TARG V(n_bl_"+str(numberofsrams2)+") VAL='0.99*supply_v' RISE=1\n")
-    the_file.write(".MEASURE TRAN meas_total_trise TRIG V(v_precharge) VAL='supply_v/2' FALL=1\n")
-    the_file.write("+    TARG V(n_bl_"+str(numberofsrams2)+") VAL='0.99*supply_v' RISE=1\n\n")
-
-    the_file.write(".MEASURE TRAN meas_logic_low_voltage FIND V(v_precharge) AT=3n\n\n")
-    the_file.write("* Measure the power required to propagate a rise and a fall transition through the subcircuit at 250MHz.\n")
-    the_file.write(".MEASURE TRAN meas_current INTEGRAL I(V_eq) FROM=0ns TO=4ns\n")
-    if half ==0:
-        the_file.write(".MEASURE TRAN meas_avg_power PARAM = '-(meas_current/4n)*supply_v'\n\n")
-    else:
-        the_file.write(".MEASURE TRAN meas_avg_power PARAM = '-(meas_current/2n)*supply_v'\n\n")
-
-    the_file.write("********************************************************************************\n")
-    the_file.write("** Circuit\n")
-    the_file.write("********************************************************************************\n\n")
-    the_file.write("xinv n_in v_precharge vdd gnd inv l=gate_length w=2*gate_length\n")
-    the_file.write("xprecharge v_precharge n_bl_0 n_br_0 vdd_eq gnd precharge\n")
-    for i in range(1, numberofsrams2+1):
-        the_file.write("Xwire"+str(i)+" n_bl_"+str(i-1)+" n_bl_"+str(i)+" wire Rw=wire_memorycell_vertical_res/"+str(numberofsrams)+" Cw=wire_memorycell_vertical_cap/"+str(numberofsrams)+"\n")
-        the_file.write("Xwirer"+str(i)+" n_br_"+str(i-1)+" n_br_"+str(i)+" wire Rw=wire_memorycell_vertical_res/"+str(numberofsrams)+" Cw=wire_memorycell_vertical_cap/"+str(numberofsrams)+"\n")
-        the_file.write("Xsram"+str(i)+" gnd gnd n_bl_"+str(i)+" gnd n_br_"+str(i)+" gnd vdd gnd memorycell\n")
-    #tgates on path:
-    the_file.write("xtgate1 n_bl_"+str(numberofsrams2)+" tgate_l vdd gnd vdd gnd RAM_tgate\n")
-    the_file.write("xtgater n_br_"+str(numberofsrams2)+" tgate_r vdd gnd vdd gnd RAM_tgate\n")
-    #samp and column decoder:
-    the_file.write("xwrite gnd gnd tgate_l tgate_r vdd gnd writedriver\n")
-    the_file.write("xsamp1 gnd tgate_l tgate_r n_samp_out vdd gnd samp1\n")
-
-    the_file.write(".IC V(n_bl_0) = 0\n")
-    the_file.write(".IC V(n_br_0) = 'supply_v'\n")
-    the_file.write(".IC V(tgate_r) = 'supply_v'\n")
-    the_file.write(".END")
-    the_file.close()
-
-    # Come out of top-level directory
-    os.chdir("../")
-
-    return (name + "/" + name + ".sp")
-
-
-# This is the precharge top-level path for SRAM-based BRAMs
-def generate_precharge_top_lp(name, numberofsrams):
-
-    # Create directories
-    if not os.path.exists(name):
-        os.makedirs(name)  
-    # Change to directory    
-    os.chdir(name)
-
-    filename = name + ".sp"
-    the_file = open(filename, 'w')
-    the_file.write(".TITLE precharge and equalization\n\n")
-
-    half = 0
-    # if there are more than 256 SRAMs, we add an additional precharge at the bottom
-    # This modeled by instanciating less SRAM cells
-    if numberofsrams == 512:
-        half = 1
-        numberofsrams2 = 256
-    else:
-        numberofsrams2 = numberofsrams
-
-
-    the_file.write("********************************************************************************\n")
-    the_file.write("** Include libraries, parameters and other\n")
-    the_file.write("********************************************************************************\n\n")
-    the_file.write(".LIB \"../includes.l\" INCLUDES\n\n")
-
-    the_file.write("********************************************************************************\n")
-    the_file.write("** Setup and input\n")
-    the_file.write("********************************************************************************\n\n")
-    the_file.write(".TRAN 1p 4n SWEEP DATA=sweep_data\n")
-    the_file.write(".OPTIONS BRIEF=1\n\n")
-    the_file.write("* Input signal\n")
-    the_file.write("VIN n_in gnd PULSE (0 supply_v_lp 0 0 0 4n 8n)\n")
-    the_file.write("* Power rail for the circuit under test.\n")
-    the_file.write("* This allows us to measure power of a circuit under test without measuring the power of wave shaping and load circuitry.\n")
-    the_file.write("V_eq vdd_eq gnd supply_v_lp\n\n")
-
-    #fall time is meaningless in precharge circuitry. I'll keep the format to make things easier.
-
-    the_file.write("********************************************************************************\n")
-    the_file.write("** Measurement\n")
-    the_file.write("********************************************************************************\n\n")
-    the_file.write("* Total delays\n")
-    the_file.write(".MEASURE TRAN meas_total_tfall TRIG V(v_precharge) VAL='supply_v_lp/2' FALL=1\n")
-    the_file.write("+    TARG V(n_bl_"+str(numberofsrams2)+") VAL='0.99*supply_v_lp' RISE=1\n")
-    the_file.write(".MEASURE TRAN meas_total_trise TRIG V(v_precharge) VAL='supply_v_lp/2' FALL=1\n")
-    the_file.write("+    TARG V(n_bl_"+str(numberofsrams2)+") VAL='0.99*supply_v_lp' RISE=1\n\n")
-
-    the_file.write(".MEASURE TRAN meas_logic_low_voltage FIND V(v_precharge) AT=3n\n\n")
-    the_file.write("* Measure the power required to propagate a rise and a fall transition through the subcircuit at 250MHz.\n")
-    the_file.write(".MEASURE TRAN meas_current INTEGRAL I(V_eq) FROM=0ns TO=4ns\n")
-    if half == 0:
-        the_file.write(".MEASURE TRAN meas_avg_power PARAM = '-(meas_current/4n)*supply_v_lp'\n\n")
-    else:
-        the_file.write(".MEASURE TRAN meas_avg_power PARAM = '-(meas_current/2n)*supply_v_lp'\n\n")
-    
-    the_file.write("********************************************************************************\n")
-    the_file.write("** Circuit\n")
-    the_file.write("********************************************************************************\n\n")
-    the_file.write("xinv n_in v_precharge vdd_lp gnd inv l=gate_length w=2*gate_length\n")
-    the_file.write("xprecharge v_precharge n_bl_0 n_br_0 vdd_eq gnd precharge\n")
-    for i in range(1, numberofsrams2+1):
-        the_file.write("Xwire"+str(i)+" n_bl_"+str(i-1)+" n_bl_"+str(i)+" wire Rw=wire_memorycell_vertical_res/"+str(numberofsrams)+" Cw=wire_memorycell_vertical_cap/"+str(numberofsrams)+"\n")
-        the_file.write("Xwirer"+str(i)+" n_br_"+str(i-1)+" n_br_"+str(i)+" wire Rw=wire_memorycell_vertical_res/"+str(numberofsrams)+" Cw=wire_memorycell_vertical_cap/"+str(numberofsrams)+"\n")
-        the_file.write("Xsram"+str(i)+" gnd gnd n_bl_"+str(i)+" gnd n_br_"+str(i)+" gnd vdd gnd memorycell\n")
-    #tgates on path:
-    the_file.write("xtgate1 n_bl_"+str(numberofsrams2)+" tgate_l vdd_lp gnd vdd_lp gnd RAM_tgate_lp\n")
-    the_file.write("xtgater n_br_"+str(numberofsrams2)+" tgate_r vdd_lp gnd vdd_lp gnd RAM_tgate_lp\n")
-    #samp and column decoder:
-    the_file.write("xwrite gnd gnd tgate_l tgate_r vdd_lp gnd writedriver\n")
-    the_file.write("xsamp1 gnd tgate_l tgate_r n_samp_out vdd_lp gnd samp1\n")
-
-    the_file.write(".IC V(n_bl_0) = 0\n")
-    the_file.write(".IC V(n_br_0) = 'supply_v_lp'\n")
-    the_file.write(".IC V(tgate_r) = 'supply_v_lp'\n")
-    the_file.write(".END")
-    the_file.close()
-
-    # Come out of top-level directory
-    os.chdir("../")
-
-    return (name + "/" + name + ".sp")
-
-
-def generate_HB_local_mux_top(mux_name, name):
-    """ Generate the top level local mux SPICE file """    
-    # Create directories
-    if not os.path.exists(mux_name):
-        os.makedirs(mux_name)  
-    # Change to directory    
-    os.chdir(mux_name)
-    
-    connection_block_filename = mux_name + ".sp"
-    local_mux_file = open(connection_block_filename, 'w')
-    local_mux_file.write(".TITLE RAM Local routing multiplexer\n\n") 
-    
-    local_mux_file.write("********************************************************************************\n")
-    local_mux_file.write("** Include libraries, parameters and other\n")
-    local_mux_file.write("********************************************************************************\n\n")
-    local_mux_file.write(".LIB \"../includes.l\" INCLUDES\n\n")
-    
-    local_mux_file.write("********************************************************************************\n")
-    local_mux_file.write("** Setup and input\n")
-    local_mux_file.write("********************************************************************************\n\n")
-    local_mux_file.write(".TRAN 1p 4n SWEEP DATA=sweep_data\n")
-    local_mux_file.write(".OPTIONS BRIEF=1\n\n")
-    local_mux_file.write("* Input signal\n")
-    local_mux_file.write("VIN n_in gnd PULSE (0 supply_v 0 0 0 2n 4n)\n\n")
-    
-    local_mux_file.write("* Power rail for the circuit under test.\n")
-    local_mux_file.write("* This allows us to measure power of a circuit under test without measuring the power of wave shaping and load circuitry.\n")
-    local_mux_file.write("V_LOCAL_MUX vdd_local_mux gnd supply_v\n\n")
-
-    local_mux_file.write("********************************************************************************\n")
-    local_mux_file.write("** Measurement\n")
-    local_mux_file.write("********************************************************************************\n\n")
-    local_mux_file.write("* inv_RAM_local_mux_1 delay\n")
-    local_mux_file.write(".MEASURE TRAN meas_inv_"+mux_name+"_1_tfall TRIG V(Xlocal_routing_wire_load_1.Xlocal_mux_on_1.n_in) VAL='supply_v/2' FALL=1\n")
-    local_mux_file.write("+    TARG V(Xlocal_routing_wire_load_1.Xlocal_mux_on_1.n_1_1) VAL='supply_v/2' FALL=1\n")
-    local_mux_file.write(".MEASURE TRAN meas_inv_"+mux_name+"_1_trise TRIG V(Xlocal_routing_wire_load_1.Xlocal_mux_on_1.n_in) VAL='supply_v/2' RISE=1\n")
-    local_mux_file.write("+    TARG V(Xlocal_routing_wire_load_1.Xlocal_mux_on_1.n_1_1) VAL='supply_v/2' RISE=1\n\n")
-
-    local_mux_file.write("* inv_RAM_local_mux_2 delay\n")
-    local_mux_file.write(".MEASURE TRAN meas_inv_"+mux_name+"_2_tfall TRIG V(Xlocal_routing_wire_load_1.Xlocal_mux_on_1.n_in) VAL='supply_v/2' FALL=1\n")
-    local_mux_file.write("+    TARG V(n_1_5) VAL='supply_v/2' FALL=1\n")
-    local_mux_file.write(".MEASURE TRAN meas_inv_"+mux_name+"_2_trise TRIG V(Xlocal_routing_wire_load_1.Xlocal_mux_on_1.n_in) VAL='supply_v/2' RISE=1\n")
-    local_mux_file.write("+    TARG V(n_1_5) VAL='supply_v/2' RISE=1\n\n")
-
-    local_mux_file.write("* Total delays\n")
-    local_mux_file.write(".MEASURE TRAN meas_total_tfall TRIG V(Xlocal_routing_wire_load_1.Xlocal_mux_on_1.n_in) VAL='supply_v/2' FALL=1\n")
-    local_mux_file.write("+    TARG V(n_1_5) VAL='supply_v/2' FALL=1\n")
-    local_mux_file.write(".MEASURE TRAN meas_total_trise TRIG V(Xlocal_routing_wire_load_1.Xlocal_mux_on_1.n_in) VAL='supply_v/2' RISE=1\n")
-    local_mux_file.write("+    TARG V(n_1_5) VAL='supply_v/2' RISE=1\n\n")
-
-    local_mux_file.write(".MEASURE TRAN meas_logic_low_voltage FIND V(n_in) AT=3n\n\n")#check
-
-    local_mux_file.write("* Measure the power required to propagate a rise and a fall transition through the subcircuit at 250MHz.\n")
-    local_mux_file.write(".MEASURE TRAN meas_current INTEGRAL I(V_LOCAL_MUX) FROM=0ns TO=4ns\n")
-    local_mux_file.write(".MEASURE TRAN meas_avg_power PARAM = '-(meas_current/4n)*supply_v'\n\n")
-    
-    local_mux_file.write("********************************************************************************\n")
-    local_mux_file.write("** Circuit\n")
-    local_mux_file.write("********************************************************************************\n\n")
-    local_mux_file.write("Xsb_mux_on_1 n_in n_1_1 vsram vsram_n vdd gnd sb_mux_on\n")
-    local_mux_file.write("Xrouting_wire_load_1 n_1_1 n_1_2 n_1_3 vsram vsram_n vdd gnd vdd vdd routing_wire_load\n")
-    local_mux_file.write("Xlocal_routing_wire_load_1 n_1_3 n_1_4 vsram vsram_n vdd gnd vdd_local_mux "+name+"_local_routing_wire_load\n")
-    # the inputs have to be registered, but we don't know where EDI places them.
-    # therefore, I'll add a considerably long wire here (calculated in fpga.py)
-    local_mux_file.write("Xwirer_edi n_1_4 n_1_5 wire Rw=wire_"+name+"_1_res Cw=wire_"+name+"_1_cap \n")
-    local_mux_file.write("Xff n_1_5 n_hang1 vsram vsram_n vdd gnd gnd vdd gnd vdd vdd gnd ff\n\n")
-    local_mux_file.write(".END")
-    local_mux_file.close()
-
-    # Come out of top-level directory
-    os.chdir("../")
-    
-    return (mux_name + "/" + mux_name + ".sp")
-
-
-
-
-
-def generate_RAM_local_mux_top(mux_name):
-    """ Generate the top level local mux SPICE file """
-    
-    # Create directories
-    if not os.path.exists(mux_name):
-        os.makedirs(mux_name)  
-    # Change to directory    
-    os.chdir(mux_name)
-    
-    connection_block_filename = mux_name + ".sp"
-    local_mux_file = open(connection_block_filename, 'w')
-    local_mux_file.write(".TITLE RAM Local routing multiplexer\n\n") 
-    
-    local_mux_file.write("********************************************************************************\n")
-    local_mux_file.write("** Include libraries, parameters and other\n")
-    local_mux_file.write("********************************************************************************\n\n")
-    local_mux_file.write(".LIB \"../includes.l\" INCLUDES\n\n")
-    
-    local_mux_file.write("********************************************************************************\n")
-    local_mux_file.write("** Setup and input\n")
-    local_mux_file.write("********************************************************************************\n\n")
-    local_mux_file.write(".TRAN 1p 4n SWEEP DATA=sweep_data\n")
-    local_mux_file.write(".OPTIONS BRIEF=1\n\n")
-    local_mux_file.write("* Input signal\n")
-    local_mux_file.write("VIN n_in gnd PULSE (0 supply_v 0 0 0 2n 4n)\n\n")
-    
-    local_mux_file.write("* Power rail for the circuit under test.\n")
-    local_mux_file.write("* This allows us to measure power of a circuit under test without measuring the power of wave shaping and load circuitry.\n")
-    local_mux_file.write("V_LOCAL_MUX vdd_local_mux gnd supply_v\n\n")
-
-    local_mux_file.write("********************************************************************************\n")
-    local_mux_file.write("** Measurement\n")
-    local_mux_file.write("********************************************************************************\n\n")
-    local_mux_file.write("* inv_RAM_local_mux_1 delay\n")
-    local_mux_file.write(".MEASURE TRAN meas_inv_RAM_local_mux_1_tfall TRIG V(Xlocal_routing_wire_load_1.XRAM_local_mux_on_1.n_in) VAL='supply_v/2' RISE=1\n")
-    local_mux_file.write("+    TARG V(n_1_4) VAL='supply_v/2' FALL=1\n")
-    local_mux_file.write(".MEASURE TRAN meas_inv_RAM_local_mux_1_trise TRIG V(Xlocal_routing_wire_load_1.XRAM_local_mux_on_1.n_in) VAL='supply_v/2' FALL=1\n")
-    local_mux_file.write("+    TARG V(n_1_4) VAL='supply_v/2' RISE=1\n\n")
-    local_mux_file.write("* Total delays\n")
-    local_mux_file.write(".MEASURE TRAN meas_total_tfall TRIG V(Xlocal_routing_wire_load_1.XRAM_local_mux_on_1.n_in) VAL='supply_v/2' RISE=1\n")
-    local_mux_file.write("+    TARG V(n_1_4) VAL='supply_v/2' FALL=1\n")
-    local_mux_file.write(".MEASURE TRAN meas_total_trise TRIG V(Xlocal_routing_wire_load_1.XRAM_local_mux_on_1.n_in) VAL='supply_v/2' FALL=1\n")
-    local_mux_file.write("+    TARG V(n_1_4) VAL='supply_v/2' RISE=1\n\n")
-
-    local_mux_file.write(".MEASURE TRAN meas_logic_low_voltage FIND V(n_in) AT=3n\n\n")#check
-
-    local_mux_file.write("* Measure the power required to propagate a rise and a fall transition through the subcircuit at 250MHz.\n")
-    local_mux_file.write(".MEASURE TRAN meas_current INTEGRAL I(V_LOCAL_MUX) FROM=0ns TO=4ns\n")
-    local_mux_file.write(".MEASURE TRAN meas_avg_power PARAM = '-(meas_current/4n)*supply_v'\n\n")
-    
-    local_mux_file.write("********************************************************************************\n")
-    local_mux_file.write("** Circuit\n")
-    local_mux_file.write("********************************************************************************\n\n")
-    local_mux_file.write("Xsb_mux_on_1 n_in n_1_1 vsram vsram_n vdd gnd sb_mux_on\n")
-    local_mux_file.write("Xrouting_wire_load_1 n_1_1 n_1_2 n_1_3 vsram vsram_n vdd gnd vdd vdd routing_wire_load\n")
-    local_mux_file.write("Xlocal_routing_wire_load_1 n_1_3 n_1_4 vsram vsram_n vdd gnd vdd_local_mux RAM_local_routing_wire_load\n")
-    local_mux_file.write("Xff n_1_4 n_hang1 vsram vsram_n vdd gnd gnd vdd gnd vdd vdd gnd ff\n\n")
-    #im putting a flip flop here for now, if we are going to move it, this needs to change.
-    local_mux_file.write(".END")
-    local_mux_file.close()
-
-    # Come out of top-level directory
-    os.chdir("../")
-    
-    return (mux_name + "/" + mux_name + ".sp")
-
-
-
-def generate_RAM_local_mux_top_lp(mux_name):
-    """ Generate the top level local mux SPICE file """
-    
-    # Create directories
-    if not os.path.exists(mux_name):
-        os.makedirs(mux_name)  
-    # Change to directory    
-    os.chdir(mux_name)
-    
-    connection_block_filename = mux_name + ".sp"
-    local_mux_file = open(connection_block_filename, 'w')
-    local_mux_file.write(".TITLE RAM Local routing multiplexer\n\n") 
-    
-    local_mux_file.write("********************************************************************************\n")
-    local_mux_file.write("** Include libraries, parameters and other\n")
-    local_mux_file.write("********************************************************************************\n\n")
-    local_mux_file.write(".LIB \"../includes.l\" INCLUDES\n\n")
-    
-    local_mux_file.write("********************************************************************************\n")
-    local_mux_file.write("** Setup and input\n")
-    local_mux_file.write("********************************************************************************\n\n")
-    local_mux_file.write(".TRAN 1p 4n SWEEP DATA=sweep_data\n")
-    local_mux_file.write(".OPTIONS BRIEF=1\n\n")
-    local_mux_file.write("* Input signal\n")
-    local_mux_file.write("VIN n_in gnd PULSE (0 supply_v 0 0 0 2n 4n)\n\n")
-    
-    local_mux_file.write("* Power rail for the circuit under test.\n")
-    local_mux_file.write("* This allows us to measure power of a circuit under test without measuring the power of wave shaping and load circuitry.\n")
-    local_mux_file.write("V_LOCAL_MUX vdd_local_mux gnd supply_v\n\n")
-
-    local_mux_file.write("********************************************************************************\n")
-    local_mux_file.write("** Measurement\n")
-    local_mux_file.write("********************************************************************************\n\n")
-    local_mux_file.write("* inv_RAM_local_mux_1 delay\n")
-    local_mux_file.write(".MEASURE TRAN meas_inv_RAM_local_mux_1_tfall TRIG V(Xlocal_routing_wire_load_1.XRAM_local_mux_on_1.n_in) VAL='supply_v/2' RISE=1\n")
-    local_mux_file.write("+    TARG V(n_1_4) VAL='supply_v/2' FALL=1\n")
-    local_mux_file.write(".MEASURE TRAN meas_inv_RAM_local_mux_1_trise TRIG V(Xlocal_routing_wire_load_1.XRAM_local_mux_on_1.n_in) VAL='supply_v/2' FALL=1\n")
-    local_mux_file.write("+    TARG V(n_1_4) VAL='supply_v/2' RISE=1\n\n")
-
-    #local_mux_file.write(".MEASURE TRAN meas_inv_RAM_local_mux_2_tfall TRIG V(XCSVL.n_in) VAL='supply_v/2' RISE=1\n")
-    #local_mux_file.write("+    TARG V(XCSVL.n_1_1) VAL='supply_v/2' FALL=1\n")
-    #local_mux_file.write(".MEASURE TRAN meas_inv_RAM_local_mux_2_trise TRIG V(XCSVL.n_in) VAL='supply_v/2' FALL=1\n")
-    #local_mux_file.write("+    TARG V(XCSVL.n_1_1) VAL='supply_v/2' RISE=1\n\n")
-
-    #local_mux_file.write(".MEASURE TRAN meas_inv_RAM_local_mux_3_tfall TRIG V(Xlocal_routing_wire_load_1.XRAM_local_mux_on_1.n_in) VAL='supply_v/2' RISE=1\n")
-    #local_mux_file.write("+    TARG V(XCSVL.n_out) VAL='supply_v/2' FALL=1\n")
-    #local_mux_file.write(".MEASURE TRAN meas_inv_RAM_local_mux_3_trise TRIG V(Xlocal_routing_wire_load_1.XRAM_local_mux_on_1.n_in) VAL='supply_v/2' FALL=1\n")
-    #local_mux_file.write("+    TARG V(XCSVL.n_out) VAL='supply_v/2' RISE=1\n\n")
-
-    local_mux_file.write("* Total delays\n")
-    local_mux_file.write(".MEASURE TRAN meas_total_tfall TRIG V(Xlocal_routing_wire_load_1.XRAM_local_mux_on_1.n_in) VAL='supply_v/2' RISE=1\n")
-    local_mux_file.write("+    TARG V(n_1_5) VAL='supply_v_lp/2' FALL=1\n")
-    local_mux_file.write(".MEASURE TRAN meas_total_trise TRIG V(Xlocal_routing_wire_load_1.XRAM_local_mux_on_1.n_in) VAL='supply_v/2' FALL=1\n")
-    local_mux_file.write("+    TARG V(n_1_5) VAL='supply_v_lp/2' RISE=1\n\n")
-
-    local_mux_file.write(".MEASURE TRAN meas_logic_low_voltage FIND V(n_in) AT=3n\n\n")#check
-    local_mux_file.write(".MEASURE TRAN test1 FIND V(n_1_5) AT=1.99n\n\n")#check
-    local_mux_file.write(".MEASURE TRAN test11 FIND V(XCSVL.n_in) AT=1.99n\n\n")#check
-    local_mux_file.write(".MEASURE TRAN test12 FIND V(XCSVL.n_1_1) AT=1.99n\n\n")#check
-    local_mux_file.write(".MEASURE TRAN test13 FIND V(XCSVL.n_out) AT=1.99n\n\n")#check
-    local_mux_file.write(".MEASURE TRAN test14 FIND V(XCSVL.n_out_b) AT=1.99n\n\n")#check
-    local_mux_file.write(".MEASURE TRAN test31 FIND V(n_1_5) AT=3.99n\n\n")#check
-    local_mux_file.write(".MEASURE TRAN test15 FIND V(XCSVL.n_in) AT=3.99n\n\n")#check
-    local_mux_file.write(".MEASURE TRAN test16 FIND V(XCSVL.n_1_1) AT=3.99n\n\n")#check
-    local_mux_file.write(".MEASURE TRAN test17 FIND V(XCSVL.n_out) AT=3.99n\n\n")#check
-    local_mux_file.write(".MEASURE TRAN test18 FIND V(XCSVL.n_out_b) AT=3.99n\n\n")#check
-    local_mux_file.write("* Measure the power required to propagate a rise and a fall transition through the subcircuit at 250MHz.\n")
-    local_mux_file.write(".MEASURE TRAN meas_current INTEGRAL I(V_LOCAL_MUX) FROM=0ns TO=4ns\n")
-    local_mux_file.write(".MEASURE TRAN meas_avg_power PARAM = '-(meas_current/4n)*supply_v'\n\n")
-    
-    local_mux_file.write("********************************************************************************\n")
-    local_mux_file.write("** Circuit\n")
-    local_mux_file.write("********************************************************************************\n\n")
-    local_mux_file.write("Xsb_mux_on_1 n_in n_1_1 vsram vsram_n vdd gnd sb_mux_on\n")
-    local_mux_file.write("Xrouting_wire_load_1 n_1_1 n_1_2 n_1_3 vsram vsram_n vdd gnd vdd vdd routing_wire_load\n")
-    local_mux_file.write("Xlocal_routing_wire_load_1 n_1_3 n_1_4 vsram vsram_n vdd gnd vdd_local_mux RAM_local_routing_wire_load\n")
-    local_mux_file.write("XCSVL n_1_4 n_1_5 vdd vdd_lp gnd CSVL\n")
-    local_mux_file.write("Xff n_1_5 n_hang1 vsram vsram_n vdd_lp gnd gnd vdd_lp gnd vdd_lp vdd gnd ff\n\n")
-    #im putting a flip flop here for now, if we are going to move it, this needs to change.
-    local_mux_file.write(".END")
-    local_mux_file.close()
-
-    # Come out of top-level directory
-    os.chdir("../")
-    
-    return (mux_name + "/" + mux_name + ".sp")
-    
-def generate_lut6_top(lut_name, use_tgate):
-    """ Generate the top level 6-LUT SPICE file """
-
-    """
-    TODO:
-    - This should be modified for the case of FLUTs since the LUTs in this case are loaded differently
-      they are loaded with a full adder and the input to the flut mux and not with the lut output load.
-    """
-
-    # Create directory
-    if not os.path.exists(lut_name):
-        os.makedirs(lut_name)  
-    # Change to directory    
-    os.chdir(lut_name) 
-    
-    lut_filename = lut_name + ".sp"
-    lut_file = open(lut_filename, 'w')
-    lut_file.write(".TITLE 6-LUT\n\n") 
-    
-    lut_file.write("********************************************************************************\n")
-    lut_file.write("** Include libraries, parameters and other\n")
-    lut_file.write("********************************************************************************\n\n")
-    lut_file.write(".LIB \"../includes.l\" INCLUDES\n\n")
-    
-    lut_file.write("********************************************************************************\n")
-    lut_file.write("** Setup and input\n")
-    lut_file.write("********************************************************************************\n\n")
-    lut_file.write(".TRAN 1p 4n SWEEP DATA=sweep_data\n")
-    lut_file.write(".OPTIONS BRIEF=1\n\n")
-    lut_file.write("* Input signal\n")
-    lut_file.write("VIN n_in gnd PULSE (0 supply_v 0 0 0 2n 4n)\n\n")
-    
-    lut_file.write("********************************************************************************\n")
-    lut_file.write("** Measurement\n")
-    lut_file.write("********************************************************************************\n\n")
-    lut_file.write("* inv_lut_0sram_driver_1 delay\n")
-    lut_file.write(".MEASURE TRAN meas_inv_lut_0sram_driver_1_tfall TRIG V(n_in) VAL='supply_v/2' RISE=1\n")
-    lut_file.write("+    TARG V(Xlut.n_1_1) VAL='supply_v/2' FALL=1\n")
-    lut_file.write(".MEASURE TRAN meas_inv_lut_0sram_driver_1_trise TRIG V(n_in) VAL='supply_v/2' FALL=1\n")
-    lut_file.write("+    TARG V(Xlut.n_1_1) VAL='supply_v/2' RISE=1\n\n")
-    lut_file.write("* inv_lut_sram_driver_2 delay\n")
-    lut_file.write(".MEASURE TRAN meas_inv_lut_0sram_driver_2_tfall TRIG V(n_in) VAL='supply_v/2' FALL=1\n")
-    lut_file.write("+    TARG V(Xlut.n_2_1) VAL='supply_v/2' FALL=1\n")
-    lut_file.write(".MEASURE TRAN meas_inv_lut_0sram_driver_2_trise TRIG V(n_in) VAL='supply_v/2' RISE=1\n")
-    lut_file.write("+    TARG V(Xlut.n_2_1) VAL='supply_v/2' RISE=1\n\n")
-    lut_file.write("* Xinv_lut_int_buffer_1 delay\n")
-    lut_file.write(".MEASURE TRAN meas_inv_lut_int_buffer_1_tfall TRIG V(n_in) VAL='supply_v/2' RISE=1\n")
-    lut_file.write("+    TARG V(Xlut.n_6_1) VAL='supply_v/2' FALL=1\n")
-    lut_file.write(".MEASURE TRAN meas_inv_lut_int_buffer_1_trise TRIG V(n_in) VAL='supply_v/2' FALL=1\n")
-    lut_file.write("+    TARG V(Xlut.n_6_1) VAL='supply_v/2' RISE=1\n\n")
-    lut_file.write("* Xinv_lut_int_buffer_2 delay\n")
-    lut_file.write(".MEASURE TRAN meas_inv_lut_int_buffer_2_tfall TRIG V(n_in) VAL='supply_v/2' FALL=1\n")
-    lut_file.write("+    TARG V(Xlut.n_7_1) VAL='supply_v/2' FALL=1\n")
-    lut_file.write(".MEASURE TRAN meas_inv_lut_int_buffer_2_trise TRIG V(n_in) VAL='supply_v/2' RISE=1\n")
-    lut_file.write("+    TARG V(Xlut.n_7_1) VAL='supply_v/2' RISE=1\n\n")
-    lut_file.write("* Xinv_lut_out_buffer_1 delay\n")
-    lut_file.write(".MEASURE TRAN meas_inv_lut_out_buffer_1_tfall TRIG V(n_in) VAL='supply_v/2' RISE=1\n")
-    lut_file.write("+    TARG V(Xlut.n_11_1) VAL='supply_v/2' FALL=1\n")
-    lut_file.write(".MEASURE TRAN meas_inv_lut_out_buffer_1_trise TRIG V(n_in) VAL='supply_v/2' FALL=1\n")
-    lut_file.write("+    TARG V(Xlut.n_11_1) VAL='supply_v/2' RISE=1\n\n")
-    lut_file.write("* Xinv_lut_out_buffer_2 delay\n")
-    lut_file.write(".MEASURE TRAN meas_inv_lut_out_buffer_2_tfall TRIG V(n_in) VAL='supply_v/2' FALL=1\n")
-    lut_file.write("+    TARG V(n_out) VAL='supply_v/2' FALL=1\n")
-    lut_file.write(".MEASURE TRAN meas_inv_lut_out_buffer_2_trise TRIG V(n_in) VAL='supply_v/2' RISE=1\n")
-    lut_file.write("+    TARG V(n_out) VAL='supply_v/2' RISE=1\n\n")
-    lut_file.write("* Total delays\n")
-    lut_file.write(".MEASURE TRAN meas_total_tfall TRIG V(n_in) VAL='supply_v/2' FALL=1\n")
-    lut_file.write("+    TARG V(n_out) VAL='supply_v/2' FALL=1\n")
-    lut_file.write(".MEASURE TRAN meas_total_trise TRIG V(n_in) VAL='supply_v/2' RISE=1\n")
-    lut_file.write("+    TARG V(n_out) VAL='supply_v/2' RISE=1\n\n")
-    lut_file.write(".MEASURE TRAN meas_logic_low_voltage FIND V(n_out) AT=3n\n\n")
-	
-    lut_file.write(".MEASURE TRAN info_node1_lut_tfall TRIG V(n_in) VAL='supply_v/2' FALL=1\n")
-    lut_file.write("+    TARG V(Xlut.n_3_1) VAL='supply_v/2' FALL=1\n")
-    lut_file.write(".MEASURE TRAN info_node1_lut_trise TRIG V(n_in) VAL='supply_v/2' RISE=1\n")
-    lut_file.write("+    TARG V(Xlut.n_3_1) VAL='supply_v/2' RISE=1\n\n") 
-
-    lut_file.write(".MEASURE TRAN info_node2_lut_tfall TRIG V(n_in) VAL='supply_v/2' FALL=1\n")
-    lut_file.write("+    TARG V(Xlut.n_4_1) VAL='supply_v/2' FALL=1\n")
-    lut_file.write(".MEASURE TRAN info_node2_lut_trise TRIG V(n_in) VAL='supply_v/2' RISE=1\n")
-    lut_file.write("+    TARG V(Xlut.n_4_1) VAL='supply_v/2' RISE=1\n\n")     
-
-    lut_file.write(".MEASURE TRAN info_node3_lut_tfall TRIG V(n_in) VAL='supply_v/2' FALL=1\n")
-    lut_file.write("+    TARG V(Xlut.n_7_1) VAL='supply_v/2' FALL=1\n")
-    lut_file.write(".MEASURE TRAN info_node3_lut_trise TRIG V(n_in) VAL='supply_v/2' RISE=1\n")
-    lut_file.write("+    TARG V(Xlut.n_7_1) VAL='supply_v/2' RISE=1\n\n")   
-
-    lut_file.write(".MEASURE TRAN info_node4_lut_tfall TRIG V(n_in) VAL='supply_v/2' FALL=1\n")
-    lut_file.write("+    TARG V(Xlut.n_8_1) VAL='supply_v/2' FALL=1\n")
-    lut_file.write(".MEASURE TRAN info_node4_lut_trise TRIG V(n_in) VAL='supply_v/2' RISE=1\n")
-    lut_file.write("+    TARG V(Xlut.n_8_1) VAL='supply_v/2' RISE=1\n\n")   
-
-
-    lut_file.write(".MEASURE TRAN info_node5_lut_tfall TRIG V(n_in) VAL='supply_v/2' FALL=1\n")
-    lut_file.write("+    TARG V(Xlut.n_9_1) VAL='supply_v/2' FALL=1\n")
-    lut_file.write(".MEASURE TRAN info_node5_lut_trise TRIG V(n_in) VAL='supply_v/2' RISE=1\n")
-    lut_file.write("+    TARG V(Xlut.n_9_1) VAL='supply_v/2' RISE=1\n\n")   
-    lut_file.write("********************************************************************************\n")
-    lut_file.write("** Circuit\n")
-    lut_file.write("********************************************************************************\n\n")
-
-    if not use_tgate :
-        lut_file.write("Xlut n_in n_out vdd vdd vdd vdd vdd vdd vdd gnd lut\n\n")
-        lut_file.write("Xlut_output_load n_out n_local_out n_general_out vsram vsram_n vdd gnd vdd vdd lut_output_load\n\n")
-    else :
-        lut_file.write("Xlut n_in n_out vdd gnd vdd gnd vdd gnd vdd gnd vdd gnd vdd gnd vdd gnd lut\n\n")
-        lut_file.write("Xlut_output_load n_out n_local_out n_general_out vsram vsram_n vdd gnd vdd vdd lut_output_load\n\n")
-    
-    lut_file.write(".END")
-    lut_file.close()
-
-    # Come out of lut directory
-    os.chdir("../")
-    
-    return (lut_name + "/" + lut_name + ".sp")
- 
-
-def generate_lut5_top(lut_name, use_tgate):
-    """ Generate the top level 5-LUT SPICE file """
-
-    
-    # TODO:
-    # This should be modified for the case of FLUTs since the LUTs in this case are loaded differently
-    # they are loaded with a full adder and the input to the flut mux and not with the lut output load.
-    
-
-    # Create directory
-    if not os.path.exists(lut_name):
-        os.makedirs(lut_name)  
-    # Change to directory    
-    os.chdir(lut_name) 
-    
-    lut_filename = lut_name + ".sp"
-    lut_file = open(lut_filename, 'w')
-    lut_file.write(".TITLE 5-LUT\n\n") 
-    
-    lut_file.write("********************************************************************************\n")
-    lut_file.write("** Include libraries, parameters and other\n")
-    lut_file.write("********************************************************************************\n\n")
-    lut_file.write(".LIB \"../includes.l\" INCLUDES\n\n")
-    
-    lut_file.write("********************************************************************************\n")
-    lut_file.write("** Setup and input\n")
-    lut_file.write("********************************************************************************\n\n")
-    lut_file.write(".TRAN 1p 4n SWEEP DATA=sweep_data\n")
-    lut_file.write(".OPTIONS BRIEF=1\n\n")
-    lut_file.write("* Input signal\n")
-    lut_file.write("VIN n_in gnd PULSE (0 supply_v 0 0 0 2n 4n)\n\n")
-    
-    lut_file.write("********************************************************************************\n")
-    lut_file.write("** Measurement\n")
-    lut_file.write("********************************************************************************\n\n")
-    lut_file.write("* inv_lut_0sram_driver_1 delay\n")
-    lut_file.write(".MEASURE TRAN meas_inv_lut_0sram_driver_1_tfall TRIG V(n_in) VAL='supply_v/2' RISE=1\n")
-    lut_file.write("+    TARG V(Xlut.n_1_1) VAL='supply_v/2' FALL=1\n")
-    lut_file.write(".MEASURE TRAN meas_inv_lut_0sram_driver_1_trise TRIG V(n_in) VAL='supply_v/2' FALL=1\n")
-    lut_file.write("+    TARG V(Xlut.n_1_1) VAL='supply_v/2' RISE=1\n\n")
-    lut_file.write("* inv_lut_sram_driver_2 delay\n")
-    lut_file.write(".MEASURE TRAN meas_inv_lut_0sram_driver_2_tfall TRIG V(n_in) VAL='supply_v/2' FALL=1\n")
-    lut_file.write("+    TARG V(Xlut.n_2_1) VAL='supply_v/2' FALL=1\n")
-    lut_file.write(".MEASURE TRAN meas_inv_lut_0sram_driver_2_trise TRIG V(n_in) VAL='supply_v/2' RISE=1\n")
-    lut_file.write("+    TARG V(Xlut.n_2_1) VAL='supply_v/2' RISE=1\n\n")
-    lut_file.write("* Xinv_lut_int_buffer_1 delay\n")
-    lut_file.write(".MEASURE TRAN meas_inv_lut_int_buffer_1_tfall TRIG V(n_in) VAL='supply_v/2' RISE=1\n")
-    lut_file.write("+    TARG V(Xlut.n_6_1) VAL='supply_v/2' FALL=1\n")
-    lut_file.write(".MEASURE TRAN meas_inv_lut_int_buffer_1_trise TRIG V(n_in) VAL='supply_v/2' FALL=1\n")
-    lut_file.write("+    TARG V(Xlut.n_6_1) VAL='supply_v/2' RISE=1\n\n")
-    lut_file.write("* Xinv_lut_int_buffer_2 delay\n")
-    lut_file.write(".MEASURE TRAN meas_inv_lut_int_buffer_2_tfall TRIG V(n_in) VAL='supply_v/2' FALL=1\n")
-    lut_file.write("+    TARG V(Xlut.n_7_1) VAL='supply_v/2' FALL=1\n")
-    lut_file.write(".MEASURE TRAN meas_inv_lut_int_buffer_2_trise TRIG V(n_in) VAL='supply_v/2' RISE=1\n")
-    lut_file.write("+    TARG V(Xlut.n_7_1) VAL='supply_v/2' RISE=1\n\n")
-    lut_file.write("* Xinv_lut_out_buffer_1 delay\n")
-    lut_file.write(".MEASURE TRAN meas_inv_lut_out_buffer_1_tfall TRIG V(n_in) VAL='supply_v/2' RISE=1\n")
-    lut_file.write("+    TARG V(Xlut.n_11_1) VAL='supply_v/2' FALL=1\n")
-    lut_file.write(".MEASURE TRAN meas_inv_lut_out_buffer_1_trise TRIG V(n_in) VAL='supply_v/2' FALL=1\n")
-    lut_file.write("+    TARG V(Xlut.n_11_1) VAL='supply_v/2' RISE=1\n\n")
-    lut_file.write("* Xinv_lut_out_buffer_2 delay\n")
-    lut_file.write(".MEASURE TRAN meas_inv_lut_out_buffer_2_tfall TRIG V(n_in) VAL='supply_v/2' FALL=1\n")
-    lut_file.write("+    TARG V(n_out) VAL='supply_v/2' FALL=1\n")
-    lut_file.write(".MEASURE TRAN meas_inv_lut_out_buffer_2_trise TRIG V(n_in) VAL='supply_v/2' RISE=1\n")
-    lut_file.write("+    TARG V(n_out) VAL='supply_v/2' RISE=1\n\n")
-    lut_file.write("* Total delays\n")
-    lut_file.write(".MEASURE TRAN meas_total_tfall TRIG V(n_in) VAL='supply_v/2' FALL=1\n")
-    lut_file.write("+    TARG V(n_out) VAL='supply_v/2' FALL=1\n")
-    lut_file.write(".MEASURE TRAN meas_total_trise TRIG V(n_in) VAL='supply_v/2' RISE=1\n")
-    lut_file.write("+    TARG V(n_out) VAL='supply_v/2' RISE=1\n\n")
-    lut_file.write(".MEASURE TRAN meas_logic_low_voltage FIND V(n_out) AT=3n\n\n")
-    
-    lut_file.write("********************************************************************************\n")
-    lut_file.write("** Circuit\n")
-    lut_file.write("********************************************************************************\n\n")
-    if not use_tgate :
-        lut_file.write("Xlut n_in n_out vdd vdd vdd vdd vdd vdd vdd gnd lut\n\n")
-        lut_file.write("Xlut_output_load n_out n_local_out n_general_out vsram vsram_n vdd gnd vdd vdd lut_output_load\n\n")
-    else :
-        lut_file.write("Xlut n_in n_out vdd gnd vdd gnd vdd gnd vdd gnd vdd gnd vdd gnd vdd gnd lut\n\n")
-        lut_file.write("Xlut_output_load n_out n_local_out n_general_out vsram vsram_n vdd gnd vdd vdd lut_output_load\n\n")
-    
-    lut_file.write(".END")
-    lut_file.close()
-
-    # Come out of lut directory
-    os.chdir("../")
-    
-    return (lut_name + "/" + lut_name + ".sp") 
- 
-
-def generate_lut4_top(lut_name, use_tgate):
-    """ Generate the top level 4-LUT SPICE file """
-
-    
-    # TODO:
-    # This should be modified for the case of FLUTs since the LUTs in this case are loaded differently
-    # they are loaded with a full adder and the input to the flut mux and not with the lut output load.
-    
-
-    # Create directory
-    if not os.path.exists(lut_name):
-        os.makedirs(lut_name)  
-    # Change to directory    
-    os.chdir(lut_name) 
-    
-    lut_filename = lut_name + ".sp"
-    lut_file = open(lut_filename, 'w')
-    lut_file.write(".TITLE 4-LUT\n\n") 
-    
-    lut_file.write("********************************************************************************\n")
-    lut_file.write("** Include libraries, parameters and other\n")
-    lut_file.write("********************************************************************************\n\n")
-    lut_file.write(".LIB \"../includes.l\" INCLUDES\n\n")
-    
-    lut_file.write("********************************************************************************\n")
-    lut_file.write("** Setup and input\n")
-    lut_file.write("********************************************************************************\n\n")
-    lut_file.write(".TRAN 1p 4n SWEEP DATA=sweep_data\n")
-    lut_file.write(".OPTIONS BRIEF=1\n\n")
-    lut_file.write("* Input signal\n")
-    lut_file.write("VIN n_in gnd PULSE (0 supply_v 0 0 0 2n 4n)\n\n")
-    
-    lut_file.write("********************************************************************************\n")
-    lut_file.write("** Measurement\n")
-    lut_file.write("********************************************************************************\n\n")
-    lut_file.write("* inv_lut_0sram_driver_1 delay\n")
-    lut_file.write(".MEASURE TRAN meas_inv_lut_0sram_driver_1_tfall TRIG V(n_in) VAL='supply_v/2' RISE=1\n")
-    lut_file.write("+    TARG V(Xlut.n_1_1) VAL='supply_v/2' FALL=1\n")
-    lut_file.write(".MEASURE TRAN meas_inv_lut_0sram_driver_1_trise TRIG V(n_in) VAL='supply_v/2' FALL=1\n")
-    lut_file.write("+    TARG V(Xlut.n_1_1) VAL='supply_v/2' RISE=1\n\n")
-    lut_file.write("* inv_lut_sram_driver_2 delay\n")
-    lut_file.write(".MEASURE TRAN meas_inv_lut_0sram_driver_2_tfall TRIG V(n_in) VAL='supply_v/2' FALL=1\n")
-    lut_file.write("+    TARG V(Xlut.n_2_1) VAL='supply_v/2' FALL=1\n")
-    lut_file.write(".MEASURE TRAN meas_inv_lut_0sram_driver_2_trise TRIG V(n_in) VAL='supply_v/2' RISE=1\n")
-    lut_file.write("+    TARG V(Xlut.n_2_1) VAL='supply_v/2' RISE=1\n\n")
-    lut_file.write("* Xinv_lut_int_buffer_1 delay\n")
-    lut_file.write(".MEASURE TRAN meas_inv_lut_int_buffer_1_tfall TRIG V(n_in) VAL='supply_v/2' RISE=1\n")
-    lut_file.write("+    TARG V(Xlut.n_5_1) VAL='supply_v/2' FALL=1\n")
-    lut_file.write(".MEASURE TRAN meas_inv_lut_int_buffer_1_trise TRIG V(n_in) VAL='supply_v/2' FALL=1\n")
-    lut_file.write("+    TARG V(Xlut.n_5_1) VAL='supply_v/2' RISE=1\n\n")
-    lut_file.write("* Xinv_lut_int_buffer_2 delay\n")
-    lut_file.write(".MEASURE TRAN meas_inv_lut_int_buffer_2_tfall TRIG V(n_in) VAL='supply_v/2' FALL=1\n")
-    lut_file.write("+    TARG V(Xlut.n_6_1) VAL='supply_v/2' FALL=1\n")
-    lut_file.write(".MEASURE TRAN meas_inv_lut_int_buffer_2_trise TRIG V(n_in) VAL='supply_v/2' RISE=1\n")
-    lut_file.write("+    TARG V(Xlut.n_6_1) VAL='supply_v/2' RISE=1\n\n")
-    lut_file.write("* Xinv_lut_out_buffer_1 delay\n")
-    lut_file.write(".MEASURE TRAN meas_inv_lut_out_buffer_1_tfall TRIG V(n_in) VAL='supply_v/2' RISE=1\n")
-    lut_file.write("+    TARG V(Xlut.n_9_1) VAL='supply_v/2' FALL=1\n")
-    lut_file.write(".MEASURE TRAN meas_inv_lut_out_buffer_1_trise TRIG V(n_in) VAL='supply_v/2' FALL=1\n")
-    lut_file.write("+    TARG V(Xlut.n_9_1) VAL='supply_v/2' RISE=1\n\n")
-    lut_file.write("* Xinv_lut_out_buffer_2 delay\n")
-    lut_file.write(".MEASURE TRAN meas_inv_lut_out_buffer_2_tfall TRIG V(n_in) VAL='supply_v/2' FALL=1\n")
-    lut_file.write("+    TARG V(n_out) VAL='supply_v/2' FALL=1\n")
-    lut_file.write(".MEASURE TRAN meas_inv_lut_out_buffer_2_trise TRIG V(n_in) VAL='supply_v/2' RISE=1\n")
-    lut_file.write("+    TARG V(n_out) VAL='supply_v/2' RISE=1\n\n")
-    lut_file.write("* Total delays\n")
-    lut_file.write(".MEASURE TRAN meas_total_tfall TRIG V(n_in) VAL='supply_v/2' FALL=1\n")
-    lut_file.write("+    TARG V(n_out) VAL='supply_v/2' FALL=1\n")
-    lut_file.write(".MEASURE TRAN meas_total_trise TRIG V(n_in) VAL='supply_v/2' RISE=1\n")
-    lut_file.write("+    TARG V(n_out) VAL='supply_v/2' RISE=1\n\n")
-    lut_file.write(".MEASURE TRAN meas_logic_low_voltage FIND V(n_out) AT=3n\n\n")
-    
-    lut_file.write("********************************************************************************\n")
-    lut_file.write("** Circuit\n")
-    lut_file.write("********************************************************************************\n\n")
-    if not use_tgate :
-        lut_file.write("Xlut n_in n_out vdd vdd vdd vdd vdd vdd vdd gnd lut\n\n")
-        lut_file.write("Xlut_output_load n_out n_local_out n_general_out vsram vsram_n vdd gnd vdd vdd lut_output_load\n\n")
-    else :
-        lut_file.write("Xlut n_in n_out vdd gnd vdd gnd vdd gnd vdd gnd vdd gnd vdd gnd vdd gnd lut\n\n")
-        lut_file.write("Xlut_output_load n_out n_local_out n_general_out vsram vsram_n vdd gnd vdd vdd lut_output_load\n\n")
-
-    lut_file.write(".END")
-    lut_file.close()
-
-    # Come out of lut directory
-    os.chdir("../")
-    
-    return (lut_name + "/" + lut_name + ".sp")
-    
- 
-def generate_lut_driver_top(input_driver_name, input_driver_type):
-    """ Generate the top level lut input driver SPICE file """
-    
-    # Create directories
-    if not os.path.exists(input_driver_name):
-        os.makedirs(input_driver_name)  
-    # Change to directory    
-    os.chdir(input_driver_name) 
- 
-    lut_driver_filename = input_driver_name + ".sp"
-    input_driver_file = open(lut_driver_filename, 'w')
-    input_driver_file.write(".TITLE " + input_driver_name + " \n\n") 
- 
-    input_driver_file.write("********************************************************************************\n")
-    input_driver_file.write("** Include libraries, parameters and other\n")
-    input_driver_file.write("********************************************************************************\n\n")
-    input_driver_file.write(".LIB \"../includes.l\" INCLUDES\n\n")
-    
-    input_driver_file.write("********************************************************************************\n")
-    input_driver_file.write("** Setup and input\n")
-    input_driver_file.write("********************************************************************************\n\n")
-    input_driver_file.write(".TRAN 1p 4n SWEEP DATA=sweep_data\n")
-    input_driver_file.write(".OPTIONS BRIEF=1\n\n")
-    input_driver_file.write("* Input signal\n")
-    input_driver_file.write("VIN n_in gnd PULSE (0 supply_v 0 0 0 2n 4n)\n\n")
-    input_driver_file.write("* Power rail for the circuit under test.\n")
-    input_driver_file.write("* This allows us to measure power of a circuit under test without measuring the power of wave shaping and load circuitry.\n")
-    input_driver_file.write("V_LUT_DRIVER vdd_lut_driver gnd supply_v\n\n")
-
-    input_driver_file.write("********************************************************************************\n")
-    input_driver_file.write("** Measurement\n")
-    input_driver_file.write("********************************************************************************\n\n")
-    # We measure different things based on the input driver type
-    if input_driver_type != "default":
-        input_driver_file.write("* inv_" + input_driver_name + "_0 delays\n")
-        input_driver_file.write(".MEASURE TRAN meas_inv_" + input_driver_name + "_0_tfall TRIG V(n_1_2) VAL='supply_v/2' RISE=1\n")
-        input_driver_file.write("+    TARG V(X" + input_driver_name + "_1.n_1_1) VAL='supply_v/2' FALL=1\n")
-        input_driver_file.write(".MEASURE TRAN meas_inv_" + input_driver_name + "_0_trise TRIG V(n_1_2) VAL='supply_v/2' FALL=1\n")
-        input_driver_file.write("+    TARG V(X" + input_driver_name + "_1.n_1_1) VAL='supply_v/2' RISE=1\n\n")
-        input_driver_file.write("* inv_" + input_driver_name + "_1 delays\n")
-        input_driver_file.write(".MEASURE TRAN meas_inv_" + input_driver_name + "_1_tfall TRIG V(n_1_2) VAL='supply_v/2' FALL=1\n")
-        input_driver_file.write("+    TARG V(X" + input_driver_name + "_1.n_3_1) VAL='supply_v/2' FALL=1\n")
-        input_driver_file.write(".MEASURE TRAN meas_inv_" + input_driver_name + "_1_trise TRIG V(n_1_2) VAL='supply_v/2' RISE=1\n")
-        input_driver_file.write("+    TARG V(X" + input_driver_name + "_1.n_3_1) VAL='supply_v/2' RISE=1\n\n")
-    input_driver_file.write("* inv_" + input_driver_name + "_2 delays\n")
-    input_driver_file.write(".MEASURE TRAN meas_inv_" + input_driver_name + "_2_tfall TRIG V(n_1_2) VAL='supply_v/2' RISE=1\n")
-    input_driver_file.write("+    TARG V(n_out) VAL='supply_v/2' FALL=1\n")
-    input_driver_file.write(".MEASURE TRAN meas_inv_" + input_driver_name + "_2_trise TRIG V(n_1_2) VAL='supply_v/2' FALL=1\n")
-    input_driver_file.write("+    TARG V(n_out) VAL='supply_v/2' RISE=1\n\n")
-    input_driver_file.write("* Total delays\n")
-    input_driver_file.write(".MEASURE TRAN meas_total_tfall TRIG V(n_1_2) VAL='supply_v/2' RISE=1\n")
-    input_driver_file.write("+    TARG V(n_out) VAL='supply_v/2' FALL=1\n")
-    input_driver_file.write(".MEASURE TRAN meas_total_trise TRIG V(n_1_2) VAL='supply_v/2' FALL=1\n")
-    input_driver_file.write("+    TARG V(n_out) VAL='supply_v/2' RISE=1\n\n")
-
-    input_driver_file.write(".MEASURE TRAN meas_logic_low_voltage FIND V(n_out) AT=3n\n\n")
-
-    input_driver_file.write("* Measure the power required to propagate a rise and a fall transition through the lut driver at 250MHz.\n")
-    input_driver_file.write(".MEASURE TRAN meas_current INTEGRAL I(V_LUT_DRIVER) FROM=0ns TO=4ns\n")
-    input_driver_file.write(".MEASURE TRAN meas_avg_power PARAM = '-((meas_current)/4n)*supply_v'\n\n")
-
-    input_driver_file.write("********************************************************************************\n")
-    input_driver_file.write("** Circuit\n")
-    input_driver_file.write("********************************************************************************\n\n")
-    input_driver_file.write("Xcb_mux_on_1 n_in n_1_1 vsram vsram_n vdd gnd cb_mux_on\n")
-    input_driver_file.write("Xlocal_routing_wire_load_1 n_1_1 n_1_2 vsram vsram_n vdd gnd vdd local_routing_wire_load\n")
-    input_driver_file.write("X" + input_driver_name + "_1 n_1_2 n_out vsram vsram_n n_rsel n_2_1 vdd_lut_driver gnd " + input_driver_name + "\n")
-    if input_driver_type == "default_rsel" or input_driver_type == "reg_fb_rsel":
-        # Connect a load to n_rsel node
-        input_driver_file.write("Xff n_rsel n_ff_out vsram vsram_n gnd vdd gnd vdd gnd vdd vdd gnd ff\n")
-    input_driver_file.write("X" + input_driver_name + "_not_1 n_2_1 n_out_n vdd gnd " + input_driver_name + "_not\n")
-    input_driver_file.write("X" + input_driver_name + "_load_1 n_out vdd gnd " + input_driver_name + "_load\n")
-    input_driver_file.write("X" + input_driver_name + "_load_2 n_out_n vdd gnd " + input_driver_name + "_load\n\n")
-    input_driver_file.write(".END")
-    input_driver_file.close()
-
-    # Come out of lut_driver directory
-    os.chdir("../")
-    
-    return (input_driver_name + "/" + input_driver_name + ".sp")
-    
-
-def generate_lut_driver_not_top(input_driver_name, input_driver_type):
-    """ Generate the top level lut input not driver SPICE file """
-    
-    # Create directories
-    input_driver_name_no_not = input_driver_name.replace("_not", "")
-    if not os.path.exists(input_driver_name_no_not):
-        os.makedirs(input_driver_name_no_not)  
-    # Change to directory    
-    os.chdir(input_driver_name_no_not)    
-    
-    lut_driver_filename = input_driver_name + ".sp"
-    input_driver_file = open(lut_driver_filename, 'w')
-    input_driver_file.write(".TITLE " + input_driver_name + " \n\n") 
-    
-    input_driver_file.write("********************************************************************************\n")
-    input_driver_file.write("** Include libraries, parameters and other\n")
-    input_driver_file.write("********************************************************************************\n\n")
-    input_driver_file.write(".LIB \"../includes.l\" INCLUDES\n\n")
-    
-    input_driver_file.write("********************************************************************************\n")
-    input_driver_file.write("** Setup and input\n")
-    input_driver_file.write("********************************************************************************\n\n")
-    input_driver_file.write(".TRAN 1p 4n SWEEP DATA=sweep_data\n")
-    input_driver_file.write(".OPTIONS BRIEF=1\n\n")
-    input_driver_file.write("* Input signal\n")
-    input_driver_file.write("VIN n_in gnd PULSE (0 supply_v 0 0 0 2n 4n)\n\n")
-    input_driver_file.write("* Power rail for the circuit under test.\n")
-    input_driver_file.write("* This allows us to measure power of a circuit under test without measuring the power of wave shaping and load circuitry.\n")
-    input_driver_file.write("V_LUT_DRIVER vdd_lut_driver gnd supply_v\n\n")
-    
-    input_driver_file.write("********************************************************************************\n")
-    input_driver_file.write("** Measurement\n")
-    input_driver_file.write("********************************************************************************\n\n")
-    input_driver_file.write("* inv_" + input_driver_name + "_1 delays\n")
-    input_driver_file.write(".MEASURE TRAN meas_inv_" + input_driver_name + "_1_tfall TRIG V(n_1_2) VAL='supply_v/2' RISE=1\n")
-    input_driver_file.write("+    TARG V(X" + input_driver_name + "_1.n_1_1) VAL='supply_v/2' FALL=1\n")
-    input_driver_file.write(".MEASURE TRAN meas_inv_" + input_driver_name + "_1_trise TRIG V(n_1_2) VAL='supply_v/2' FALL=1\n")
-    input_driver_file.write("+    TARG V(X" + input_driver_name + "_1.n_1_1) VAL='supply_v/2' RISE=1\n\n")
-    input_driver_file.write("* inv_" + input_driver_name + "_2 delays\n")
-    input_driver_file.write(".MEASURE TRAN meas_inv_" + input_driver_name + "_2_tfall TRIG V(n_1_2) VAL='supply_v/2' FALL=1\n")
-    input_driver_file.write("+    TARG V(n_out_n) VAL='supply_v/2' FALL=1\n")
-    input_driver_file.write(".MEASURE TRAN meas_inv_" + input_driver_name + "_2_trise TRIG V(n_1_2) VAL='supply_v/2' RISE=1\n")
-    input_driver_file.write("+    TARG V(n_out_n) VAL='supply_v/2' RISE=1\n\n")
-    input_driver_file.write("* Total delays\n")
-    input_driver_file.write(".MEASURE TRAN meas_total_tfall TRIG V(n_1_2) VAL='supply_v/2' FALL=1\n")
-    input_driver_file.write("+    TARG V(n_out_n) VAL='supply_v/2' FALL=1\n")
-    input_driver_file.write(".MEASURE TRAN meas_total_trise TRIG V(n_1_2) VAL='supply_v/2' RISE=1\n")
-    input_driver_file.write("+    TARG V(n_out_n) VAL='supply_v/2' RISE=1\n\n")
-
-    input_driver_file.write(".MEASURE TRAN meas_logic_low_voltage FIND V(n_out) AT=3n\n\n")
-    
-    input_driver_file.write("* Measure the power required to propagate a rise and a fall transition through the lut driver at 250MHz.\n")
-    input_driver_file.write(".MEASURE TRAN meas_current INTEGRAL I(V_LUT_DRIVER) FROM=0ns TO=4ns\n")
-    input_driver_file.write(".MEASURE TRAN meas_avg_power PARAM = '-((meas_current)/4n)*supply_v'\n\n")
-
-    input_driver_file.write("********************************************************************************\n")
-    input_driver_file.write("** Circuit\n")
-    input_driver_file.write("********************************************************************************\n\n")
-    input_driver_file.write("Xcb_mux_on_1 n_in n_1_1 vsram vsram_n vdd gnd cb_mux_on\n")
-    input_driver_file.write("Xlocal_routing_wire_load_1 n_1_1 n_1_2 vsram vsram_n vdd gnd vdd local_routing_wire_load\n")
-    input_driver_file.write("X" + input_driver_name_no_not + "_1 n_1_2 n_out vsram vsram_n n_rsel n_2_1 vdd gnd " + input_driver_name_no_not + "\n")
-    if input_driver_type == "default_rsel" or input_driver_type == "reg_fb_rsel":
-        # Connect a load to n_rsel node
-        input_driver_file.write("Xff n_rsel n_ff_out vsram vsram_n gnd vdd gnd vdd gnd vdd vdd gnd ff\n")
-    input_driver_file.write("X" + input_driver_name + "_1 n_2_1 n_out_n vdd_lut_driver gnd " + input_driver_name + "\n")
-    input_driver_file.write("X" + input_driver_name_no_not + "_load_1 n_out n_vdd n_gnd " + input_driver_name_no_not + "_load\n")
-    input_driver_file.write("X" + input_driver_name_no_not + "_load_2 n_out_n n_vdd n_gnd " + input_driver_name_no_not + "_load\n\n")
-    input_driver_file.write(".END")
-    input_driver_file.close()
-
-    # Come out of lut_driver directory
-    os.chdir("../")
-    
-    return (input_driver_name_no_not + "/" + input_driver_name + ".sp")    
-   
-  
-def generate_lut_and_driver_top(input_driver_name, input_driver_type, use_tgate, use_fluts):
-    """ Generate the top level lut with driver SPICE file. We use this to measure final delays of paths through the LUT. """
-    
-    # Create directories
-    if not os.path.exists(input_driver_name):
-        os.makedirs(input_driver_name)  
-    # Change to directory    
-    os.chdir(input_driver_name)  
-    
-    lut_driver_filename = input_driver_name + "_with_lut.sp"
-    spice_file = open(lut_driver_filename, 'w')
-    spice_file.write(".TITLE " + input_driver_name + " \n\n") 
-    
-    spice_file.write("********************************************************************************\n")
-    spice_file.write("** Include libraries, parameters and other\n")
-    spice_file.write("********************************************************************************\n\n")
-    spice_file.write(".LIB \"../includes.l\" INCLUDES\n\n")
-    # spice_file.write(".OPTIONS POST=2\n\n")
-    
-    spice_file.write("********************************************************************************\n")
-    spice_file.write("** Setup and input\n")
-    spice_file.write("********************************************************************************\n\n")
-    spice_file.write(".TRAN 1p 16n SWEEP DATA=sweep_data\n")
-    spice_file.write(".OPTIONS BRIEF=1\n\n")
-    spice_file.write("* Input signal\n")
-    spice_file.write("VIN_SRAM n_in_sram gnd PULSE (0 supply_v 4n 0 0 4n 8n)\n")
-    spice_file.write("VIN_GATE n_in_gate gnd PULSE (supply_v 0 3n 0 0 2n 4n)\n\n")
-    spice_file.write("* Power rail for the circuit under test.\n")
-    spice_file.write("* This allows us to measure power of a circuit under test without measuring the power of wave shaping and load circuitry.\n")
-    spice_file.write("V_LUT vdd_lut gnd supply_v\n\n")
-
-    spice_file.write("********************************************************************************\n")
-    spice_file.write("** Measurement\n")
-    spice_file.write("********************************************************************************\n\n")
-    spice_file.write("* Total delays\n")
-    spice_file.write(".MEASURE TRAN meas_total_tfall TRIG V(n_3_1) VAL='supply_v/2' RISE=2\n")
-    spice_file.write("+    TARG V(n_out) VAL='supply_v/2' FALL=1\n")
-    spice_file.write(".MEASURE TRAN meas_total_trise TRIG V(n_3_1) VAL='supply_v/2' RISE=1\n")
-    spice_file.write("+    TARG V(n_out) VAL='supply_v/2' RISE=1\n\n")
-    
-    spice_file.write(".MEASURE TRAN meas_logic_low_voltage FIND V(n_out) AT=3n\n\n")
-
-    spice_file.write("* Measure the power required to propagate a rise and a fall transition through the lut at 250MHz.\n")
-    spice_file.write(".MEASURE TRAN meas_current1 INTEGRAL I(V_LUT) FROM=5ns TO=7ns\n")
-    spice_file.write(".MEASURE TRAN meas_current2 INTEGRAL I(V_LUT) FROM=9ns TO=11ns\n")
-    spice_file.write(".MEASURE TRAN meas_avg_power PARAM = '-((meas_current1 + meas_current2)/4n)*supply_v'\n\n")
-
-    spice_file.write("********************************************************************************\n")
-    spice_file.write("** Circuit\n")
-    spice_file.write("********************************************************************************\n\n")    
-    spice_file.write("Xcb_mux_on_1 n_in_gate n_1_1 vsram vsram_n vdd gnd cb_mux_on\n")
-    spice_file.write("Xlocal_routing_wire_load_1 n_1_1 n_1_2 vsram vsram_n vdd gnd vdd local_routing_wire_load\n")
-    spice_file.write("X" + input_driver_name + "_1 n_1_2 n_3_1 vsram vsram_n n_rsel n_2_1 vdd gnd " + input_driver_name + "\n")
-
-    # Connect a load to n_rsel node
-    if input_driver_type == "default_rsel" or input_driver_type == "reg_fb_rsel":
-        spice_file.write("Xff n_rsel n_ff_out vsram vsram_n gnd vdd gnd vdd gnd vdd vdd gnd ff\n")
-    spice_file.write("X" + input_driver_name + "_not_1 n_2_1 n_1_4 vdd gnd " + input_driver_name + "_not\n")
-
-    # Connect the LUT driver to a different LUT input based on LUT driver name and connect the other inputs to vdd
-    # pass- transistor ----> "Xlut n_in_sram n_out a b c d e f vdd_lut gnd lut"
-    # transmission gate ---> "Xlut n_in_sram n_out a a_not b b_not c c_not d d_not e e_not f f_not vdd_lut gnd lut"
-    lut_letter = input_driver_name.replace("_driver", "")
-    lut_letter = lut_letter.replace("lut_", "")
-    # string holding lut input connections depending on the driver letter
-    lut_input_nodes = ""
-    # loop over the letters a -> f
-    for letter in range(97,103):
-        # if this is the driver connect it to n_3_1 else connect it to vdd
-        if chr(letter) == lut_letter:
-            lut_input_nodes += "n_3_1 "
-            # if tgate connect the complement input to n_1_4
-            if use_tgate: lut_input_nodes += "n_1_4 "
-        else:
-            lut_input_nodes += "vdd "
-            # if tgate connect the complement to gnd
-            if use_tgate: lut_input_nodes += "gnd "
-
-    spice_file.write("Xlut n_in_sram n_out " + lut_input_nodes + "vdd_lut gnd lut\n")
-    
-    if use_fluts:
-        spice_file.write("Xwireflut n_out n_out2 wire Rw=wire_lut_to_flut_mux_res Cw=wire_lut_to_flut_mux_cap\n") 
-        spice_file.write("Xthemux n_out2 n_out3 vdd gnd vdd gnd flut_mux\n") 
-    else:
-        spice_file.write("Xlut_output_load n_out n_local_out n_general_out vsram vsram_n vdd gnd vdd vdd lut_output_load\n\n")
-    
-    
-    spice_file.write(".END")
-    spice_file.close()
-
-    # Come out of lut_driver directory
-    os.chdir("../")  
-  
-    
-def generate_local_ble_output_top(name, use_tgate):
-    """ Generate the top level local ble output SPICE file """
-    
-    # Create directories
-    if not os.path.exists(name):
-        os.makedirs(name)  
-    # Change to directory    
-    os.chdir(name)   
-    
-    local_ble_output_filename = name + ".sp"
-    top_file = open(local_ble_output_filename, 'w')
-    top_file.write(".TITLE Local BLE output\n\n") 
-    
-    top_file.write("********************************************************************************\n")
-    top_file.write("** Include libraries, parameters and other\n")
-    top_file.write("********************************************************************************\n\n")
-    top_file.write(".LIB \"../includes.l\" INCLUDES\n\n")
-    
-    top_file.write("********************************************************************************\n")
-    top_file.write("** Setup and input\n")
-    top_file.write("********************************************************************************\n\n")
-    top_file.write(".TRAN 1p 4n SWEEP DATA=sweep_data\n")
-    top_file.write(".OPTIONS BRIEF=1\n\n")
-    top_file.write("* Input signal\n")
-    top_file.write("VIN n_in gnd PULSE (0 supply_v 0 0 0 2n 4n)\n\n")
-    top_file.write("* Power rail for the circuit under test.\n")
-    top_file.write("* This allows us to measure power of a circuit under test without measuring the power of wave shaping and load circuitry.\n")
-    top_file.write("V_LOCAL_OUTPUT vdd_local_output gnd supply_v\n\n")
-
-    top_file.write("********************************************************************************\n")
-    top_file.write("** Measurement\n")
-    top_file.write("********************************************************************************\n\n")
-    top_file.write("* inv_local_ble_output_1 delay\n")
-    top_file.write(".MEASURE TRAN meas_inv_local_ble_output_1_tfall TRIG V(n_1_1) VAL='supply_v/2' RISE=1\n")
-    top_file.write("+    TARG V(Xlut_output_load.Xble_outputs.Xlocal_ble_output_1.n_2_1) VAL='supply_v/2' FALL=1\n")
-    top_file.write(".MEASURE TRAN meas_inv_local_ble_output_1_trise TRIG V(n_1_1) VAL='supply_v/2' FALL=1\n")
-    top_file.write("+    TARG V(Xlut_output_load.Xble_outputs.Xlocal_ble_output_1.n_2_1) VAL='supply_v/2' RISE=1\n\n")
-    top_file.write("* inv_local_ble_output_2 delays\n")
-    top_file.write(".MEASURE TRAN meas_inv_local_ble_output_2_tfall TRIG V(n_1_1) VAL='supply_v/2' FALL=1\n")
-    top_file.write("+    TARG V(Xlocal_ble_output_load.n_1_2) VAL='supply_v/2' RISE=1\n")
-    top_file.write(".MEASURE TRAN meas_inv_local_ble_output_2_trise TRIG V(n_1_1) VAL='supply_v/2' RISE=1\n")
-    top_file.write("+    TARG V(Xlocal_ble_output_load.n_1_2) VAL='supply_v/2' FALL=1\n\n")
-    top_file.write("* Total delays\n")
-    top_file.write(".MEASURE TRAN meas_total_tfall TRIG V(n_1_1) VAL='supply_v/2' FALL=1\n")
-    top_file.write("+    TARG V(Xlocal_ble_output_load.n_1_2) VAL='supply_v/2' RISE=1\n")
-    top_file.write(".MEASURE TRAN meas_total_trise TRIG V(n_1_1) VAL='supply_v/2' RISE=1\n")
-    top_file.write("+    TARG V(Xlocal_ble_output_load.n_1_2) VAL='supply_v/2' FALL=1\n\n")
-
-    top_file.write(".MEASURE TRAN meas_logic_low_voltage FIND V(n_local_out) AT=3n\n\n")
-
-    top_file.write("* Measure the power required to propagate a rise and a fall transition through the subcircuit at 250MHz.\n")
-    top_file.write(".MEASURE TRAN meas_current INTEGRAL I(V_LOCAL_OUTPUT) FROM=0ns TO=4ns\n")
-    top_file.write(".MEASURE TRAN meas_avg_power PARAM = '-((meas_current)/4n)*supply_v'\n\n")
-
-    top_file.write("********************************************************************************\n")
-    top_file.write("** Circuit\n")
-    top_file.write("********************************************************************************\n\n")
-    if not use_tgate :
-        top_file.write("Xlut n_in n_1_1 vdd vdd vdd vdd vdd vdd vdd gnd lut\n\n")
-        top_file.write("Xlut_output_load n_1_1 n_local_out n_general_out vsram vsram_n vdd gnd vdd_local_output vdd lut_output_load\n\n")
-    else :
-        top_file.write("Xlut n_in n_1_1 vdd gnd vdd gnd vdd gnd vdd gnd vdd gnd vdd gnd vdd gnd lut\n\n")
-        top_file.write("Xlut_output_load n_1_1 n_local_out n_general_out vsram vsram_n vdd gnd vdd_local_output vdd lut_output_load\n\n")
-
-    top_file.write("Xlocal_ble_output_load n_local_out vsram vsram_n vdd gnd local_ble_output_load\n")
-    top_file.write(".END")
-    top_file.close()
-
-    # Come out of top-level directory
-    os.chdir("../")
-    
-    return (name + "/" + name + ".sp")
-    
-    
-def generate_general_ble_output_top(name, use_tgate):
-    """ """
-    
-    # Create directories
-    if not os.path.exists(name):
-        os.makedirs(name)  
-    # Change to directory    
-    os.chdir(name)  
-    
-    general_ble_output_filename = name + ".sp"
-    top_file = open(general_ble_output_filename, 'w')
-    top_file.write(".TITLE General BLE output\n\n") 
-    
-    top_file.write("********************************************************************************\n")
-    top_file.write("** Include libraries, parameters and other\n")
-    top_file.write("********************************************************************************\n\n")
-    top_file.write(".LIB \"../includes.l\" INCLUDES\n\n")
-    
-    top_file.write("********************************************************************************\n")
-    top_file.write("** Setup and input\n")
-    top_file.write("********************************************************************************\n\n")
-    top_file.write(".TRAN 1p 4n SWEEP DATA=sweep_data\n")
-    top_file.write(".OPTIONS BRIEF=1\n\n")
-    top_file.write("* Input signal\n")
-    top_file.write("VIN n_in gnd PULSE (0 supply_v 0 0 0 2n 4n)\n\n")
-    top_file.write("* Power rail for the circuit under test.\n")
-    top_file.write("* This allows us to measure power of a circuit under test without measuring the power of wave shaping and load circuitry.\n")
-    top_file.write("V_GENERAL_OUTPUT vdd_general_output gnd supply_v\n\n")
-
-    top_file.write("********************************************************************************\n")
-    top_file.write("** Measurement\n")
-    top_file.write("********************************************************************************\n\n")
-    top_file.write("* inv_general_ble_output_1 delay\n")
-    top_file.write(".MEASURE TRAN meas_inv_general_ble_output_1_tfall TRIG V(n_1_1) VAL='supply_v/2' RISE=1\n")
-    top_file.write("+    TARG V(Xlut_output_load.Xble_outputs.Xgeneral_ble_output_1.n_2_1) VAL='supply_v/2' FALL=1\n")
-    top_file.write(".MEASURE TRAN meas_inv_general_ble_output_1_trise TRIG V(n_1_1) VAL='supply_v/2' FALL=1\n")
-    top_file.write("+    TARG V(Xlut_output_load.Xble_outputs.Xgeneral_ble_output_1.n_2_1) VAL='supply_v/2' RISE=1\n\n")
-    top_file.write("* inv_general_ble_output_2 delays\n")
-    top_file.write(".MEASURE TRAN meas_inv_general_ble_output_2_tfall TRIG V(n_1_1) VAL='supply_v/2' FALL=1\n")
-    top_file.write("+    TARG V(Xgeneral_ble_output_load.n_meas_point) VAL='supply_v/2' FALL=1\n")
-    top_file.write(".MEASURE TRAN meas_inv_general_ble_output_2_trise TRIG V(n_1_1) VAL='supply_v/2' RISE=1\n")
-    top_file.write("+    TARG V(Xgeneral_ble_output_load.n_meas_point) VAL='supply_v/2' RISE=1\n\n")
-    top_file.write("* Total delays\n")
-    top_file.write(".MEASURE TRAN meas_total_tfall TRIG V(n_1_1) VAL='supply_v/2' FALL=1\n")
-    top_file.write("+    TARG V(Xgeneral_ble_output_load.n_meas_point) VAL='supply_v/2' FALL=1\n")
-    top_file.write(".MEASURE TRAN meas_total_trise TRIG V(n_1_1) VAL='supply_v/2' RISE=1\n")
-    top_file.write("+    TARG V(Xgeneral_ble_output_load.n_meas_point) VAL='supply_v/2' RISE=1\n\n")
-
-    top_file.write(".MEASURE TRAN meas_logic_low_voltage FIND V(n_general_out) AT=3n\n\n")
-
-    top_file.write("* Measure the power required to propagate a rise and a fall transition through the subcircuit at 250MHz.\n")
-    top_file.write(".MEASURE TRAN meas_current INTEGRAL I(V_GENERAL_OUTPUT) FROM=0ns TO=4ns\n")
-    top_file.write(".MEASURE TRAN meas_avg_power PARAM = '-((meas_current)/4n)*supply_v'\n\n")
-
-    top_file.write("********************************************************************************\n")
-    top_file.write("** Circuit\n")
-    top_file.write("********************************************************************************\n\n")
-    if not use_tgate :
-        top_file.write("Xlut n_in n_1_1 vdd vdd vdd vdd vdd vdd vdd gnd lut\n\n")
-        top_file.write("Xlut_output_load n_1_1 n_local_out n_general_out vsram vsram_n vdd gnd vdd vdd_general_output lut_output_load\n\n")
-    else :
-        top_file.write("Xlut n_in n_1_1 vdd gnd vdd gnd vdd gnd vdd gnd vdd gnd vdd gnd vdd gnd lut\n\n")
-        top_file.write("Xlut_output_load n_1_1 n_local_out n_general_out vsram vsram_n vdd gnd vdd vdd_general_output lut_output_load\n\n")
-
-    top_file.write("Xgeneral_ble_output_load n_general_out n_hang1 vsram vsram_n vdd gnd general_ble_output_load\n")
-    top_file.write(".END")
-    top_file.close()
-
-    # Come out of top-level directory
-    os.chdir("../")
-    
-    return (name + "/" + name + ".sp")
-    
-
-
-def generate_flut_mux_top(name, use_tgate, enable_carry_chain):
-    
-    #TODO: 
-    #- I think the general ble output load should be removed from this ciruit in case of an ALM
-    #  with carry chain. Since, the load in this case is only the carry chain mux. 
-    #- I also think that in both cases whether there is a carry chain mux or not the delay should 
-    #  be measured between the n_1_1 and n_1_3 and not between n_1_1 and n_local_out.
-    
-    # Create directories
-    if not os.path.exists(name):
-        os.makedirs(name)  
-    # Change to directory    
-    os.chdir(name)  
-    
-    filename = name + ".sp"
-    top_file = open(filename, 'w')
-    top_file.write(".TITLE General BLE output\n\n") 
-    
-    top_file.write("********************************************************************************\n")
-    top_file.write("** Include libraries, parameters and other\n")
-    top_file.write("********************************************************************************\n\n")
-    top_file.write(".LIB \"../includes.l\" INCLUDES\n\n")
-    
-    top_file.write("********************************************************************************\n")
-    top_file.write("** Setup and input\n")
-    top_file.write("********************************************************************************\n\n")
-    top_file.write(".TRAN 1p 4n SWEEP DATA=sweep_data\n")
-    top_file.write(".OPTIONS BRIEF=1\n\n")
-    top_file.write("* Input signal\n")
-    top_file.write("VIN n_in gnd PULSE (0 supply_v 0 0 0 2n 4n)\n\n")
-    top_file.write("* Power rail for the circuit under test.\n")
-    top_file.write("* This allows us to measure power of a circuit under test without measuring the power of wave shaping and load circuitry.\n")
-    top_file.write("V_FLUT vdd_f gnd supply_v\n\n")
-
-    top_file.write("********************************************************************************\n")
-    top_file.write("** Measurement\n")
-    top_file.write("********************************************************************************\n\n")
-    top_file.write("* inv_"+ name +"_1 delay\n")
-    top_file.write(".MEASURE TRAN meas_inv_"+ name +"_1_tfall TRIG V(n_1_2) VAL='supply_v/2' RISE=1\n")
-    top_file.write("+    TARG V(Xthemux.n_2_1) VAL='supply_v/2' FALL=1\n")
-    top_file.write(".MEASURE TRAN meas_inv_"+ name +"_1_trise TRIG V(n_1_2) VAL='supply_v/2' FALL=1\n")
-    top_file.write("+    TARG V(Xthemux.n_2_1) VAL='supply_v/2' RISE=1\n\n")
-    top_file.write("* inv_"+ name +"_2 delays\n")
-    top_file.write(".MEASURE TRAN meas_inv_"+ name +"_2_tfall TRIG V(n_1_2) VAL='supply_v/2' FALL=1\n")
-    top_file.write("+    TARG V(n_local_out) VAL='supply_v/2' FALL=1\n")
-    top_file.write(".MEASURE TRAN meas_inv_"+ name +"_2_trise TRIG V(n_1_2) VAL='supply_v/2' RISE=1\n")
-    top_file.write("+    TARG V(n_local_out) VAL='supply_v/2' RISE=1\n\n")
-    top_file.write("* Total delays\n")
-    top_file.write(".MEASURE TRAN meas_total_tfall TRIG V(n_1_1) VAL='supply_v/2' FALL=1\n")
-    #top_file.write("+    TARG V(n_1_3) VAL='supply_v/2' FALL=1\n")
-    top_file.write("+    TARG V(n_local_out) VAL='supply_v/2' FALL=1\n")
-    top_file.write(".MEASURE TRAN meas_total_trise TRIG V(n_1_1) VAL='supply_v/2' RISE=1\n")
-    #top_file.write("+    TARG V(n_1_3) VAL='supply_v/2' RISE=1\n\n")
-    top_file.write("+    TARG V(n_local_out) VAL='supply_v/2' RISE=1\n\n")
-    top_file.write(".MEASURE TRAN meas_logic_low_voltage FIND V(n_general_out) AT=3n\n\n")
-
-    top_file.write("* Measure the power required to propagate a rise and a fall transition through the subcircuit at 250MHz.\n")
-    top_file.write(".MEASURE TRAN meas_current INTEGRAL I(V_FLUT) FROM=0ns TO=4ns\n")
-    top_file.write(".MEASURE TRAN meas_avg_power PARAM = '-((meas_current)/4n)*supply_v'\n\n")
-
-    top_file.write("********************************************************************************\n")
-    top_file.write("** Circuit\n")
-    top_file.write("********************************************************************************\n\n")
-    # lut, wire from lut to the mux, the mux, and the load same output load as before
-    if not use_tgate :
-        top_file.write("Xlut n_in n_1_1 vdd vdd vdd vdd vdd vdd vdd gnd lut\n")
-        top_file.write("Xwireflut n_1_1 n_1_2 wire Rw=wire_lut_to_flut_mux_res Cw=wire_lut_to_flut_mux_cap\n")  
-        top_file.write("Xthemux n_1_2 n_1_3 vdd gnd vdd_f gnd flut_mux\n")       
-        if enable_carry_chain == 1:
-            top_file.write("Xwireovercc n_1_3 n_1_4 wire Rw=wire_carry_chain_5_res Cw=wire_carry_chain_5_cap\n")
-            top_file.write("Xccmux n_1_4 n_local_out vdd gnd vdd gnd carry_chain_mux\n")   
-        else:
-            top_file.write("Xlut_output_load n_1_3 n_local_out n_general_out vsram vsram_n vdd gnd vdd vdd lut_output_load\n\n")
-    else :
-        top_file.write("Xlut n_in n_1_1 vdd gnd vdd gnd vdd gnd vdd gnd vdd gnd vdd gnd vdd gnd lut\n\n")
-        top_file.write("Xwireflut n_1_1 n_1_2 wire Rw=wire_lut_to_flut_mux_res Cw=wire_lut_to_flut_mux_cap\n") 
-        top_file.write("Xthemux n_1_2 n_1_3 vdd gnd vdd_f gnd flut_mux\n")  
-        if enable_carry_chain == 1:
-            top_file.write("Xwireovercc n_1_3 n_1_4 wire Rw=wire_carry_chain_5_res Cw=wire_carry_chain_5_cap\n") 
-            top_file.write("Xccmux n_1_4 n_local_out vdd gnd vdd gnd carry_chain_mux\n")
-        else:
-            top_file.write("Xlut_output_load n_1_3 n_local_out n_general_out vsram vsram_n vdd gnd vdd vdd lut_output_load\n\n")
-
-    top_file.write("Xgeneral_ble_output_load n_general_out n_hang1 vsram vsram_n vdd gnd general_ble_output_load\n")
-    top_file.write(".END")
-    top_file.close()
-
-    # Come out of top-level directory
-    os.chdir("../")
-    
-    return (name + "/" + name + ".sp")
-
-
-def generate_cc_mux_top(name, use_tgate):
-    """ Creating the SPICE netlist for calculating the delay of the carry chain mux"""
-    
-    # Create directories
-    if not os.path.exists(name):
-        os.makedirs(name)  
-    # Change to directory    
-    os.chdir(name)  
-    
-    filename = name + ".sp"
-    top_file = open(filename, 'w')
-    top_file.write(".TITLE Carry chain mux\n\n") 
-    
-    top_file.write("********************************************************************************\n")
-    top_file.write("** Include libraries, parameters and other\n")
-    top_file.write("********************************************************************************\n\n")
-    top_file.write(".LIB \"../includes.l\" INCLUDES\n\n")
-    
-    top_file.write("********************************************************************************\n")
-    top_file.write("** Setup and input\n")
-    top_file.write("********************************************************************************\n\n")
-    top_file.write(".TRAN 1p 4n SWEEP DATA=sweep_data\n")
-    top_file.write(".OPTIONS BRIEF=1\n\n")
-    top_file.write("* Input signal\n")
-    top_file.write("VIN n_in gnd PULSE (0 supply_v 0 0 0 2n 4n)\n\n")
-    top_file.write("* Power rail for the circuit under test.\n")
-    top_file.write("* This allows us to measure power of a circuit under test without measuring the power of wave shaping and load circuitry.\n")
-    top_file.write("V_FLUT vdd_test gnd supply_v\n\n")
-
-    top_file.write("********************************************************************************\n")
-    top_file.write("** Measurement\n")
-    top_file.write("********************************************************************************\n\n")
-    top_file.write("* inv_"+ name +"_1 delay\n")
-    top_file.write(".MEASURE TRAN meas_inv_"+ name +"_1_tfall TRIG V(n_1_4) VAL='supply_v/2' RISE=1\n")
-    top_file.write("+    TARG V(Xthemux.n_2_1) VAL='supply_v/2' FALL=1\n")
-    top_file.write(".MEASURE TRAN meas_inv_"+ name +"_1_trise TRIG V(n_1_4) VAL='supply_v/2' FALL=1\n")
-    top_file.write("+    TARG V(Xthemux.n_2_1) VAL='supply_v/2' RISE=1\n\n")
-    top_file.write("* inv_"+ name +"_2 delays\n")
-    top_file.write(".MEASURE TRAN meas_inv_"+ name +"_2_tfall TRIG V(n_1_4) VAL='supply_v/2' FALL=1\n")
-    top_file.write("+    TARG V(n_local_out) VAL='supply_v/2' FALL=1\n")
-    top_file.write(".MEASURE TRAN meas_inv_"+ name +"_2_trise TRIG V(n_1_4) VAL='supply_v/2' RISE=1\n")
-    top_file.write("+    TARG V(n_local_out) VAL='supply_v/2' RISE=1\n\n")
-    top_file.write("* Total delays\n")
-    top_file.write(".MEASURE TRAN meas_total_tfall TRIG V(n_1_4) VAL='supply_v/2' FALL=1\n")
-    #top_file.write("+    TARG V(n_1_3) VAL='supply_v/2' FALL=1\n")
-    top_file.write("+    TARG V(n_local_out) VAL='supply_v/2' FALL=1\n")
-    top_file.write(".MEASURE TRAN meas_total_trise TRIG V(n_1_4) VAL='supply_v/2' RISE=1\n")
-    #top_file.write("+    TARG V(n_1_3) VAL='supply_v/2' RISE=1\n\n")
-    top_file.write("+    TARG V(n_local_out) VAL='supply_v/2' RISE=1\n\n")
-    top_file.write(".MEASURE TRAN meas_logic_low_voltage FIND V(n_general_out) AT=3n\n\n")
-
-    top_file.write("* Measure the power required to propagate a rise and a fall transition through the subcircuit at 250MHz.\n")
-    top_file.write(".MEASURE TRAN meas_current INTEGRAL I(V_FLUT) FROM=0ns TO=4ns\n")
-    top_file.write(".MEASURE TRAN meas_avg_power PARAM = '-((meas_current)/4n)*supply_v'\n\n")
-
-    top_file.write("********************************************************************************\n")
-    top_file.write("** Circuit\n")
-    top_file.write("********************************************************************************\n\n")
-    # lut, wire from lut to the mux, the mux, and the load same output load as before
-    
-    top_file.write("Xcarrychain_shape1 vdd gnd n_in n_1_1 n_hang n_p_1 vdd gnd FA_carry_chain\n")
-    top_file.write("Xcarrychain_shape2 vdd gnd n_1_1 n_1_2 n_hang_2 n_p_2 vdd gnd FA_carry_chain\n")
-    top_file.write("Xcarrychain_shape3 vdd gnd n_1_2 n_hang_3 n_1_3 n_p_3 vdd gnd FA_carry_chain\n")
-    top_file.write("Xinv_shape n_1_3 n_1_4 vdd gnd carry_chain_perf\n")
-    top_file.write("Xthemux n_1_4 n_1_5 vdd gnd vdd_test gnd carry_chain_mux\n")       
-    top_file.write("Xlut_output_load n_1_5 n_local_out n_general_out vsram vsram_n vdd gnd vdd vdd lut_output_load\n\n")
-
-
-    top_file.write("Xgeneral_ble_output_load n_general_out n_hang1 vsram vsram_n vdd gnd general_ble_output_load\n")
-    top_file.write(".END")
-    top_file.close()
-
-    # Come out of top-level directory
-    os.chdir("../")
-    
-    return (name + "/" + name + ".sp")
-
-
-"""
-def generate_carrychain_top(name, architecture):
-    """ """
-    
-    # Create directories
-    if not os.path.exists(name):
-        os.makedirs(name)  
-    # Change to directory    
-    os.chdir(name)  
-    
-    filename = name + ".sp"
-    top_file = open(filename, 'w')
-    top_file.write(".TITLE Carry Chain\n\n") 
-    
-    top_file.write("********************************************************************************\n")
-    top_file.write("** Include libraries, parameters and other\n")
-    top_file.write("********************************************************************************\n\n")
-    top_file.write(".LIB \"../includes.l\" INCLUDES\n\n")
-    
-    top_file.write("********************************************************************************\n")
-    top_file.write("** Setup and input\n")
-    top_file.write("********************************************************************************\n\n")
-    top_file.write(".TRAN 1p 26n SWEEP DATA=sweep_data\n")
-    top_file.write(".OPTIONS BRIEF=1\n\n")
-    top_file.write("* Input signals\n")
-
-    #top_file.write("VIN n_a gnd PWL (0 0 1.999n 0 2n 'supply_v' 3.999n 'supply_v' 4n 0 13.999n 0 14n 'supply_v' 23.999n 'supply_v' 24n 0)\n\n")
-    #top_file.write("VIN2 n_b gnd PWL (0 0 5.999n 0 6n supply_v 7.999n supply_v 8n 0 17.999n 0 18n supply_v 19.999n supply_v 20n 0 21.999n 0 22n supply_v)\n\n")
-    #top_file.write("VIN3 n_cin gnd PWL (0 0 9.999n 0 10n supply_v 11.999n supply_v 12n 0 13.999n 0 14n supply_v 15.999n supply_v 16n 0 )\n\n")
-    top_file.write("VIN n_a gnd PWL (0 0 1.999n 0 2n 'supply_v' 3.999n 'supply_v' 4n 0 13.999n 0 14n 'supply_v' 23.999n 'supply_v' 24n 0)\n\n")
-    top_file.write("VIN2 n_b gnd PWL (0 0 5.999n 0 6n supply_v 7.999n supply_v 8n 0 17.999n 0 18n supply_v 19.999n supply_v 20n 0 21.999n 0 22n supply_v)\n\n")
-    top_file.write("VIN3 n_cin gnd PWL (0 0 9.999n 0 10n supply_v 11.999n supply_v 12n 0 13.999n 0 14n supply_v 15.999n supply_v 16n 0 )\n\n")
-
-    top_file.write("* Power rail for the circuit under test.\n")
-    top_file.write("* This allows us to measure power of a circuit under test without measuring the power of wave shaping and load circuitry.\n")
-    top_file.write("V_test vdd_test gnd supply_v\n\n")
-
-    top_file.write("********************************************************************************\n")
-    top_file.write("** Measurement\n")
-    top_file.write("********************************************************************************\n\n")
-    top_file.write("* inv_carry_chain_1 delay\n")
-    top_file.write(".MEASURE TRAN meas_inv_carry_chain_1_tfall TRIG V(n_a) VAL='supply_v/2' RISE=1\n")
-    top_file.write("+    TARG V(Xcarrychain.n_a_in_bar) VAL='supply_v/2' FALL=1\n")
-    top_file.write(".MEASURE TRAN meas_inv_carry_chain_1_trise TRIG V(n_a) VAL='supply_v/2' FALL=1\n")
-    top_file.write("+    TARG V(Xcarrychain.n_a_in_bar) VAL='supply_v/2' RISE=1\n\n")
-
-    top_file.write("* inv_carry_chain_2 delays\n")
-    top_file.write(".MEASURE TRAN meas_inv_carry_chain_2_tfall TRIG V(Xcarrychain.n_sum_internal) VAL='supply_v/2' RISE=1\n")
-    top_file.write("+    TARG V(n_sum_out) VAL='supply_v/2' FALL=1\n")
-    top_file.write(".MEASURE TRAN meas_inv_carry_chain_2_trise TRIG V(Xcarrychain.n_sum_internal) VAL='supply_v/2' FALL=1\n")
-    top_file.write("+    TARG V(n_sum_out) VAL='supply_v/2' RISE=1\n\n")
-    top_file.write("* Total delays\n")
-
-"""
-"""
-    top_file.write(".MEASURE TRAN meaz1_total_tfall TRIG V(n_a) VAL='supply_v/2' FALL=1\n")
-    top_file.write("+    TARG V(Xcarrychain.n_sum_out) VAL='supply_v/2' FALL=1\n")
-    top_file.write(".MEASURE TRAN meaz1_total_trise TRIG V(n_a) VAL='supply_v/2' RISE=1\n")
-    top_file.write("+    TARG V(Xcarrychain.n_sum_out) VAL='supply_v/2' RISE=1\n\n")
-
-    top_file.write(".MEASURE TRAN meaz2_total_tfall TRIG V(n_b) VAL='supply_v/2' FALL=1\n")
-    top_file.write("+    TARG V(Xcarrychain.n_sum_out) VAL='supply_v/2' FALL=2\n")
-    top_file.write(".MEASURE TRAN meaz2_total_trise TRIG V(n_b) VAL='supply_v/2' RISE=1\n")
-    top_file.write("+    TARG V(Xcarrychain.n_sum_out) VAL='supply_v/2' RISE=2\n\n")
-
-    top_file.write(".MEASURE TRAN meaz3_total_tfall TRIG V(n_cin) VAL='supply_v/2' FALL=1\n")
-    top_file.write("+    TARG V(Xcarrychain.n_sum_out) VAL='supply_v/2' FALL=3\n")
-    top_file.write(".MEASURE TRAN meaz3_total_trise TRIG V(n_cin) VAL='supply_v/2' RISE=1\n")
-    top_file.write("+    TARG V(Xcarrychain.n_sum_out) VAL='supply_v/2' RISE=3\n\n")
-
-
-    top_file.write(".MEASURE TRAN meaz1_total_tfall TRIG V(n_a) VAL='supply_v/2' RISE=3\n")
-    top_file.write("+    TARG V(Xcarrychain.n_cout) VAL='supply_v/2' FALL=3\n")
-    top_file.write(".MEASURE TRAN meaz1_total_trise TRIG V(n_a) VAL='supply_v/2' FALL=2\n")
-    top_file.write("+    TARG V(Xcarrychain.n_cout) VAL='supply_v/2' RISE=3\n\n")
-
-    top_file.write(".MEASURE TRAN meaz2_total_tfall TRIG V(n_b) VAL='supply_v/2' RISE=2\n")
-    top_file.write("+    TARG V(Xcarrychain.n_cout) VAL='supply_v/2' FALL=2\n")
-    top_file.write(".MEASURE TRAN meaz2_total_trise TRIG V(n_b) VAL='supply_v/2' FALL=2\n")
-    top_file.write("+    TARG V(Xcarrychain.n_cout) VAL='supply_v/2' RISE=2\n\n")
-
-    top_file.write(".MEASURE TRAN meaz3_total_tfall TRIG V(n_cin) VAL='supply_v/2' RISE=2\n")
-    top_file.write("+    TARG V(Xcarrychain.n_cout) VAL='supply_v/2' FALL=1\n")
-    top_file.write(".MEASURE TRAN meaz3_total_trise TRIG V(n_cin) VAL='supply_v/2' FALL=2\n")
-    top_file.write("+    TARG V(Xcarrychain.n_cout) VAL='supply_v/2' RISE=1\n\n")
-"""
-"""
-    top_file.write(".MEASURE TRAN meaz1_total_tfall TRIG V(n_a) VAL='supply_v/2' RISE=3\n")
-    top_file.write("+    TARG V(Xcarrychain.n_cout) VAL='supply_v/2' FALL=3\n")
-    top_file.write(".MEASURE TRAN meaz1_total_trise TRIG V(n_a) VAL='supply_v/2' FALL=2\n")
-    top_file.write("+    TARG V(Xcarrychain.n_cout) VAL='supply_v/2' RISE=3\n\n")
-
-    top_file.write(".MEASURE TRAN meaz2_total_tfall TRIG V(n_b) VAL='supply_v/2' RISE=2\n")
-    top_file.write("+    TARG V(Xcarrychain.n_cout) VAL='supply_v/2' FALL=2\n")
-    top_file.write(".MEASURE TRAN meaz2_total_trise TRIG V(n_b) VAL='supply_v/2' FALL=2\n")
-    top_file.write("+    TARG V(Xcarrychain.n_cout) VAL='supply_v/2' RISE=2\n\n")
-
-    top_file.write(".MEASURE TRAN meaz3_total_tfall TRIG V(n_cin) VAL='supply_v/2' RISE=2\n")
-    top_file.write("+    TARG V(Xcarrychain.n_cout) VAL='supply_v/2' FALL=1\n")
-    top_file.write(".MEASURE TRAN meaz3_total_trise TRIG V(n_cin) VAL='supply_v/2' FALL=2\n")
-    top_file.write("+    TARG V(Xcarrychain.n_cout) VAL='supply_v/2' RISE=1\n\n")
-
-
-    top_file.write(".MEASURE TRAN meas_logic_low_voltage FIND V(gnd) AT=3n\n\n")
-
-    top_file.write("* Measure the power required to propagate a rise and a fall transition through the subcircuit at 250MHz.\n")
-    top_file.write(".MEASURE TRAN meas_current INTEGRAL I(V_test) FROM=0ns TO=26ns\n")
-    top_file.write(".MEASURE TRAN meas_avg_power PARAM = '-((meas_current)/26n)*supply_v'\n\n")
-
-    top_file.write("********************************************************************************\n")
-    top_file.write("** Circuit\n")
-    top_file.write("********************************************************************************\n\n")
-
-    # Generate Cin as part of wave-shaping circuitry:
-    #top_file.write("Xcarrychain_shape vdd n_gnd n_cin n_cout n_sum_out vdd_test gnd FA_carry_chain\n")
-
-    # Generate a_in and b_in as part of wave-shaping circuitry:
-    #top_file.write("Xlut n_a n_b n_cin n_cout n_sum_out vdd_test gnd FA_carry_chain\n")
-    #top_file.write("Xmux n_a n_b n_cin n_cout n_sum_out vdd_test gnd FA_carry_chain\n")
-
-    top_file.write(".print tran V(n_cout) V(n_a) V(n_cin) V(n_b)  \n")   
-
-    # cout typical load
-    #top_file.write("Xcarrychain_shape vdd n_gnd n_cin n_cout n_sum_out vdd_test gnd FA_carry_chain\n")    
-    # sum typical load
-    #top_file.write("Xmux2 vdd n_gnd n_cin n_cout n_sum_out vdd_test gnd FA_carry_chain\n")
-    top_file.write(".END")
-    top_file.close()
-
-    # Come out of top-level directory
-    os.chdir("../")
-    
-    return (name + "/" + name + ".sp")
-    """
-
-def generate_carry_chain_ripple_top(name):
-
-    # Create directories
-    if not os.path.exists(name):
-        os.makedirs(name)  
-    # Change to directory    
-    os.chdir(name)  
-    
-    filename = name + ".sp"
-    top_file = open(filename, 'w')
-    top_file.write(".TITLE Carry Chain\n\n") 
-    
-    top_file.write("********************************************************************************\n")
-    top_file.write("** Include libraries, parameters and other\n")
-    top_file.write("********************************************************************************\n\n")
-    top_file.write(".LIB \"../includes.l\" INCLUDES\n\n")
-    
-    top_file.write("********************************************************************************\n")
-    top_file.write("** Setup and input\n")
-    top_file.write("********************************************************************************\n\n")
-    top_file.write(".TRAN 1p 26n SWEEP DATA=sweep_data\n")
-    top_file.write(".OPTIONS BRIEF=1\n\n")
-    top_file.write("* Input signals\n")
-
-
-    top_file.write("VIN n_in gnd PULSE (0 supply_v 0 0 0 2n 4n)\n\n")
-    top_file.write("* Power rail for the circuit under test.\n")
-    top_file.write("* This allows us to measure power of a circuit under test without measuring the power of wave shaping and load circuitry.\n")
-    top_file.write("V_test vdd_test gnd supply_v\n\n")
-
-    top_file.write("********************************************************************************\n")
-    top_file.write("** Measurement\n")
-    top_file.write("********************************************************************************\n\n")
-    top_file.write("* inv_carry_chain_1 delay\n")
-    top_file.write(".MEASURE TRAN meas_inv_carry_chain_perf_1_tfall TRIG V(n_1_2) VAL='supply_v/2' FALL=1\n")
-    top_file.write("+    TARG V(n_out) VAL='supply_v/2' FALL=1\n")
-    top_file.write(".MEASURE TRAN meas_inv_carry_chain_perf_1_trise TRIG V(n_1_2) VAL='supply_v/2' RISE=1\n")
-    top_file.write("+    TARG V(n_out) VAL='supply_v/2' RISE=1\n\n")
-
-
-    top_file.write(".MEASURE TRAN meas_total_tfall TRIG V(n_1_2) VAL='supply_v/2' FALL=1\n")
-    top_file.write("+    TARG V(n_out) VAL='supply_v/2' FALL=1\n")
-    top_file.write(".MEASURE TRAN meas_total_trise TRIG V(n_1_2) VAL='supply_v/2' RISE=1\n")
-    top_file.write("+    TARG V(n_out) VAL='supply_v/2' RISE=1\n\n")
-
-    top_file.write(".MEASURE TRAN meas_logic_low_voltage FIND V(gnd) AT=3n\n\n")
-
-    top_file.write("* Measure the power required to propagate a rise and a fall transition through the subcircuit at 250MHz.\n")
-    top_file.write(".MEASURE TRAN meas_current INTEGRAL I(V_test) FROM=0ns TO=26ns\n")
-    top_file.write(".MEASURE TRAN meas_avg_power PARAM = '-((meas_current)/26n)*supply_v'\n\n")
-
-    top_file.write("********************************************************************************\n")
-    top_file.write("** Circuit\n")
-    top_file.write("********************************************************************************\n\n")
-
-    # Generate Cin as part of wave-shaping circuitry:
-    top_file.write("Xcarrychain_shape1 vdd gnd n_in n_1_1 n_hang n_p_1 vdd gnd FA_carry_chain\n")
-    top_file.write("Xcarrychain_shape2 vdd gnd n_1_1 n_1_2 n_hang_s n_p_2 vdd gnd FA_carry_chain\n")
-    
-    
-    # Generate the uni under test:
-    top_file.write("Xcarrychain_main vdd gnd n_1_2 n_hang_2 n_1_3 n_p_3 vdd gnd FA_carry_chain\n")
-    top_file.write("Xinv n_1_3 n_out vdd_test gnd carry_chain_perf\n")
-    
-    # generate typical load
-    top_file.write("Xthemux n_out n_out2 vdd gnd vdd gnd carry_chain_mux\n")  
-
-    top_file.write(".END")
-    top_file.close()
-
-    # Come out of top-level directory
-    os.chdir("../")
-    
-    return (name + "/" + name + ".sp")
-    
-
-
-def generate_carry_chain_skip_top(name, use_tgate):
-
-    # Create directories
-    if not os.path.exists(name):
-        os.makedirs(name)  
-    # Change to directory    
-    os.chdir(name)  
-    
-    filename = name + ".sp"
-    top_file = open(filename, 'w')
-    top_file.write(".TITLE Carry Chain\n\n") 
-    
-    top_file.write("********************************************************************************\n")
-    top_file.write("** Include libraries, parameters and other\n")
-    top_file.write("********************************************************************************\n\n")
-    top_file.write(".LIB \"../includes.l\" INCLUDES\n\n")
-    
-    top_file.write("********************************************************************************\n")
-    top_file.write("** Setup and input\n")
-    top_file.write("********************************************************************************\n\n")
-    top_file.write(".TRAN 1p 26n SWEEP DATA=sweep_data\n")
-    top_file.write(".OPTIONS BRIEF=1\n\n")
-    top_file.write("* Input signals\n")
-
-
-    top_file.write("VIN n_in gnd PULSE (0 supply_v 0 0 0 2n 4n)\n\n")
-    top_file.write("* Power rail for the circuit under test.\n")
-    top_file.write("* This allows us to measure power of a circuit under test without measuring the power of wave shaping and load circuitry.\n")
-    top_file.write("V_test vdd_test gnd supply_v\n\n")
-
-    top_file.write("********************************************************************************\n")
-    top_file.write("** Measurement\n")
-    top_file.write("********************************************************************************\n\n")
-    top_file.write("* inv_carry_chain_1 delay\n")
-    top_file.write(".MEASURE TRAN meas_inv_carry_chain_perf_1_tfall TRIG V(n_1_2) VAL='supply_v/2' FALL=1\n")
-    top_file.write("+    TARG V(n_out) VAL='supply_v/2' FALL=1\n")
-    top_file.write(".MEASURE TRAN meas_inv_carry_chain_perf_1_trise TRIG V(n_1_2) VAL='supply_v/2' RISE=1\n")
-    top_file.write("+    TARG V(n_out) VAL='supply_v/2' RISE=1\n\n")
-
-
-    top_file.write(".MEASURE TRAN meas_total_tfall TRIG V(n_1_2) VAL='supply_v/2' FALL=1\n")
-    top_file.write("+    TARG V(n_out) VAL='supply_v/2' FALL=1\n")
-    top_file.write(".MEASURE TRAN meas_total_trise TRIG V(n_1_2) VAL='supply_v/2' RISE=1\n")
-    top_file.write("+    TARG V(n_out) VAL='supply_v/2' RISE=1\n\n")
-
-    top_file.write(".MEASURE TRAN meas_logic_low_voltage FIND V(gnd) AT=3n\n\n")
-
-    top_file.write("* Measure the power required to propagate a rise and a fall transition through the subcircuit at 250MHz.\n")
-    top_file.write(".MEASURE TRAN meas_current INTEGRAL I(V_test) FROM=0ns TO=26ns\n")
-    top_file.write(".MEASURE TRAN meas_avg_power PARAM = '-((meas_current)/26n)*supply_v'\n\n")
-
-    top_file.write("********************************************************************************\n")
-    top_file.write("** Circuit\n")
-    top_file.write("********************************************************************************\n\n")
-
-    # Generate Cin as part of wave-shaping circuitry:
-    top_file.write("Xcarrychain_shape1 vdd gnd n_in n_1_1 n_hang n_p_1 vdd gnd FA_carry_chain\n")
-    top_file.write("Xcarrychain_shape2 vdd gnd n_1_1 n_1_2 n_hang_s n_p_2 vdd gnd FA_carry_chain\n")
-    
-    
-    # Generate the uni under test:
-    top_file.write("Xcarrychain_main vdd gnd n_1_2 n_hang_2 n_1_3 n_p_3 vdd gnd FA_carry_chain\n")
-    top_file.write("Xinv n_1_3 n_out vdd_test gnd carry_chain_perf\n")
-
-    # generate typical load
-    top_file.write("Xthemux n_out n_out2 vdd gnd vdd gnd carry_chain_mux\n")  
-
-    top_file.write(".END")
-    top_file.close()
-
-    # Come out of top-level directory
-    os.chdir("../")
-    
-    return (name + "/" + name + ".sp")
-
-
-
-def generate_carrychain_top(name):
-    """ """
-    
-    # Create directories
-    if not os.path.exists(name):
-        os.makedirs(name)  
-    # Change to directory    
-    os.chdir(name)  
-    
-    filename = name + ".sp"
-    top_file = open(filename, 'w')
-    top_file.write(".TITLE Carry Chain\n\n") 
-    
-    top_file.write("********************************************************************************\n")
-    top_file.write("** Include libraries, parameters and other\n")
-    top_file.write("********************************************************************************\n\n")
-    top_file.write(".LIB \"../includes.l\" INCLUDES\n\n")
-    
-    top_file.write("********************************************************************************\n")
-    top_file.write("** Setup and input\n")
-    top_file.write("********************************************************************************\n\n")
-    top_file.write(".TRAN 1p 26n SWEEP DATA=sweep_data\n")
-    top_file.write(".OPTIONS BRIEF=1\n\n")
-    top_file.write("* Input signals\n")
-
-    #top_file.write("VIN n_a gnd PWL (0 0 1.999n 0 2n 'supply_v' 3.999n 'supply_v' 4n 0 13.999n 0 14n 'supply_v' 23.999n 'supply_v' 24n 0)\n\n")
-    #top_file.write("VIN2 n_b gnd PWL (0 0 5.999n 0 6n supply_v 7.999n supply_v 8n 0 17.999n 0 18n supply_v 19.999n supply_v 20n 0 21.999n 0 22n supply_v)\n\n")
-    #top_file.write("VIN3 n_cin gnd PWL (0 0 9.999n 0 10n supply_v 11.999n supply_v 12n 0 13.999n 0 14n supply_v 15.999n supply_v 16n 0 )\n\n")
-    #top_file.write("VIN n_a gnd PWL (0 0 1.999n 0 2n 'supply_v' 3.999n 'supply_v' 4n 0 13.999n 0 14n 'supply_v' 23.999n 'supply_v' 24n 0)\n\n")
-    #top_file.write("VIN2 n_b gnd PWL (0 0 5.999n 0 6n supply_v 7.999n supply_v 8n 0 17.999n 0 18n supply_v 19.999n supply_v 20n 0 21.999n 0 22n supply_v)\n\n")
-    #top_file.write("VIN3 n_cin gnd PWL (0 0 9.999n 0 10n supply_v 11.999n supply_v 12n 0 13.999n 0 14n supply_v 15.999n supply_v 16n 0 )\n\n")
-    
-    top_file.write("VIN n_in gnd PULSE (0 supply_v 0 0 0 2n 4n)\n\n")
-    top_file.write("* Power rail for the circuit under test.\n")
-    top_file.write("* This allows us to measure power of a circuit under test without measuring the power of wave shaping and load circuitry.\n")
-    top_file.write("V_test vdd_test gnd supply_v\n\n")
-
-    top_file.write("********************************************************************************\n")
-    top_file.write("** Measurement\n")
-    top_file.write("********************************************************************************\n\n")
-    top_file.write("* inv_carry_chain_1 delay\n")
-    top_file.write(".MEASURE TRAN meas_inv_carry_chain_1_tfall TRIG V(n_1_1) VAL='supply_v/2' RISE=1\n")
-    top_file.write("+    TARG V(Xcarrychain.n_cin_in_bar) VAL='supply_v/2' FALL=1\n")
-    top_file.write(".MEASURE TRAN meas_inv_carry_chain_1_trise TRIG V(n_1_1) VAL='supply_v/2' FALL=1\n")
-    top_file.write("+    TARG V(Xcarrychain.n_cin_in_bar) VAL='supply_v/2' RISE=1\n\n")
-
-    top_file.write("* inv_carry_chain_2 delays\n")
-    top_file.write(".MEASURE TRAN meas_inv_carry_chain_2_tfall TRIG V(n_1_1) VAL='supply_v/2' RISE=1\n")
-    top_file.write("+    TARG V(n_sum_out) VAL='supply_v/2' FALL=1\n")
-    top_file.write(".MEASURE TRAN meas_inv_carry_chain_2_trise TRIG V(n_1_1) VAL='supply_v/2' FALL=1\n")
-    top_file.write("+    TARG V(n_sum_out) VAL='supply_v/2' RISE=1\n\n")
-    top_file.write("* Total delays\n")
-
-
-    top_file.write(".MEASURE TRAN meas_total_tfall TRIG V(n_1_1) VAL='supply_v/2' RISE=1\n")
-    top_file.write("+    TARG V(n_1_2) VAL='supply_v/2' FALL=1\n")
-    top_file.write(".MEASURE TRAN meas_total_trise TRIG V(n_1_1) VAL='supply_v/2' FALL=1\n")
-    top_file.write("+    TARG V(n_1_2) VAL='supply_v/2' RISE=1\n\n")
-
-    top_file.write(".MEASURE TRAN meas_logic_low_voltage FIND V(gnd) AT=3n\n\n")
-
-    top_file.write("* Measure the power required to propagate a rise and a fall transition through the subcircuit at 250MHz.\n")
-    top_file.write(".MEASURE TRAN meas_current INTEGRAL I(V_test) FROM=0ns TO=26ns\n")
-    top_file.write(".MEASURE TRAN meas_avg_power PARAM = '-((meas_current)/26n)*supply_v'\n\n")
-
-    top_file.write("********************************************************************************\n")
-    top_file.write("** Circuit\n")
-    top_file.write("********************************************************************************\n\n")
-
-    # Generate Cin as part of wave-shaping circuitry:
-    top_file.write("Xcarrychain_shape vdd gnd n_in n_0_1 n_hang n_p_1 vdd gnd FA_carry_chain\n")
-    top_file.write("Xcarrychain_shape1 vdd gnd n_0_1 n_0_2 n_hangz n_p_0 vdd gnd FA_carry_chain\n")
-    top_file.write("Xcarrychain_shape2 vdd gnd n_0_2 n_1_1 n_hangzz n_p_z vdd gnd FA_carry_chain\n")
-    
-    # Generate the adder under test:
-    top_file.write("Xcarrychain vdd gnd n_1_1 n_1_2 n_sum_out n_p_2 vdd_test gnd FA_carry_chain\n")
-    
-    # cout typical load
-    top_file.write("Xcarrychain_load vdd gnd n_1_2 n_1_3 n_sum_out2 n_p_3 vdd gnd FA_carry_chain\n")      
-
-    top_file.write(".END")
-    top_file.close()
-
-    # Come out of top-level directory
-    os.chdir("../")
-    
-    return (name + "/" + name + ".sp")
-    
-
-def generate_carry_inter_top(name):
-
-    # Create directories
-    if not os.path.exists(name):
-        os.makedirs(name)  
-    # Change to directory    
-    os.chdir(name)  
-    
-    filename = name + ".sp"
-    top_file = open(filename, 'w')
-    top_file.write(".TITLE Carry Chain\n\n") 
-    
-    top_file.write("********************************************************************************\n")
-    top_file.write("** Include libraries, parameters and other\n")
-    top_file.write("********************************************************************************\n\n")
-    top_file.write(".LIB \"../includes.l\" INCLUDES\n\n")
-    
-    top_file.write("********************************************************************************\n")
-    top_file.write("** Setup and input\n")
-    top_file.write("********************************************************************************\n\n")
-    top_file.write(".TRAN 1p 26n SWEEP DATA=sweep_data\n")
-    top_file.write(".OPTIONS BRIEF=1\n\n")
-    top_file.write("* Input signals\n")
-
-    top_file.write("VIN n_in gnd PULSE (0 supply_v 0 0 0 2n 4n)\n\n")
-    top_file.write("* Power rail for the circuit under test.\n")
-    top_file.write("* This allows us to measure power of a circuit under test without measuring the power of wave shaping and load circuitry.\n")
-    top_file.write("V_test vdd_test gnd supply_v\n\n")
-
-    top_file.write("********************************************************************************\n")
-    top_file.write("** Measurement\n")
-    top_file.write("********************************************************************************\n\n")
-    top_file.write("* inv_nand"+name+"_1 delay\n")
-    top_file.write(".MEASURE TRAN meas_inv_"+name+"_1_tfall TRIG V(n_1_2) VAL='supply_v/2' RISE=1\n")
-    top_file.write("+    TARG V(Xdrivers.n_1_1) VAL='supply_v/2' FALL=1\n")
-    top_file.write(".MEASURE TRAN meas_inv_"+name+"_1_trise TRIG V(n_1_2) VAL='supply_v/2' FALL=1\n")
-    top_file.write("+    TARG V(Xdrivers.n_1_1) VAL='supply_v/2' RISE=1\n\n")
-
-    top_file.write("* inv_"+name+"_2 delays\n")
-    top_file.write(".MEASURE TRAN meas_inv_"+name+"_2_tfall TRIG V(n_1_2) VAL='supply_v/2' FALL=1\n")
-    top_file.write("+    TARG V(n_1_3) VAL='supply_v/2' FALL=1\n")
-    top_file.write(".MEASURE TRAN meas_inv_"+name+"_2_trise TRIG V(n_1_2) VAL='supply_v/2' RISE=1\n")
-    top_file.write("+    TARG V(n_1_3) VAL='supply_v/2' RISE=1\n\n")
-    top_file.write("* Total delays\n")
-
-    top_file.write(".MEASURE TRAN meas_total_tfall TRIG V(n_1_2) VAL='supply_v/2' FALL=1\n")
-    top_file.write("+    TARG V(n_1_3) VAL='supply_v/2' FALL=1\n")
-    top_file.write(".MEASURE TRAN meas_total_trise TRIG V(n_1_2) VAL='supply_v/2' RISE=1\n")
-    top_file.write("+    TARG V(n_1_3) VAL='supply_v/2' RISE=1\n\n")
-
-    top_file.write(".MEASURE TRAN meas_logic_low_voltage FIND V(gnd) AT=3n\n\n")
-
-    top_file.write("* Measure the power required to propagate a rise and a fall transition through the subcircuit at 250MHz.\n")
-    top_file.write(".MEASURE TRAN meas_current INTEGRAL I(V_test) FROM=0ns TO=26ns\n")
-    top_file.write(".MEASURE TRAN meas_avg_power PARAM = '-((meas_current)/26n)*supply_v'\n\n")
-
-    top_file.write("********************************************************************************\n")
-    top_file.write("** Circuit\n")
-    top_file.write("********************************************************************************\n\n")
-
-    # Generate Cin as part of wave-shaping circuitry:
-    top_file.write("Xcarrychain_0 vdd gnd n_in n_1_1 n_sum_out n_1p vdd gnd FA_carry_chain\n")   
-    top_file.write("Xcarrychain vdd gnd n_1_1 n_1_2 n_sum_out2 n_2p vdd gnd FA_carry_chain\n")
-
-    # Generate the unit under test:
-    top_file.write("Xdrivers n_1_2 n_1_3 vdd_test gnd carry_chain_inter\n")
-    # typical load (next carry chain)
-    top_file.write("Xcarrychain_l n_1_3 vdd gnd n_hangl n_sum_out3 n_3p vdd gnd FA_carry_chain\n")   
-    
-
-    top_file.write(".END")
-    top_file.close()
-
-    # Come out of top-level directory
-    os.chdir("../")
-    
-    return (name + "/" + name + ".sp")
-
-
-
-def generate_carrychainand_top(name, use_tgate, nand1_size, nand2_size):
-    # Create directories
-    if not os.path.exists(name):
-        os.makedirs(name)  
-    # Change to directory    
-    os.chdir(name)  
-    
-    filename = name + ".sp"
-    top_file = open(filename, 'w')
-    top_file.write(".TITLE Carry Chain\n\n") 
-    
-    top_file.write("********************************************************************************\n")
-    top_file.write("** Include libraries, parameters and other\n")
-    top_file.write("********************************************************************************\n\n")
-    top_file.write(".LIB \"../includes.l\" INCLUDES\n\n")
-    
-    top_file.write("********************************************************************************\n")
-    top_file.write("** Setup and input\n")
-    top_file.write("********************************************************************************\n\n")
-    top_file.write(".TRAN 1p 26n SWEEP DATA=sweep_data\n")
-    top_file.write(".OPTIONS BRIEF=1\n\n")
-    top_file.write("* Input signals\n")
-
-    top_file.write("VIN n_in gnd PULSE (0 supply_v 0 0 0 2n 4n)\n\n")
-    top_file.write("* Power rail for the circuit under test.\n")
-    top_file.write("* This allows us to measure power of a circuit under test without measuring the power of wave shaping and load circuitry.\n")
-    top_file.write("V_test vdd_test gnd supply_v\n\n")
-
-    top_file.write("********************************************************************************\n")
-    top_file.write("** Measurement\n")
-    top_file.write("********************************************************************************\n\n")
-    top_file.write("* inv_nand"+name+"_1 delay\n")
-    top_file.write(".MEASURE TRAN meas_inv_nand"+str(nand1_size)+"_"+name+"_1_tfall TRIG V(n_1_2) VAL='supply_v/2' RISE=1\n")
-    top_file.write("+    TARG V(Xandtree.n_1_2) VAL='supply_v/2' FALL=1\n")
-    top_file.write(".MEASURE TRAN meas_inv_nand"+str(nand1_size)+"_"+name+"_1_trise TRIG V(n_1_2) VAL='supply_v/2' FALL=1\n")
-    top_file.write("+    TARG V(Xandtree.n_1_2) VAL='supply_v/2' RISE=1\n\n")
-
-    top_file.write("* inv_"+name+"_2 delays\n")
-    top_file.write(".MEASURE TRAN meas_inv_"+name+"_2_tfall TRIG V(n_1_2) VAL='supply_v/2' FALL=1\n")
-    top_file.write("+    TARG V(Xandtree.n_1_3) VAL='supply_v/2' FALL=1\n")
-    top_file.write(".MEASURE TRAN meas_inv_"+name+"_2_trise TRIG V(n_1_2) VAL='supply_v/2' RISE=1\n")
-    top_file.write("+    TARG V(Xandtree.n_1_3) VAL='supply_v/2' RISE=1\n\n")
-    top_file.write("* Total delays\n")
-
-
-    top_file.write("* inv_nand"+name+"_3 delay\n")
-    top_file.write(".MEASURE TRAN meas_inv_nand"+str(nand2_size)+"_"+name+"_3_tfall TRIG V(n_1_2) VAL='supply_v/2' RISE=1\n")
-    top_file.write("+    TARG V(Xandtree.n_1_5) VAL='supply_v/2' FALL=1\n")
-    top_file.write(".MEASURE TRAN meas_inv_nand"+str(nand2_size)+"_"+name+"_3_trise TRIG V(n_1_2) VAL='supply_v/2' FALL=1\n")
-    top_file.write("+    TARG V(Xandtree.n_1_5) VAL='supply_v/2' RISE=1\n\n")
-
-    top_file.write("* inv_"+name+"_4 delays\n")
-    top_file.write(".MEASURE TRAN meas_inv_"+name+"_4_tfall TRIG V(n_1_2) VAL='supply_v/2' FALL=1\n")
-    top_file.write("+    TARG V(n_1_3) VAL='supply_v/2' FALL=1\n")
-    top_file.write(".MEASURE TRAN meas_inv_"+name+"_4_trise TRIG V(n_1_2) VAL='supply_v/2' RISE=1\n")
-    top_file.write("+    TARG V(n_1_3) VAL='supply_v/2' RISE=1\n\n")
-    top_file.write("* Total delays\n")
-
-    top_file.write(".MEASURE TRAN meas_total_tfall TRIG V(n_1_2) VAL='supply_v/2' FALL=1\n")
-    top_file.write("+    TARG V(n_1_3) VAL='supply_v/2' FALL=1\n")
-    top_file.write(".MEASURE TRAN meas_total_trise TRIG V(n_1_2) VAL='supply_v/2' RISE=1\n")
-    top_file.write("+    TARG V(n_1_3) VAL='supply_v/2' RISE=1\n\n")
-
-    top_file.write(".MEASURE TRAN meas_logic_low_voltage FIND V(gnd) AT=3n\n\n")
-
-    top_file.write("* Measure the power required to propagate a rise and a fall transition through the subcircuit at 250MHz.\n")
-    top_file.write(".MEASURE TRAN meas_current INTEGRAL I(V_test) FROM=0ns TO=26ns\n")
-    top_file.write(".MEASURE TRAN meas_avg_power PARAM = '-((meas_current)/26n)*supply_v'\n\n")
-
-    top_file.write("********************************************************************************\n")
-    top_file.write("** Circuit\n")
-    top_file.write("********************************************************************************\n\n")
-
-    # Generate Cin as part of wave-shaping circuitry:
-    if not use_tgate:
-        top_file.write("Xlut n_in n_1_1 vdd vdd vdd vdd vdd vdd vdd gnd lut\n")
-    else :
-        top_file.write("Xlut n_in n_1_1 vdd gnd vdd gnd vdd gnd vdd gnd vdd gnd vdd gnd vdd gnd lut\n\n")
-    
-    top_file.write("Xcarrychain n_1_1 vdd gnd n_hang n_sum_out n_1_2 vdd gnd FA_carry_chain\n")
-    # Generate the unit under test:
-    top_file.write("Xandtree n_1_2 n_1_3 vdd_test gnd xcarry_chain_and\n")
-    # typical load
-    top_file.write("Xcarrychainskip_mux n_1_3 n_1_4 vdd gnd vdd gnd xcarry_chain_mux\n")   
-    top_file.write("Xcarrychain_mux n_1_4 n_1_5 vdd gnd vdd gnd carry_chain_mux\n")     
-
-    top_file.write(".END")
-    top_file.close()
-
-    # Come out of top-level directory
-    os.chdir("../")
-    
-    return (name + "/" + name + ".sp")
-    
-
-def generate_skip_mux_top(name, use_tgate):
-    # Create directories
-    if not os.path.exists(name):
-        os.makedirs(name)  
-    # Change to directory    
-    os.chdir(name)  
-    
-    filename = name + ".sp"
-    top_file = open(filename, 'w')
-    top_file.write(".TITLE Carry Chain\n\n")
-
-
-    top_file.write("********************************************************************************\n")
-    top_file.write("** Include libraries, parameters and other\n")
-    top_file.write("********************************************************************************\n\n")
-    top_file.write(".LIB \"../includes.l\" INCLUDES\n\n")
-    
-
-    top_file.write("********************************************************************************\n")
-    top_file.write("** Setup and input\n")
-    top_file.write("********************************************************************************\n\n")
-    top_file.write(".TRAN 1p 4n SWEEP DATA=sweep_data\n")
-    top_file.write(".OPTIONS BRIEF=1\n\n")
-    top_file.write("* Input signal\n")
-    top_file.write("VIN n_in gnd PULSE (0 supply_v 0 0 0 2n 4n)\n\n")
-    top_file.write("* Power rail for the circuit under test.\n")
-    top_file.write("* This allows us to measure power of a circuit under test without measuring the power of wave shaping and load circuitry.\n")
-    top_file.write("V_FLUT vdd_test gnd supply_v\n\n")
-
-    top_file.write("********************************************************************************\n")
-    top_file.write("** Measurement\n")
-    top_file.write("********************************************************************************\n\n")
-    top_file.write("* inv_"+ name +"_1 delay\n")
-    top_file.write(".MEASURE TRAN meas_inv_"+ name +"_1_tfall TRIG V(n_1_3) VAL='supply_v/2' RISE=1\n")
-    top_file.write("+    TARG V(Xcarrychainskip_mux.n_2_1) VAL='supply_v/2' FALL=1\n")
-    top_file.write(".MEASURE TRAN meas_inv_"+ name +"_1_trise TRIG V(n_1_3) VAL='supply_v/2' FALL=1\n")
-    top_file.write("+    TARG V(Xcarrychainskip_mux.n_2_1) VAL='supply_v/2' RISE=1\n\n")
-    top_file.write("* inv_"+ name +"_2 delays\n")
-    top_file.write(".MEASURE TRAN meas_inv_"+ name +"_2_tfall TRIG V(n_1_3) VAL='supply_v/2' FALL=1\n")
-    top_file.write("+    TARG V(n_1_4) VAL='supply_v/2' FALL=1\n")
-    top_file.write(".MEASURE TRAN meas_inv_"+ name +"_2_trise TRIG V(n_1_3) VAL='supply_v/2' RISE=1\n")
-    top_file.write("+    TARG V(n_1_4) VAL='supply_v/2' RISE=1\n\n")
-    top_file.write("* Total delays\n")
-    top_file.write(".MEASURE TRAN meas_total_tfall TRIG V(n_1_3) VAL='supply_v/2' FALL=1\n")
-    #top_file.write("+    TARG V(n_1_3) VAL='supply_v/2' FALL=1\n")
-    top_file.write("+    TARG V(n_1_4) VAL='supply_v/2' FALL=1\n")
-    top_file.write(".MEASURE TRAN meas_total_trise TRIG V(n_1_3) VAL='supply_v/2' RISE=1\n")
-    #top_file.write("+    TARG V(n_1_3) VAL='supply_v/2' RISE=1\n\n")
-    top_file.write("+    TARG V(n_1_4) VAL='supply_v/2' RISE=1\n\n")
-    top_file.write(".MEASURE TRAN meas_logic_low_voltage FIND V(n_general_out) AT=3n\n\n")
-
-    top_file.write("* Measure the power required to propagate a rise and a fall transition through the subcircuit at 250MHz.\n")
-    top_file.write(".MEASURE TRAN meas_current INTEGRAL I(V_FLUT) FROM=0ns TO=4ns\n")
-    top_file.write(".MEASURE TRAN meas_avg_power PARAM = '-((meas_current)/4n)*supply_v'\n\n")
-
-
-    top_file.write("********************************************************************************\n")
-    top_file.write("** Circuit\n")
-    top_file.write("********************************************************************************\n\n")
-
-    # Generate Cin as part of wave-shaping circuitry:
-    if not use_tgate:
-        top_file.write("Xlut n_in n_1_1 vdd vdd vdd vdd vdd vdd vdd gnd lut\n")
-    else :
-        top_file.write("Xlut n_in n_1_1 vdd gnd vdd gnd vdd gnd vdd gnd vdd gnd vdd gnd vdd gnd lut\n\n")
-    
-    top_file.write("Xcarrychain n_1_1 vdd gnd n_hang n_sum_out n_1_2 vdd gnd FA_carry_chain\n")
-    
-    top_file.write("Xandtree n_1_2 n_1_3 vdd gnd xcarry_chain_and\n")
-    # Generate the unit under test:
-    top_file.write("Xcarrychainskip_mux n_1_3 n_1_4 vdd gnd vdd_test gnd xcarry_chain_mux\n")   
-    # typical load
-    top_file.write("Xcarrychain_mux n_1_4 n_1_5 vdd gnd vdd gnd carry_chain_mux\n")     
-
-    top_file.write(".END")
-    top_file.close()
-
-    # Come out of top-level directory
-    os.chdir("../")
-    return (name + "/" + name + ".sp")
-
-
-def generate_dedicated_driver_top (name, top_name, num_bufs):
-
-    # Create directories
-    if not os.path.exists(name):
-        os.makedirs(name)  
-    # Change to directory    
-    os.chdir(name)  
-    
-    filename = name + ".sp"
-    top_file = open(filename, 'w')
-    top_file.write(".TITLE Dedicated Routing Driver\n\n")
-
-
-    top_file.write("********************************************************************************\n")
-    top_file.write("** Include libraries, parameters and other\n")
-    top_file.write("********************************************************************************\n\n")
-    top_file.write(".LIB \"../includes.l\" INCLUDES\n\n")
-    
-
-    top_file.write("********************************************************************************\n")
-    top_file.write("** Setup and input\n")
-    top_file.write("********************************************************************************\n\n")
-    top_file.write(".TRAN 1p 4n SWEEP DATA=sweep_data\n")
-    top_file.write(".OPTIONS BRIEF=1\n\n")
-    top_file.write("* Input signal\n")
-    top_file.write("VIN n_in gnd PULSE (0 supply_v 0 0 0 2n 4n)\n\n")
-    top_file.write("* Power rail for the circuit under test.\n")
-    top_file.write("* This allows us to measure power of a circuit under test without measuring the power of wave shaping and load circuitry.\n")
-    top_file.write("V_TEST vdd_test gnd supply_v\n\n")
-
-    top_file.write("********************************************************************************\n")
-    top_file.write("** Measurement\n")
-    top_file.write("********************************************************************************\n\n")
-    for i in range(1, num_bufs * 2 + 1, 2):
-        top_file.write("* inv_"+ name +"_"+str(i)+" delay\n")
-        top_file.write(".MEASURE TRAN meas_inv_"+ name +"_"+str(i)+"_tfall TRIG V(n_1_1) VAL='supply_v/2' RISE=1\n")
-        top_file.write("+    TARG V(Xdriver.n_1_"+str(2 * i)+") VAL='supply_v/2' FALL=1\n")
-        top_file.write(".MEASURE TRAN meas_inv_"+ name +"_"+str(i)+"_trise TRIG V(n_1_1) VAL='supply_v/2' FALL=1\n")
-        top_file.write("+    TARG V(Xdriver.n_1_"+str(2 * i)+") VAL='supply_v/2' RISE=1\n\n")
-        if i + 1 == num_bufs * 2:
-            top_file.write("* inv_"+ name +"_"+str(i+1)+" delays\n")
-            top_file.write(".MEASURE TRAN meas_inv_"+ name +"_"+str(i+1)+"_tfall TRIG V(n_1_1) VAL='supply_v/2' FALL=1\n")
-            top_file.write("+    TARG V(Xdriver.n_out) VAL='supply_v/2' FALL=1\n")
-            top_file.write(".MEASURE TRAN meas_inv_"+ name +"_"+str(i+1)+"_trise TRIG V(n_1_1) VAL='supply_v/2' RISE=1\n")
-            top_file.write("+    TARG V(Xdriver.n_out) VAL='supply_v/2' RISE=1\n\n")
-        else:
-            top_file.write("* inv_"+ name +"_"+str(i+1)+" delays\n")
-            top_file.write(".MEASURE TRAN meas_inv_"+ name +"_"+str(i+1)+"_tfall TRIG V(n_1_1) VAL='supply_v/2' FALL=1\n")
-            top_file.write("+    TARG V(Xdriver.n_1_"+str(2 * i + 2)+") VAL='supply_v/2' FALL=1\n")
-            top_file.write(".MEASURE TRAN meas_inv_"+ name +"_"+str(i+1)+"_trise TRIG V(n_1_1) VAL='supply_v/2' RISE=1\n")
-            top_file.write("+    TARG V(Xdriver.n_1_"+str(2 * i + 2)+") VAL='supply_v/2' RISE=1\n\n")
-
-    top_file.write("* Total delays\n")
-    top_file.write(".MEASURE TRAN meas_total_tfall TRIG V(n_1_1) VAL='supply_v/2' FALL=1\n")
-    top_file.write("+    TARG V(n_1_3) VAL='supply_v/2' FALL=1\n")
-    top_file.write(".MEASURE TRAN meas_total_trise TRIG V(n_1_1) VAL='supply_v/2' RISE=1\n")
-    top_file.write("+    TARG V(n_1_3) VAL='supply_v/2' RISE=1\n\n")
-
-    top_file.write(".MEASURE TRAN meas_logic_low_voltage FIND V(gnd) AT=3n\n\n")
-
-    top_file.write("* Measure the power required to propagate a rise and a fall transition through the subcircuit at 250MHz.\n")
-    top_file.write(".MEASURE TRAN meas_current INTEGRAL I(V_TEST) FROM=0ns TO=4ns\n")
-    top_file.write(".MEASURE TRAN meas_avg_power PARAM = '-((meas_current)/4n)*supply_v'\n\n")
-
-
-    top_file.write("********************************************************************************\n")
-    top_file.write("** Circuit\n")
-    top_file.write("********************************************************************************\n\n")
-
-    top_file.write("Xinv_ff_output_driver_0 n_in n_1_0 vdd gnd inv Wn=inv_ff_output_driver_nmos Wp=inv_ff_output_driver_pmos\n")
-    top_file.write("Xinv_ff_output_driver n_1_0 n_1_1 vdd gnd inv Wn=inv_ff_output_driver_nmos Wp=inv_ff_output_driver_pmos\n")
-
-    top_file.write("Xdriver n_1_1 n_1_2 vdd_test gnd "+name+"\n")   
-    # typical load
-    top_file.write("Xwirer_edi n_1_2 n_1_3 wire Rw=wire_"+top_name+"_2_res Cw=wire_"+top_name+"_2_cap \n")
-    top_file.write("Xff n_1_3 n_hang2 vdd gnd vdd nnd gnd vdd gnd vdd vdd gnd ff\n")
-   
-    top_file.write(".END")
-    top_file.close()
-
-    # Come out of top-level directory
-    os.chdir("../")
-    return (name + "/" + name + ".sp")
+import os
+
+def generate_switch_block_top(mux_name):
+    """ Generate the top level switch block SPICE file """
+    
+    # Create directories
+    if not os.path.exists(mux_name):
+        os.makedirs(mux_name)  
+    # Change to directory    
+    os.chdir(mux_name)  
+    
+    switch_block_filename = mux_name + ".sp"
+    sb_file = open(switch_block_filename, 'w')
+    sb_file.write(".TITLE Switch block multiplexer\n\n") 
+    
+    sb_file.write("********************************************************************************\n")
+    sb_file.write("** Include libraries, parameters and other\n")
+    sb_file.write("********************************************************************************\n\n")
+    sb_file.write(".LIB \"../includes.l\" INCLUDES\n\n")
+    
+    sb_file.write("********************************************************************************\n")
+    sb_file.write("** Setup and input\n")
+    sb_file.write("********************************************************************************\n\n")
+    sb_file.write(".TRAN 1p 8n SWEEP DATA=sweep_data\n")
+    sb_file.write(".OPTIONS BRIEF=1\n\n")
+    sb_file.write("* Input signal\n")
+    sb_file.write("VIN n_in gnd PULSE (0 supply_v 0 0 0 2n 8n)\n\n")
+
+    sb_file.write("* Power rail for the circuit under test.\n")
+    sb_file.write("* This allows us to measure power of a circuit under test without measuring the power of wave shaping and load circuitry.\n")
+    sb_file.write("V_SB_MUX vdd_sb_mux gnd supply_v\n\n")
+
+    
+    sb_file.write("********************************************************************************\n")
+    sb_file.write("** Measurement\n")
+    sb_file.write("********************************************************************************\n\n")
+    sb_file.write("* inv_sb_mux_1 delay\n")
+    sb_file.write(".MEASURE TRAN meas_inv_sb_mux_1_tfall TRIG V(Xrouting_wire_load_1.Xrouting_wire_load_tile_1.Xsb_mux_on_out.n_in) VAL='supply_v/2' RISE=1\n")
+    sb_file.write("+    TARG V(Xrouting_wire_load_1.Xrouting_wire_load_tile_1.Xsb_mux_on_out.Xsb_mux_driver.n_1_1) VAL='supply_v/2' FALL=1\n")
+    sb_file.write(".MEASURE TRAN meas_inv_sb_mux_1_trise TRIG V(Xrouting_wire_load_1.Xrouting_wire_load_tile_1.Xsb_mux_on_out.n_in) VAL='supply_v/2' FALL=1\n")
+    sb_file.write("+    TARG V(Xrouting_wire_load_1.Xrouting_wire_load_tile_1.Xsb_mux_on_out.Xsb_mux_driver.n_1_1) VAL='supply_v/2' RISE=1\n\n")
+    sb_file.write("* inv_sb_mux_2 delays\n")
+    sb_file.write(".MEASURE TRAN meas_inv_sb_mux_2_tfall TRIG V(Xrouting_wire_load_1.Xrouting_wire_load_tile_1.Xsb_mux_on_out.n_in) VAL='supply_v/2' FALL=1\n")
+    sb_file.write("+    TARG V(Xrouting_wire_load_2.Xrouting_wire_load_tile_1.Xsb_mux_on_out.n_in) VAL='supply_v/2' FALL=1\n")
+    sb_file.write(".MEASURE TRAN meas_inv_sb_mux_2_trise TRIG V(Xrouting_wire_load_1.Xrouting_wire_load_tile_1.Xsb_mux_on_out.n_in) VAL='supply_v/2' RISE=1\n")
+    sb_file.write("+    TARG V(Xrouting_wire_load_2.Xrouting_wire_load_tile_1.Xsb_mux_on_out.n_in) VAL='supply_v/2' RISE=1\n\n")
+    sb_file.write("* Total delays\n")
+    sb_file.write(".MEASURE TRAN meas_total_tfall TRIG V(Xrouting_wire_load_1.Xrouting_wire_load_tile_1.Xsb_mux_on_out.n_in) VAL='supply_v/2' FALL=1\n")
+    sb_file.write("+    TARG V(Xrouting_wire_load_2.Xrouting_wire_load_tile_1.Xsb_mux_on_out.n_in) VAL='supply_v/2' FALL=1\n")
+    sb_file.write(".MEASURE TRAN meas_total_trise TRIG V(Xrouting_wire_load_1.Xrouting_wire_load_tile_1.Xsb_mux_on_out.n_in) VAL='supply_v/2' RISE=1\n")
+    sb_file.write("+    TARG V(Xrouting_wire_load_2.Xrouting_wire_load_tile_1.Xsb_mux_on_out.n_in) VAL='supply_v/2' RISE=1\n\n")
+
+    sb_file.write(".MEASURE TRAN meas_logic_low_voltage FIND V(Xrouting_wire_load_2.Xrouting_wire_load_tile_1.Xsb_mux_on_out.n_in) AT=7nn\n\n")
+
+    sb_file.write("* Measure the power required to propagate a rise and a fall transition through the subcircuit at 250MHz.\n")
+    sb_file.write(".MEASURE TRAN meas_current INTEGRAL I(V_SB_MUX) FROM=0ns TO=4ns\n")
+    sb_file.write(".MEASURE TRAN meas_avg_power PARAM = '-(meas_current/4n)*supply_v'\n\n")
+
+    sb_file.write("********************************************************************************\n")
+    sb_file.write("** Circuit\n")
+    sb_file.write("********************************************************************************\n\n")
+    sb_file.write("Xsb_mux_on_1 n_in n_1_1 vsram vsram_n vdd gnd sb_mux_on\n\n")
+    sb_file.write("Xrouting_wire_load_1 n_1_1 n_2_1 n_hang_1 vsram vsram_n vdd gnd vdd_sb_mux vdd routing_wire_load\n\n")
+    sb_file.write("Xrouting_wire_load_2 n_2_1 n_3_1 n_hang_2 vsram vsram_n vdd gnd vdd vdd routing_wire_load\n\n")
+    sb_file.write(".END")
+    sb_file.close()
+    
+    # Come out of swich block directory
+    os.chdir("../")
+    
+    return (mux_name + "/" + mux_name + ".sp")
+    
+    
+def generate_connection_block_top(mux_name):
+    """ Generate the top level switch block SPICE file """
+    
+    # Create directories
+    if not os.path.exists(mux_name):
+        os.makedirs(mux_name)  
+    # Change to directory    
+    os.chdir(mux_name)
+    
+    connection_block_filename = mux_name + ".sp"
+    cb_file = open(connection_block_filename, 'w')
+    cb_file.write(".TITLE Connection block multiplexer\n\n") 
+    
+    cb_file.write("********************************************************************************\n")
+    cb_file.write("** Include libraries, parameters and other\n")
+    cb_file.write("********************************************************************************\n\n")
+    cb_file.write(".LIB \"../includes.l\" INCLUDES\n\n")
+    
+    cb_file.write("********************************************************************************\n")
+    cb_file.write("** Setup and input\n")
+    cb_file.write("********************************************************************************\n\n")
+    cb_file.write(".TRAN 1p 4n SWEEP DATA=sweep_data\n")
+    cb_file.write(".OPTIONS BRIEF=1\n\n")
+    cb_file.write("* Input signal\n")
+    cb_file.write("VIN n_in gnd PULSE (0 supply_v 0 0 0 2n 4n)\n\n")
+    
+    cb_file.write("* Power rail for the circuit under test.\n")
+    cb_file.write("* This allows us to measure power of a circuit under test without measuring the power of wave shaping and load circuitry.\n")
+    cb_file.write("V_CB_MUX vdd_cb_mux gnd supply_v\n\n")
+    
+    cb_file.write("********************************************************************************\n")
+    cb_file.write("** Measurement\n")
+    cb_file.write("********************************************************************************\n\n")
+    cb_file.write("* inv_cb_mux_1 delay\n")
+    cb_file.write(".MEASURE TRAN meas_inv_cb_mux_1_tfall TRIG V(Xrouting_wire_load_1.Xrouting_wire_load_tile_1.Xcb_load_on_1.n_in) VAL='supply_v/2' RISE=1\n")
+    cb_file.write("+    TARG V(Xrouting_wire_load_1.Xrouting_wire_load_tile_1.Xcb_load_on_1.Xcb_mux_driver.n_1_1) VAL='supply_v/2' FALL=1\n")
+    cb_file.write(".MEASURE TRAN meas_inv_cb_mux_1_trise TRIG V(Xrouting_wire_load_1.Xrouting_wire_load_tile_1.Xcb_load_on_1.n_in) VAL='supply_v/2' FALL=1\n")
+    cb_file.write("+    TARG V(Xrouting_wire_load_1.Xrouting_wire_load_tile_1.Xcb_load_on_1.Xcb_mux_driver.n_1_1) VAL='supply_v/2' RISE=1\n\n")
+    cb_file.write("* inv_cb_mux_2 delays\n")
+    cb_file.write(".MEASURE TRAN meas_inv_cb_mux_2_tfall TRIG V(Xrouting_wire_load_1.Xrouting_wire_load_tile_1.Xcb_load_on_1.n_in) VAL='supply_v/2' FALL=1\n")
+    cb_file.write("+    TARG V(Xlocal_routing_wire_load_1.Xlocal_mux_on_1.n_in) VAL='supply_v/2' FALL=1\n")
+    cb_file.write(".MEASURE TRAN meas_inv_cb_mux_2_trise TRIG V(Xrouting_wire_load_1.Xrouting_wire_load_tile_1.Xcb_load_on_1.n_in) VAL='supply_v/2' RISE=1\n")
+    cb_file.write("+    TARG V(Xlocal_routing_wire_load_1.Xlocal_mux_on_1.n_in) VAL='supply_v/2' RISE=1\n\n")
+    cb_file.write("* Total delays\n")
+    cb_file.write(".MEASURE TRAN meas_total_tfall TRIG V(Xrouting_wire_load_1.Xrouting_wire_load_tile_1.Xcb_load_on_1.n_in) VAL='supply_v/2' FALL=1\n")
+    cb_file.write("+    TARG V(Xlocal_routing_wire_load_1.Xlocal_mux_on_1.n_in) VAL='supply_v/2' FALL=1\n")
+    cb_file.write(".MEASURE TRAN meas_total_trise TRIG V(Xrouting_wire_load_1.Xrouting_wire_load_tile_1.Xcb_load_on_1.n_in) VAL='supply_v/2' RISE=1\n")
+    cb_file.write("+    TARG V(Xlocal_routing_wire_load_1.Xlocal_mux_on_1.n_in) VAL='supply_v/2' RISE=1\n\n")
+
+    cb_file.write(".MEASURE TRAN meas_logic_low_voltage FIND V(Xlocal_routing_wire_load_1.Xlocal_mux_on_1.n_in) AT=3n\n\n")
+    
+    cb_file.write("* Measure the power required to propagate a rise and a fall transition through the subcircuit at 250MHz.\n")
+    cb_file.write(".MEASURE TRAN meas_current INTEGRAL I(V_CB_MUX) FROM=0ns TO=4ns\n")
+    cb_file.write(".MEASURE TRAN meas_avg_power PARAM = '-(meas_current/4n)*supply_v'\n\n")
+
+    cb_file.write("********************************************************************************\n")
+    cb_file.write("** Circuit\n")
+    cb_file.write("********************************************************************************\n\n")
+    cb_file.write("Xsb_mux_on_1 n_in n_1_1 vsram vsram_n vdd gnd sb_mux_on\n")
+    cb_file.write("Xrouting_wire_load_1 n_1_1 n_1_2 n_1_3 vsram vsram_n vdd gnd vdd vdd_cb_mux routing_wire_load\n")
+    cb_file.write("Xlocal_routing_wire_load_1 n_1_3 n_1_4 vsram vsram_n vdd gnd vdd local_routing_wire_load\n")
+    cb_file.write("Xlut_a_driver_1 n_1_4 n_hang1 vsram vsram_n n_hang2 n_hang3 vdd gnd lut_a_driver\n\n")
+    cb_file.write(".END")
+    cb_file.close()
+
+    # Come out of connection block directory
+    os.chdir("../")
+    
+    return (mux_name + "/" + mux_name + ".sp")
+
+
+def generate_local_mux_top(mux_name):
+    """ Generate the top level local mux SPICE file """
+    
+    # Create directories
+    if not os.path.exists(mux_name):
+        os.makedirs(mux_name)  
+    # Change to directory    
+    os.chdir(mux_name)
+    
+    connection_block_filename = mux_name + ".sp"
+    local_mux_file = open(connection_block_filename, 'w')
+    local_mux_file.write(".TITLE Local routing multiplexer\n\n") 
+    
+    local_mux_file.write("********************************************************************************\n")
+    local_mux_file.write("** Include libraries, parameters and other\n")
+    local_mux_file.write("********************************************************************************\n\n")
+    local_mux_file.write(".LIB \"../includes.l\" INCLUDES\n\n")
+    
+    local_mux_file.write("********************************************************************************\n")
+    local_mux_file.write("** Setup and input\n")
+    local_mux_file.write("********************************************************************************\n\n")
+    local_mux_file.write(".TRAN 1p 4n SWEEP DATA=sweep_data\n")
+    local_mux_file.write(".OPTIONS BRIEF=1\n\n")
+    local_mux_file.write("* Input signal\n")
+    local_mux_file.write("VIN n_in gnd PULSE (0 supply_v 0 0 0 2n 4n)\n\n")
+    
+    local_mux_file.write("* Power rail for the circuit under test.\n")
+    local_mux_file.write("* This allows us to measure power of a circuit under test without measuring the power of wave shaping and load circuitry.\n")
+    local_mux_file.write("V_LOCAL_MUX vdd_local_mux gnd supply_v\n\n")
+
+    local_mux_file.write("********************************************************************************\n")
+    local_mux_file.write("** Measurement\n")
+    local_mux_file.write("********************************************************************************\n\n")
+    local_mux_file.write("* inv_local_mux_1 delay\n")
+    local_mux_file.write(".MEASURE TRAN meas_inv_local_mux_1_tfall TRIG V(Xlocal_routing_wire_load_1.Xlocal_mux_on_1.n_in) VAL='supply_v/2' RISE=1\n")
+    local_mux_file.write("+    TARG V(n_1_4) VAL='supply_v/2' FALL=1\n")
+    local_mux_file.write(".MEASURE TRAN meas_inv_local_mux_1_trise TRIG V(Xlocal_routing_wire_load_1.Xlocal_mux_on_1.n_in) VAL='supply_v/2' FALL=1\n")
+    local_mux_file.write("+    TARG V(n_1_4) VAL='supply_v/2' RISE=1\n\n")
+    local_mux_file.write("* Total delays\n")
+    local_mux_file.write(".MEASURE TRAN meas_total_tfall TRIG V(Xlocal_routing_wire_load_1.Xlocal_mux_on_1.n_in) VAL='supply_v/2' RISE=1\n")
+    local_mux_file.write("+    TARG V(n_1_4) VAL='supply_v/2' FALL=1\n")
+    local_mux_file.write(".MEASURE TRAN meas_total_trise TRIG V(Xlocal_routing_wire_load_1.Xlocal_mux_on_1.n_in) VAL='supply_v/2' FALL=1\n")
+    local_mux_file.write("+    TARG V(n_1_4) VAL='supply_v/2' RISE=1\n\n")
+
+    local_mux_file.write(".MEASURE TRAN meas_logic_low_voltage FIND V(n_1_1) AT=3n\n\n")
+
+    local_mux_file.write("* Measure the power required to propagate a rise and a fall transition through the subcircuit at 250MHz.\n")
+    local_mux_file.write(".MEASURE TRAN meas_current INTEGRAL I(V_LOCAL_MUX) FROM=0ns TO=4ns\n")
+    local_mux_file.write(".MEASURE TRAN meas_avg_power PARAM = '-(meas_current/4n)*supply_v'\n\n")
+    
+    local_mux_file.write("********************************************************************************\n")
+    local_mux_file.write("** Circuit\n")
+    local_mux_file.write("********************************************************************************\n\n")
+    local_mux_file.write("Xsb_mux_on_1 n_in n_1_1 vsram vsram_n vdd gnd sb_mux_on\n")
+    local_mux_file.write("Xrouting_wire_load_1 n_1_1 n_1_2 n_1_3 vsram vsram_n vdd gnd vdd vdd routing_wire_load\n")
+    local_mux_file.write("Xlocal_routing_wire_load_1 n_1_3 n_1_4 vsram vsram_n vdd gnd vdd_local_mux local_routing_wire_load\n")
+    local_mux_file.write("Xlut_A_driver_1 n_1_4 n_hang1 vsram vsram_n n_hang2 n_hang3 vdd gnd lut_A_driver\n\n")
+    local_mux_file.write(".END")
+    local_mux_file.close()
+
+    # Come out of top-level directory
+    os.chdir("../")
+    
+    return (mux_name + "/" + mux_name + ".sp")
+
+# This netlist measures the power consumption of read operation in SRAM-basd memories
+def generate_sram_read_power_top(name, sram_per_column, unselected_column_count):
+
+    # Create directories
+    if not os.path.exists(name):
+        os.makedirs(name)  
+    # Change to directory    
+    os.chdir(name)   
+
+    # Create and open file
+    # The following are important parameter definitions
+    # ram_period is the operating period of the SRAM-based memory
+    # precharge_max is the maximum of precharge delay, rowdecoder delay and configurable decoder delay
+    # wl_eva is the sum of worldline delay and evaluation time + precharge_max
+    # sa_xbar_ff is the sum of sense amp, output crossbar and flip flop delays + wl_eva
+
+    # duplicate the precharge?
+    if sram_per_column == 512:
+        duplicate = 1
+    else:
+        duplicate = 0
+
+    # create the file and generate the netlist:
+
+    filename = name + ".sp"
+    the_file = open(filename, 'w')
+    the_file.write(".TITLE SRAM read power measurement circuit \n\n")
+    the_file.write("********************************************************************************\n")
+    the_file.write("** Include libraries, parameters and other\n")
+    the_file.write("********************************************************************************\n\n")
+    the_file.write(".LIB \"../includes.l\" INCLUDES\n\n")
+
+    the_file.write("********************************************************************************\n")
+    the_file.write("** Setup and input\n")
+    the_file.write("********************************************************************************\n\n")
+    the_file.write(".TRAN 1p '4 * ram_period' SWEEP DATA=sweep_data\n")
+    the_file.write(".OPTIONS BRIEF=1\n\n")
+    the_file.write("* Input signal\n")
+    the_file.write("Vprecharge n_precharge gnd PULSE (supply_v 0 0 50p 50p 'precharge_max' 'ram_period')\n")
+    the_file.write("Vprecharge2 n_precharge2 gnd PULSE (supply_v 0 0 50p 50p 'precharge_max' 'ram_period')\n")
+    the_file.write("Vwl n_wl_eva gnd PULSE (supply_v 0 0 50p 50p 'wl_eva' 'ram_period')\n")
+
+    the_file.write("* Power rail for the circuit under test.\n")
+    the_file.write("* This allows us to measure power of a circuit under test without measuring the power of wave shaping and load circuitry.\n")
+    the_file.write("V_selected vdd_selected gnd supply_v\n\n")
+    the_file.write("V_unselected vdd_unselected gnd supply_v\n\n")
+
+    the_file.write("********************************************************************************\n")
+    the_file.write("** Measurement\n")
+    the_file.write("********************************************************************************\n\n")
+
+    # The measurement lasted for four times, so when calculating the average power consumption, it needs to be divided by four times the period.
+    the_file.write("* Measure the power required to propagate a rise and a fall transition through the subcircuit at 250MHz.\n")
+    the_file.write(".MEASURE TRAN meas_current_selected INTEGRAL I(V_selected) FROM=0ns TO='4 * ram_period'\n")
+    the_file.write(".MEASURE TRAN meas_avg_power_selected PARAM = '-(meas_current_selected/(4 * ram_period)) * supply_v'\n\n")
+    the_file.write(".MEASURE TRAN meas_current_unselected INTEGRAL I(V_unselected) FROM=0ns TO='4 * ram_period'\n")
+    the_file.write(".MEASURE TRAN meas_avg_power_unselected PARAM = '-(meas_current_unselected/(4 * ram_period)) * supply_v'\n\n")
+
+    the_file.write("********************************************************************************\n")
+    the_file.write("** Circuit\n")
+    the_file.write("********************************************************************************\n\n")
+
+    # sense amp
+    the_file.write("xsamp1 n_wl_eva tgate_l tgate_r n_hang_samp vdd_selected gnd samp1\n")
+    # write driver
+    the_file.write("xwrite gnd gnd tgate_l tgate_r vdd_selected gnd writedriver\n")
+    # column selectors
+    the_file.write("xtgate1 n_bl_0 tgate_l vdd gnd vdd_selected gnd RAM_tgate\n")
+    the_file.write("xtgater n_br_0 tgate_r vdd gnd vdd_selected gnd RAM_tgate\n")
+    the_file.write("xprecharge n_precharge n_bl_0 n_br_0 vdd_selected gnd precharge\n")
+    if duplicate == 1:
+        the_file.write("xprecharge_dup n_precharge n_bl_512 n_br_512 vdd_selected gnd precharge\n")
+
+    #unselected columns
+    for i in range(0, unselected_column_count):
+        the_file.write("xtgatel_"+str(i)+" n_bl"+str(i)+"_0 tgate_l gnd vdd vdd_unselected gnd RAM_tgate\n")
+        the_file.write("xtgater_"+str(i)+" n_br"+str(i)+"_0 tgate_r gnd vdd vdd_unselected gnd RAM_tgate\n")
+        the_file.write("xprecharge"+str(i)+" n_precharge n_bl"+str(i)+"_0 n_br"+str(i)+"_0 vdd_unselected gnd precharge\n")
+        if duplicate == 1:
+            the_file.write("xprecharge"+str(i)+"_dup n_precharge n_bl"+str(i)+"_512 n_br"+str(i)+"_512 vdd_unselected gnd precharge\n")    
+    # SRAM cells
+    # selected column:
+    for i in range(0, sram_per_column - 1):
+        the_file.write("Xwirel"+str(i)+" n_bl_"+str(i)+" n_bl_"+str(i+1)+" wire Rw=wire_memorycell_vertical_res/"+str(sram_per_column)+" Cw=wire_memorycell_vertical_cap/"+str(sram_per_column)+"\n")
+        the_file.write("Xwirer"+str(i)+" n_br_"+str(i)+" n_br_"+str(i+1)+" wire Rw=wire_memorycell_vertical_res/"+str(sram_per_column)+" Cw=wire_memorycell_vertical_cap/"+str(sram_per_column)+"\n")
+        the_file.write("Xsram"+str(i)+" gnd gnd n_bl_"+str(i + 1)+" gnd n_br_"+str(i + 1)+" gnd vdd_selected gnd memorycell\n")
+    the_file.write("Xwirel"+str(sram_per_column - 1)+" n_bl_"+str(sram_per_column -1)+" n_bl_"+str(sram_per_column)+" wire Rw=wire_memorycell_vertical_res/"+str(sram_per_column)+" Cw=wire_memorycell_vertical_cap/"+str(sram_per_column)+"\n")
+    the_file.write("Xwirer"+str(sram_per_column - 1)+" n_br_"+str(sram_per_column -1)+" n_br_"+str(sram_per_column)+" wire Rw=wire_memorycell_vertical_res/"+str(sram_per_column)+" Cw=wire_memorycell_vertical_cap/"+str(sram_per_column)+"\n")
+    the_file.write("Xsram"+str(sram_per_column - 1)+" n_precharge2 gnd n_bl_"+str(sram_per_column)+" gnd n_br_"+str(sram_per_column)+" gnd vdd_selected gnd memorycell\n")
+    # unselected column:
+    for j in range(0, unselected_column_count):
+        for i in range(0, sram_per_column - 1):
+            the_file.write("Xwire"+str(j)+"l"+str(i)+" n_bl"+str(j)+"_"+str(i)+" n_bl"+str(j)+"_"+str(i+1)+" wire Rw=wire_memorycell_vertical_res/"+str(sram_per_column)+" Cw=wire_memorycell_vertical_cap/"+str(sram_per_column)+"\n")
+            the_file.write("Xwire"+str(j)+"r"+str(i)+" n_br"+str(j)+"_"+str(i)+" n_br"+str(j)+"_"+str(i+1)+" wire Rw=wire_memorycell_vertical_res/"+str(sram_per_column)+" Cw=wire_memorycell_vertical_cap/"+str(sram_per_column)+"\n")
+            the_file.write("Xsram_"+str(j)+"_"+str(i)+" gnd gnd n_bl"+str(j)+"_"+str(i + 1)+" gnd n_br"+str(j)+"_"+str(i + 1)+" gnd vdd_unselected gnd memorycell\n")
+        the_file.write("Xwire"+str(j)+"l"+str(sram_per_column - 1)+" n_bl"+str(j)+"_"+str(sram_per_column - 1)+" n_bl"+str(j)+"_"+str(sram_per_column)+" wire Rw=wire_memorycell_vertical_res/"+str(sram_per_column)+" Cw=wire_memorycell_vertical_cap/"+str(sram_per_column)+"\n")
+        the_file.write("Xwire"+str(j)+"r"+str(sram_per_column - 1)+" n_br"+str(j)+"_"+str(sram_per_column - 1)+" n_br"+str(j)+"_"+str(sram_per_column)+" wire Rw=wire_memorycell_vertical_res/"+str(sram_per_column)+" Cw=wire_memorycell_vertical_cap/"+str(sram_per_column)+"\n")
+        the_file.write("Xsram_"+str(j)+"_"+str(sram_per_column - 1)+" n_precharge2 gnd n_bl"+str(j)+"_"+str(sram_per_column)+" gnd n_br"+str(j)+"_"+str(sram_per_column)+" gnd vdd_unselected gnd memorycell\n")
+    # initial conditions:
+    # one of the bitline is set to vdd, the other set to 0:
+    the_file.write(".IC V(n_bl_0) = 'supply_v' \n")
+    the_file.write(".IC V(n_br_0) = 0 \n")
+
+    for i in range(0, sram_per_column):
+        the_file.write(".IC V(Xsram"+str(i)+".n_1_1) = 'supply_v' \n")
+        the_file.write(".IC V(Xsram"+str(i)+".n_1_2) = 0 \n")
+    for i in range(0, sram_per_column):
+        for j in range(0, unselected_column_count):
+            the_file.write(".IC V(n_bl"+str(j)+"_"+str(i)+") = 'supply_v' \n")
+            the_file.write(".IC V(n_br"+str(j)+"_"+str(i)+") = 0 \n")
+            the_file.write(".IC V(Xsram_"+str(j)+"_"+str(i)+".n_1_1) = 'supply_v' \n")
+            the_file.write(".IC V(Xsram_"+str(j)+"_"+str(i)+".n_1_2) = 0 \n")
+
+    #the_file.write(".print tran V(n_bl_0) V(n_bl_"+str(sram_per_column)+") V(n_br_0) V(Xprechargesa.n_1_2) V(n_br_"+str(sram_per_column)+") V(n_bl"+str(0)+"_"+str(sram_per_column)+") V(n_br"+str(0)+"_"+str(sram_per_column)+") V(Xsram"+str(sram_per_column - 1)+".n_1_2) V(Xsram"+str(sram_per_column - 1)+".n_1_1) V(n_precharge) V(n_wl_eva) I(V_unselected) I(V_selected)\n")   
+    the_file.write(".END")
+    the_file.close()
+
+    # Come out of top-level directory
+    os.chdir("../")
+
+    return (name + "/" + name + ".sp")
+
+
+
+
+# This netlist measures the power consumption of write operation in SRAM-basd memories
+def generate_sram_writelh_power_top_lp(name, sram_per_column, unselected_column_count):
+
+    # Create directories
+    if not os.path.exists(name):
+        os.makedirs(name)  
+    # Change to directory    
+    os.chdir(name)   
+
+    # Create and open file
+    # The following are important parameter definitions
+    # ram_period is the operating period of the SRAM-based memory
+    # precharge_max is the maximum of precharge delay, rowdecoder delay and configurable decoder delay
+    # wl_eva is the sum of worldline delay and evaluation time + precharge_max
+    # sa_xbar_ff is the sum of sense amp, output crossbar and flip flop delays + wl_eva
+
+    # duplicate the precharge?
+    if sram_per_column == 512:
+        duplicate = 1
+    else:
+        duplicate = 0
+
+    filename = name + ".sp"
+    the_file = open(filename, 'w')
+    the_file.write(".TITLE SRAM write power measurement circuit \n\n")
+    the_file.write("********************************************************************************\n")
+    the_file.write("** Include libraries, parameters and other\n")
+    the_file.write("********************************************************************************\n\n")
+    the_file.write(".LIB \"../includes.l\" INCLUDES\n\n")
+
+    the_file.write("********************************************************************************\n")
+    the_file.write("** Setup and input\n")
+    the_file.write("********************************************************************************\n\n")
+    the_file.write(".TRAN 1p '4 * ram_period' SWEEP DATA=sweep_data\n")
+    the_file.write(".OPTIONS BRIEF=1\n\n")
+    the_file.write("* Input signal\n")
+    the_file.write("Vprecharge n_precharge gnd PULSE (supply_v_lp 0 0 50p 50p 'precharge_max' 'ram_period')\n")
+    the_file.write("Vdatain n_data_in gnd PULSE (supply_v_lp 0 0 0 0 'ram_period' ' 2 * ram_period')\n")
+
+    the_file.write("* Power rail for the circuit under test.\n")
+    the_file.write("* This allows us to measure power of a circuit under test without measuring the power of wave shaping and load circuitry.\n")
+    the_file.write("V_selected vdd_selected gnd supply_v_lp\n\n")
+    the_file.write("V_unselected vdd_unselected gnd supply_v_lp\n\n")
+
+    the_file.write("********************************************************************************\n")
+    the_file.write("** Measurement\n")
+    the_file.write("********************************************************************************\n\n")
+
+    the_file.write("* Measure the power required to propagate a rise and a fall transition through the subcircuit at 250MHz.\n")
+    the_file.write(".MEASURE TRAN meas_current_selected INTEGRAL I(V_selected) FROM= 0ns TO='4 * ram_period'\n")
+    the_file.write(".MEASURE TRAN meas_avg_power_selected PARAM = '-(meas_current_selected/(4 * ram_period)) * supply_v_lp'\n\n")
+    the_file.write(".MEASURE TRAN meas_current_unselected INTEGRAL I(V_unselected) FROM= 0ns TO='4 * ram_period'\n")
+    the_file.write(".MEASURE TRAN meas_avg_power_unselected PARAM = '-(meas_current_unselected/(4 * ram_period)) * supply_v_lp'\n\n")
+
+    the_file.write("********************************************************************************\n")
+    the_file.write("** Circuit\n")
+    the_file.write("********************************************************************************\n\n")
+
+    # sense amp
+    the_file.write("xsamp1 vdd_lp tgate_l tgate_r n_hang_samp vdd_selected gnd samp1\n")
+    # write driver
+    the_file.write("xwrite n_precharge n_data_in tgate_l tgate_r vdd_selected gnd writedriver\n")
+    # column selectors
+    the_file.write("xtgate1 n_bl_0 tgate_l vdd_lp gnd vdd_selected gnd RAM_tgate\n")
+    the_file.write("xtgater n_br_0 tgate_r vdd_lp gnd vdd_selected gnd RAM_tgate\n")
+    the_file.write("xprecharge n_precharge n_bl_0 n_br_0 vdd_selected gnd precharge\n")
+    if duplicate == 1:
+        the_file.write("xprecharge_dup n_precharge n_bl_512 n_br_512 vdd_selected gnd precharge\n")
+
+    #unselected columns
+    for i in range(0, unselected_column_count):
+        the_file.write("xtgatel_"+str(i)+" n_bl"+str(i)+"_0 tgate_l gnd vdd_lp vdd_unselected gnd RAM_tgate\n")
+        the_file.write("xtgater_"+str(i)+" n_br"+str(i)+"_0 tgate_r gnd vdd_lp vdd_unselected gnd RAM_tgate\n")
+        the_file.write("xprecharge"+str(i)+" n_precharge n_bl"+str(i)+"_0 n_br"+str(i)+"_0 vdd_unselected gnd precharge\n")
+        if duplicate == 1:
+            the_file.write("xprecharge"+str(i)+"_dup n_precharge n_bl"+str(i)+"_512 n_br"+str(i)+"_512 vdd_unselected gnd precharge\n")    
+    # SRAM cells
+    # selected column:
+    for i in range(0, sram_per_column - 1):
+        the_file.write("Xwirel"+str(i)+" n_bl_"+str(i)+" n_bl_"+str(i+1)+" wire Rw=wire_memorycell_vertical_res/"+str(sram_per_column)+" Cw=wire_memorycell_vertical_cap/"+str(sram_per_column)+"\n")
+        the_file.write("Xwirer"+str(i)+" n_br_"+str(i)+" n_br_"+str(i+1)+" wire Rw=wire_memorycell_vertical_res/"+str(sram_per_column)+" Cw=wire_memorycell_vertical_cap/"+str(sram_per_column)+"\n")
+        the_file.write("Xsram"+str(i)+" gnd gnd n_bl_"+str(i + 1)+" gnd n_br_"+str(i + 1)+" gnd vdd_selected gnd memorycell\n")
+    the_file.write("Xwirel"+str(sram_per_column - 1)+" n_bl_"+str(sram_per_column -1)+" n_bl_"+str(sram_per_column)+" wire Rw=wire_memorycell_vertical_res/"+str(sram_per_column)+" Cw=wire_memorycell_vertical_cap/"+str(sram_per_column)+"\n")
+    the_file.write("Xwirer"+str(sram_per_column - 1)+" n_br_"+str(sram_per_column -1)+" n_br_"+str(sram_per_column)+" wire Rw=wire_memorycell_vertical_res/"+str(sram_per_column)+" Cw=wire_memorycell_vertical_cap/"+str(sram_per_column)+"\n")
+    the_file.write("Xsram"+str(sram_per_column - 1)+" n_precharge gnd n_bl_"+str(sram_per_column)+" gnd n_br_"+str(sram_per_column)+" gnd vdd_selected gnd memorycell\n")
+    # unselected column:
+    for j in range(0, unselected_column_count):
+        for i in range(0, sram_per_column - 1):
+            the_file.write("Xwire"+str(j)+"l"+str(i)+" n_bl"+str(j)+"_"+str(i)+" n_bl"+str(j)+"_"+str(i+1)+" wire Rw=wire_memorycell_vertical_res/"+str(sram_per_column)+" Cw=wire_memorycell_vertical_cap/"+str(sram_per_column)+"\n")
+            the_file.write("Xwire"+str(j)+"r"+str(i)+" n_br"+str(j)+"_"+str(i)+" n_br"+str(j)+"_"+str(i+1)+" wire Rw=wire_memorycell_vertical_res/"+str(sram_per_column)+" Cw=wire_memorycell_vertical_cap/"+str(sram_per_column)+"\n")
+            the_file.write("Xsram_"+str(j)+"_"+str(i)+" gnd gnd n_bl"+str(j)+"_"+str(i + 1)+" gnd n_br"+str(j)+"_"+str(i + 1)+" gnd vdd_unselected gnd memorycell\n")
+        the_file.write("Xwire"+str(j)+"l"+str(sram_per_column - 1)+" n_bl"+str(j)+"_"+str(sram_per_column - 1)+" n_bl"+str(j)+"_"+str(sram_per_column)+" wire Rw=wire_memorycell_vertical_res/"+str(sram_per_column)+" Cw=wire_memorycell_vertical_cap/"+str(sram_per_column)+"\n")
+        the_file.write("Xwire"+str(j)+"r"+str(sram_per_column - 1)+" n_br"+str(j)+"_"+str(sram_per_column - 1)+" n_br"+str(j)+"_"+str(sram_per_column)+" wire Rw=wire_memorycell_vertical_res/"+str(sram_per_column)+" Cw=wire_memorycell_vertical_cap/"+str(sram_per_column)+"\n")
+        the_file.write("Xsram_"+str(j)+"_"+str(sram_per_column - 1)+" n_precharge gnd n_bl"+str(j)+"_"+str(sram_per_column)+" gnd n_br"+str(j)+"_"+str(sram_per_column)+" gnd vdd_unselected gnd memorycell\n")
+    # initial conditions:
+    # one of the bitline is set to vdd, the other set to 0:
+    the_file.write(".IC V(n_bl_0) = 'supply_v_lp' \n")
+    the_file.write(".IC V(n_br_0) = 0 \n")
+
+    for i in range(0, sram_per_column):
+        the_file.write(".IC V(Xsram"+str(i)+".n_1_1) = 'supply_v_lp' \n")
+        the_file.write(".IC V(Xsram"+str(i)+".n_1_2) = 0 \n")
+    for i in range(0, sram_per_column):
+        for j in range(0, unselected_column_count):
+            the_file.write(".IC V(n_bl"+str(j)+"_"+str(i)+") = 'supply_v_lp' \n")
+            the_file.write(".IC V(n_br"+str(j)+"_"+str(i)+") = 0 \n")
+            the_file.write(".IC V(Xsram_"+str(j)+"_"+str(i)+".n_1_1) = 'supply_v_lp' \n")
+            the_file.write(".IC V(Xsram_"+str(j)+"_"+str(i)+".n_1_2) = 0 \n")
+
+    the_file.write(".print tran V(tgate_l) V(tgate_r) V(n_bl_0) V(n_bl_"+str(sram_per_column)+") V(n_br_0) V(Xprechargesa.n_1_2) V(n_br_"+str(sram_per_column)+") V(n_bl"+str(0)+"_"+str(sram_per_column)+") V(n_br"+str(0)+"_"+str(sram_per_column)+") V(Xsram"+str(sram_per_column - 1)+".n_1_2) V(Xsram"+str(sram_per_column - 1)+".n_1_1) V(n_precharge) V(n_wl_eva) I(V_unselected) I(V_selected)\n")   
+    the_file.write(".END")
+    the_file.close()
+
+    # Come out of top-level directory
+    os.chdir("../")
+
+    return (name + "/" + name + ".sp")
+
+
+# This netlist measures the power consumption of write operation in MTJ-basd memories:
+def generate_mtj_read_power_top_lp(name, mtj_per_column):
+
+    # Create directories
+    if not os.path.exists(name):
+        os.makedirs(name)  
+    # Change to directory    
+    os.chdir(name)   
+
+    # Create and open file
+    # The following are important parameter definitions
+    # ram_period is the operating period of the MTJ-based memory
+    # precharge_max is the maximum of bitline discharge delay, rowdecoder delay and configurable decoder delay
+    # sa_se1 is the signal that control the first sense enable signal in MTJ-based sense amp
+    # sa_se2 is the signal that control the second sense enable signal in MTJ-based sense amp
+
+    # duplicate the precharge?
+    if mtj_per_column == 512:
+        duplicate = 1
+    else:
+        duplicate = 0
+
+    # create the file and generate the netlist
+
+    filename = name + ".sp"
+    the_file = open(filename, 'w')
+    the_file.write(".TITLE MTJ write power measurement circuit \n\n")
+    the_file.write("********************************************************************************\n")
+    the_file.write("** Include libraries, parameters and other\n")
+    the_file.write("********************************************************************************\n\n")
+    the_file.write(".LIB \"../includes.l\" INCLUDES\n\n")
+
+    the_file.write("********************************************************************************\n")
+    the_file.write("** Setup and input\n")
+    the_file.write("********************************************************************************\n\n")
+    the_file.write(".TRAN 1p '4 * ram_period' SWEEP DATA=sweep_data\n")
+    the_file.write(".OPTIONS BRIEF=1\n\n")
+    the_file.write("* Input signal\n")
+    the_file.write("Vprecharge n_precharge gnd PULSE (supply_v_lp 0 0 50p 50p 'precharge_max' 'ram_period')\n")
+    the_file.write("Vprechargeb n_precharge_b gnd PULSE (0 supply_v_lp 0 50p 50p 'precharge_max' 'ram_period')\n")
+    the_file.write("Vse1 n_se1 gnd PULSE (supply_v_lp 0 0 50p 50p 'sa_se1' 'ram_period')\n")
+    the_file.write("Vse2 n_se2 gnd PULSE (supply_v_lp 0 0 50p 50p 'sa_se2' 'ram_period')\n")
+
+    the_file.write("* Power rail for the circuit under test.\n")
+    the_file.write("* This allows us to measure powersna of a circuit under test without measuring the power of wave shaping and load circuitry.\n")
+    the_file.write("V_readl vdd_readl gnd supply_v_lp\n\n")
+    the_file.write("V_readh vdd_readh gnd supply_v_lp\n\n")
+
+
+    the_file.write("********************************************************************************\n")
+    the_file.write("** Measurement\n")
+    the_file.write("********************************************************************************\n\n")
+
+    the_file.write("* Measure the power required to propagate a rise and a fall transition through the subcircuit at 250MHz.\n")
+
+    the_file.write(".MEASURE TRAN meas_current_readl INTEGRAL I(V_readl) FROM= 0ns TO='4 * ram_period'\n")
+    the_file.write(".MEASURE TRAN meas_avg_power_readl PARAM = '-(meas_current_readl/(4 * ram_period)) * supply_v_lp'\n\n")
+
+    the_file.write(".MEASURE TRAN meas_current_readh INTEGRAL I(V_readh) FROM= 0ns TO='4 * ram_period'\n")
+    the_file.write(".MEASURE TRAN meas_avg_power_readh PARAM = '-(meas_current_readh/(4 * ram_period)) * supply_v_lp'\n\n")
+
+    the_file.write("********************************************************************************\n")
+    the_file.write("** Circuit\n")
+    the_file.write("********************************************************************************\n\n")
+
+    # Low state cell:
+    # MTJ sense amp and precharge
+    the_file.write("Xprechargesa n_1_1 n_2_1 n_se1 n_se2 n_hang_out vclmpmtj vrefmtj gnd vdd_lp vdd_readl gnd mtj_subcircuits_sa\n")
+    # MTJ write driver
+    the_file.write("Xwritedriver gnd gnd n_1_1 gnd vdd_readl gnd mtj_subcircuits_writedriver\n")
+    the_file.write("Xwritedriver_ref gnd gnd n_2_1 gnd vdd_readl gnd mtj_subcircuits_writedriver\n")
+    # MTJ CS
+    the_file.write("Xcs n_1_1 n_bl_0 n_precharge_b n_precharge vdd_readl gnd mtj_subcircuits_cs\n")
+    the_file.write("Xcs_ref n_2_1 n_bl2_0 n_precharge_b n_precharge vdd_readl gnd mtj_subcircuits_cs\n")
+    if duplicate == 1:
+        the_file.write("xprecharge_dup n_hang_low n_bl_512 n_precharge_b n_precharge vdd_readl gnd mtj_subcircuits_cs\n")
+        the_file.write("xprecharge_dup_ref n_hang2_low n_bl2_512 n_precharge_b n_precharge vdd_readl gnd mtj_subcircuits_cs\n")  
+
+    # MTJ cells
+    # Selected column:
+    for i in range(0, mtj_per_column - 1):
+        the_file.write("Xwirel"+str(i)+" n_bl_"+str(i)+" n_bl_"+str(i+1)+" wire Rw=wire_memorycell_vertical_res/"+str(mtj_per_column)+" Cw=wire_memorycell_vertical_cap/"+str(mtj_per_column)+"\n")
+        the_file.write("Xwirer"+str(i)+" n_br_"+str(i)+" n_br_"+str(i+1)+" wire Rw=wire_memorycell_vertical_res/"+str(mtj_per_column)+" Cw=wire_memorycell_vertical_cap/"+str(mtj_per_column)+"\n")
+        the_file.write("Xmtj"+str(i)+" gnd gnd n_bl_"+str(i + 1)+" gnd n_br_"+str(i + 1)+" gnd vdd_readl gnd memorycell\n")
+    the_file.write("Xwirel"+str(mtj_per_column - 1)+" n_bl_"+str(mtj_per_column -1)+" n_bl_"+str(mtj_per_column)+" wire Rw=wire_memorycell_vertical_res/"+str(mtj_per_column)+" Cw=wire_memorycell_vertical_cap/"+str(mtj_per_column)+"\n")
+    the_file.write("Xwirer"+str(mtj_per_column - 1)+" n_br_"+str(mtj_per_column -1)+" n_br_"+str(mtj_per_column)+" wire Rw=wire_memorycell_vertical_res/"+str(mtj_per_column)+" Cw=wire_memorycell_vertical_cap/"+str(mtj_per_column)+"\n")
+    the_file.write("Xmtj"+str(mtj_per_column - 1)+" n_precharge gnd n_bl_"+str(mtj_per_column)+" gnd n_br_"+str(mtj_per_column)+" gnd vdd_readl gnd memorycell\n")
+    
+    # Reference bank:
+    for i in range(1, mtj_per_column):
+        the_file.write("Xwirel"+str(i)+"_ref n_bl2_"+str(i)+" n_bl2_"+str(i+1)+" wire Rw=wire_memorycell_vertical_res/"+str(mtj_per_column)+" Cw=wire_memorycell_vertical_cap/"+str(mtj_per_column)+"\n")
+        the_file.write("Xwirer"+str(i)+"_ref n_br2_"+str(i)+" n_br2_"+str(i+1)+" wire Rw=wire_memorycell_vertical_res/"+str(mtj_per_column)+" Cw=wire_memorycell_vertical_cap/"+str(mtj_per_column)+"\n")
+        the_file.write("Xmtj"+str(i)+"_ref gnd gnd n_bl2_"+str(i + 1)+" gnd n_br2_"+str(i + 1)+" gnd vdd_readl gnd memorycell\n")
+    the_file.write("Xwirel"+str(0)+"_ref n_bl2_"+str(0)+" n_bl2_"+str(1)+" wire Rw=wire_memorycell_vertical_res/"+str(mtj_per_column)+" Cw=wire_memorycell_vertical_cap/"+str(mtj_per_column)+"\n")
+    the_file.write("Xwirer"+str(0)+"_ref n_br2_"+str(0)+" n_br2_"+str(1)+" wire Rw=wire_memorycell_vertical_res/"+str(mtj_per_column)+" Cw=wire_memorycell_vertical_cap/"+str(mtj_per_column)+"\n")
+    the_file.write("Xmtj"+str(0)+"_ref n_precharge gnd n_bl2_"+str(1)+" gnd n_br2_"+str(1)+" gnd vdd_readl gnd memorycell\n")
+
+    # Initial conditions:
+    the_file.write(".IC V(n_bl_0) = 0 \n")
+    the_file.write(".IC V(n_br_0) = 0 \n")
+
+    the_file.write(".IC V(Xprechargesa.n_1_5) = 0 \n")
+    the_file.write(".IC V(Xprechargesa.n_1_6) = 0 \n")
+    the_file.write(".IC V(Xprechargesa.n_1_1) = 0.95 \n")
+    the_file.write(".IC V(Xprechargesa.n_1_2) = 0.95 \n")
+    
+    # High state cell:
+    # MTJ sense amp and precharge
+    the_file.write("X2prechargesa n2_1_1 n2_2_1 n_se1 n_se2 n2_hang_out vclmpmtj vrefmtj gnd vdd_lp vdd_readh gnd mtj_subcircuits_sa\n")
+    # MTJ write driver
+    the_file.write("X2writedriver gnd gnd n2_1_1 gnd vdd_lp gnd mtj_subcircuits_writedriver\n")
+    the_file.write("X2writedriver_ref gnd gnd n2_2_1 gnd vdd_lp gnd mtj_subcircuits_writedriver\n")
+    # MTJ CS
+    the_file.write("X2cs n2_1_1 n2_bl_0 n_precharge_b n_precharge vdd_lp gnd mtj_subcircuits_cs\n")
+    the_file.write("X2cs_ref n2_2_1 n2_bl2_0 n_precharge_b n_precharge vdd_lp gnd mtj_subcircuits_cs\n")
+    if duplicate == 1:
+        the_file.write("x2precharge_dup n2_hang_low n2_bl_512 n_precharge_b n_precharge vdd_lp gnd mtj_subcircuits_cs\n")
+        the_file.write("x2precharge_dup_ref n2_hang2_low n2_bl2_512 n_precharge_b n_precharge vdd_lp gnd mtj_subcircuits_cs\n")  
+
+    # MTJ cells
+    # Selected column:
+    for i in range(0, mtj_per_column - 1):
+        the_file.write("X2wirel"+str(i)+" n2_bl_"+str(i)+" n2_bl_"+str(i+1)+" wire Rw=wire_memorycell_vertical_res/"+str(mtj_per_column)+" Cw=wire_memorycell_vertical_cap/"+str(mtj_per_column)+"\n")
+        the_file.write("X2wirer"+str(i)+" n2_br_"+str(i)+" n2_br_"+str(i+1)+" wire Rw=wire_memorycell_vertical_res/"+str(mtj_per_column)+" Cw=wire_memorycell_vertical_cap/"+str(mtj_per_column)+"\n")
+        the_file.write("X2mtj"+str(i)+" gnd gnd n2_bl_"+str(i + 1)+" gnd n2_br_"+str(i + 1)+" gnd vdd_readh gnd memorycellh\n")
+    the_file.write("X2wirel"+str(mtj_per_column - 1)+" n2_bl_"+str(mtj_per_column -1)+" n2_bl_"+str(mtj_per_column)+" wire Rw=wire_memorycell_vertical_res/"+str(mtj_per_column)+" Cw=wire_memorycell_vertical_cap/"+str(mtj_per_column)+"\n")
+    the_file.write("X2wirer"+str(mtj_per_column - 1)+" n2_br_"+str(mtj_per_column -1)+" n2_br_"+str(mtj_per_column)+" wire Rw=wire_memorycell_vertical_res/"+str(mtj_per_column)+" Cw=wire_memorycell_vertical_cap/"+str(mtj_per_column)+"\n")
+    the_file.write("X2mtj"+str(mtj_per_column - 1)+" n_precharge gnd n2_bl_"+str(mtj_per_column)+" gnd n2_br_"+str(mtj_per_column)+" gnd vdd_readh gnd memorycellh\n")
+    
+    # Reference bank:
+    for i in range(1, mtj_per_column):
+        the_file.write("X2wirel"+str(i)+"_ref n2_bl2_"+str(i)+" n2_bl2_"+str(i+1)+" wire Rw=wire_memorycell_vertical_res/"+str(mtj_per_column)+" Cw=wire_memorycell_vertical_cap/"+str(mtj_per_column)+"\n")
+        the_file.write("X2wirer"+str(i)+"_ref n2_br2_"+str(i)+" n2_br2_"+str(i+1)+" wire Rw=wire_memorycell_vertical_res/"+str(mtj_per_column)+" Cw=wire_memorycell_vertical_cap/"+str(mtj_per_column)+"\n")
+        the_file.write("X2mtj"+str(i)+"_ref gnd gnd n2_bl2_"+str(i + 1)+" gnd n2_br2_"+str(i + 1)+" gnd vdd_readh gnd memorycellh\n")
+    the_file.write("X2wirel"+str(0)+"_ref n2_bl2_"+str(0)+" n2_bl2_"+str(1)+" wire Rw=wire_memorycell_vertical_res/"+str(mtj_per_column)+" Cw=wire_memorycell_vertical_cap/"+str(mtj_per_column)+"\n")
+    the_file.write("X2wirer"+str(0)+"_ref n2_br2_"+str(0)+" n2_br2_"+str(1)+" wire Rw=wire_memorycell_vertical_res/"+str(mtj_per_column)+" Cw=wire_memorycell_vertical_cap/"+str(mtj_per_column)+"\n")
+    the_file.write("X2mtj"+str(0)+"_ref n_precharge gnd n2_bl2_"+str(1)+" gnd n2_br2_"+str(1)+" gnd vdd_readh gnd memorycell\n")
+
+    # Initial conditions:
+    the_file.write(".IC V(n2_bl_0) = 0 \n")
+    the_file.write(".IC V(n2_br_0) = 0 \n")
+
+    the_file.write(".IC V(X2prechargesa.n_1_5) = 0 \n")
+    the_file.write(".IC V(X2prechargesa.n_1_6) = 0 \n")
+    the_file.write(".IC V(X2prechargesa.n_1_1) = 0.95 \n")
+    the_file.write(".IC V(X2prechargesa.n_1_2) = 0.95 \n")
+
+    the_file.write(".END")
+    the_file.close()
+
+    # Come out of top-level directory
+    os.chdir("../")
+
+    return (name + "/" + name + ".sp")
+
+
+
+# This netlist measures the power consumption of write operation in MTJ-basd memories
+def generate_mtj_write_power_top_lp(name, mtj_per_column):
+
+    # Create directories
+    if not os.path.exists(name):
+        os.makedirs(name)  
+    # Change to directory    
+    os.chdir(name)   
+
+    # Create and open file
+    # The following are important parameter definitions
+    # ram_period is the operating period of the MTJ-based memory
+    # precharge_max is the maximum of bitline discharge delay, rowdecoder delay and configurable decoder delay
+
+    # duplicate the precharge?
+    if mtj_per_column == 512:
+        duplicate = 1
+    else:
+        duplicate = 0
+
+
+    # create the file and generate the netlist
+
+    filename = name + ".sp"
+    the_file = open(filename, 'w')
+    the_file.write(".TITLE MTJ write power measurement circuit \n\n")
+    the_file.write("********************************************************************************\n")
+    the_file.write("** Include libraries, parameters and other\n")
+    the_file.write("********************************************************************************\n\n")
+    the_file.write(".LIB \"../includes.l\" INCLUDES\n\n")
+
+    the_file.write("********************************************************************************\n")
+    the_file.write("** Setup and input\n")
+    the_file.write("********************************************************************************\n\n")
+    the_file.write(".TRAN 1p '4 * ram_period' SWEEP DATA=sweep_data\n")
+    the_file.write(".OPTIONS BRIEF=1\n\n")
+    the_file.write("* Input signal\n")
+    the_file.write("Vprecharge n_precharge gnd PULSE (supply_v_lp 0 0 50p 50p 'precharge_max' 'ram_period')\n")
+    the_file.write("Vprechargeb n_precharge_b gnd PULSE (0 supply_v_lp 0 50p 50p 'precharge_max' 'ram_period')\n")
+    the_file.write("Vdatain n_data_in gnd PULSE (supply_v_lp 0 0 0 0 'ram_period' ' 2 * ram_period')\n")
+
+    the_file.write("* Power rail for the circuit under test.\n")
+    the_file.write("* This allows us to measure powersna of a circuit under test without measuring the power of wave shaping and load circuitry.\n")
+    the_file.write("V_selected vdd_selected gnd supply_v_lp\n\n")
+    the_file.write("V_selectedh vdd_selectedh gnd supply_v_lp\n\n")
+    the_file.write("V_negl vnegl gnd -0.27\n\n")
+    the_file.write("V_negh vnegh gnd -0.27\n\n")
+
+    the_file.write("********************************************************************************\n")
+    the_file.write("** Measurement\n")
+    the_file.write("********************************************************************************\n\n")
+
+    the_file.write("* Measure the power required to propagate a rise and a fall transition through the subcircuit at 250MHz.\n")
+
+    the_file.write(".MEASURE TRAN meas_current_selected INTEGRAL I(V_selected) FROM= 0ns TO='4 * ram_period'\n")
+    the_file.write(".MEASURE TRAN meas_avg_power_selected PARAM = '-(meas_current_selected/(4 * ram_period)) * supply_v_lp'\n\n")
+
+    the_file.write(".MEASURE TRAN meas_current_selectedn INTEGRAL I(V_negl) FROM= 0ns TO='4 * ram_period'\n")
+    the_file.write(".MEASURE TRAN meas_avg_power_selectedn PARAM = '-(meas_current_selectedn/(4 * ram_period)) * 0.27'\n\n")
+
+    the_file.write(".MEASURE TRAN meas_current_selectedh INTEGRAL I(V_selectedh) FROM= 0ns TO='4 * ram_period'\n")
+    the_file.write(".MEASURE TRAN meas_avg_power_selectedh PARAM = '-(meas_current_selectedh/(4 * ram_period)) * supply_v_lp'\n\n")
+
+    the_file.write(".MEASURE TRAN meas_current_selectedhn INTEGRAL I(V_negh) FROM= 0ns TO='4 * ram_period'\n")
+    the_file.write(".MEASURE TRAN meas_avg_power_selectedhn PARAM = '-(meas_current_selectedhn/(4 * ram_period)) * 0.27'\n\n")
+
+    the_file.write("********************************************************************************\n")
+    the_file.write("** Circuit\n")
+    the_file.write("********************************************************************************\n\n")
+
+    # Low state cell:
+    # MTJ sense amp and precharge
+    the_file.write("Xprechargesa n_1_1 n_hang_1 gnd gnd n_hang_out vclmpmtj vrefmtj gnd gnd vdd_lp gnd mtj_subcircuits_sa\n")
+    # MTJ write driver
+    the_file.write("Xwritedriver n_data_in vdd_lp n_1_1 vnegl vdd_selected gnd mtj_subcircuits_writedriver\n")
+    # MTJ CS
+    the_file.write("Xcs n_1_1 n_bl_0 n_precharge_b n_precharge vdd_lp gnd mtj_subcircuits_cs\n")
+    if duplicate == 1:
+        the_file.write("xprecharge_dup n_hang_low n_bl_512 n_precharge_b n_precharge vdd_lp gnd mtj_subcircuits_cs\n") 
+
+    # MTJ cells
+    # Selected column:
+    for i in range(0, mtj_per_column - 1):
+        the_file.write("Xwirel"+str(i)+" n_bl_"+str(i)+" n_bl_"+str(i+1)+" wire Rw=wire_memorycell_vertical_res/"+str(mtj_per_column)+" Cw=wire_memorycell_vertical_cap/"+str(mtj_per_column)+"\n")
+        the_file.write("Xwirer"+str(i)+" n_br_"+str(i)+" n_br_"+str(i+1)+" wire Rw=wire_memorycell_vertical_res/"+str(mtj_per_column)+" Cw=wire_memorycell_vertical_cap/"+str(mtj_per_column)+"\n")
+        the_file.write("Xmtj"+str(i)+" gnd gnd n_bl_"+str(i + 1)+" gnd n_br_"+str(i + 1)+" gnd vdd_selected gnd memorycell\n")
+    the_file.write("Xwirel"+str(mtj_per_column - 1)+" n_bl_"+str(mtj_per_column -1)+" n_bl_"+str(mtj_per_column)+" wire Rw=wire_memorycell_vertical_res/"+str(mtj_per_column)+" Cw=wire_memorycell_vertical_cap/"+str(mtj_per_column)+"\n")
+    the_file.write("Xwirer"+str(mtj_per_column - 1)+" n_br_"+str(mtj_per_column -1)+" n_br_"+str(mtj_per_column)+" wire Rw=wire_memorycell_vertical_res/"+str(mtj_per_column)+" Cw=wire_memorycell_vertical_cap/"+str(mtj_per_column)+"\n")
+    the_file.write("Xmtj"+str(mtj_per_column - 1)+" n_precharge gnd n_bl_"+str(mtj_per_column)+" gnd n_br_"+str(mtj_per_column)+" gnd vdd_selected gnd memorycell\n")
+    
+    # Initial conditions:
+    the_file.write(".IC V(n_bl_0) = 0.8 \n")
+    the_file.write(".IC V(n_br_0) = 0 \n")
+
+    # High state cell:
+    # MTJ sense amp and precharge
+    the_file.write("X2prechargesa n2_1_1 n2_hang_1 gnd gnd n2_hang_out vclmpmtj vrefmtj gnd gnd vdd_lp gnd mtj_subcircuits_sa\n")
+    # MTJ write driver
+    the_file.write("X2writedriver n2_data_in vdd_lp n2_1_1 vnegh vdd_selectedh gnd mtj_subcircuits_writedriver\n")
+    # MTJ CS
+    the_file.write("X2cs n2_1_1 n2_bl_0 n2_precharge_b n2_precharge vdd_lp gnd mtj_subcircuits_cs\n")
+    if duplicate == 1:
+        the_file.write("x2precharge_dup n2_hang_low n2_bl_512 n2_precharge_b n2_precharge vdd_lp gnd mtj_subcircuits_cs\n") 
+
+    # MTJ cells
+    # Selected column:
+    for i in range(0, mtj_per_column - 1):
+        the_file.write("X2wirel"+str(i)+" n2_bl_"+str(i)+" n2_bl_"+str(i+1)+" wire Rw=wire_memorycell_vertical_res/"+str(mtj_per_column)+" Cw=wire_memorycell_vertical_cap/"+str(mtj_per_column)+"\n")
+        the_file.write("X2wirer"+str(i)+" n2_br_"+str(i)+" n2_br_"+str(i+1)+" wire Rw=wire_memorycell_vertical_res/"+str(mtj_per_column)+" Cw=wire_memorycell_vertical_cap/"+str(mtj_per_column)+"\n")
+        the_file.write("X2mtj"+str(i)+" gnd gnd n2_bl_"+str(i + 1)+" gnd n2_br_"+str(i + 1)+" gnd vdd_selectedh gnd memorycellh\n")
+    the_file.write("X2wirel"+str(mtj_per_column - 1)+" n2_bl_"+str(mtj_per_column -1)+" n2_bl_"+str(mtj_per_column)+" wire Rw=wire_memorycell_vertical_res/"+str(mtj_per_column)+" Cw=wire_memorycell_vertical_cap/"+str(mtj_per_column)+"\n")
+    the_file.write("X2wirer"+str(mtj_per_column - 1)+" n2_br_"+str(mtj_per_column -1)+" n2_br_"+str(mtj_per_column)+" wire Rw=wire_memorycell_vertical_res/"+str(mtj_per_column)+" Cw=wire_memorycell_vertical_cap/"+str(mtj_per_column)+"\n")
+    the_file.write("X2mtj"+str(mtj_per_column - 1)+" n_precharge gnd n2_bl_"+str(mtj_per_column)+" gnd n2_br_"+str(mtj_per_column)+" gnd vdd_selectedh gnd memorycellh\n")
+    
+    # Initial conditions:
+    the_file.write(".IC V(n2_bl_0) = 0.8 \n")
+    the_file.write(".IC V(n2_br_0) = 0 \n")
+
+
+    the_file.write(".END")
+    the_file.close()
+
+    # Come out of top-level directory
+    os.chdir("../")
+
+    return (name + "/" + name + ".sp")
+
+
+# This netlist measures the power consumption of write operation in SRAM-basd memories
+def generate_sram_writehh_power_top_lp(name, sram_per_column, unselected_column_count):
+
+    # Create directories
+    if not os.path.exists(name):
+        os.makedirs(name)  
+    # Change to directory    
+    os.chdir(name)   
+
+    # Create and open file
+    # The following are important parameter definitions
+    # ram_period is the operating period of the SRAM-based memory
+    # precharge_max is the maximum of precharge delay, rowdecoder delay and configurable decoder delay
+    # wl_eva is the sum of worldline delay and evaluation time + precharge_max
+    # sa_xbar_ff is the sum of sense amp, output crossbar and flip flop delays + wl_eva
+
+    # duplicate the precharge?
+    if sram_per_column == 512:
+        duplicate = 1
+    else:
+        duplicate = 0
+
+    filename = name + ".sp"
+    the_file = open(filename, 'w')
+    the_file.write(".TITLE SRAM write power measurement circuit \n\n")
+    the_file.write("********************************************************************************\n")
+    the_file.write("** Include libraries, parameters and other\n")
+    the_file.write("********************************************************************************\n\n")
+    the_file.write(".LIB \"../includes.l\" INCLUDES\n\n")
+
+    the_file.write("********************************************************************************\n")
+    the_file.write("** Setup and input\n")
+    the_file.write("********************************************************************************\n\n")
+    the_file.write(".TRAN 1p '4 * ram_period' SWEEP DATA=sweep_data\n")
+    the_file.write(".OPTIONS BRIEF=1\n\n")
+    the_file.write("* Input signal\n")
+    the_file.write("Vprecharge n_precharge gnd PULSE (supply_v_lp 0 0 50p 50p 'precharge_max' 'ram_period')\n")
+
+    the_file.write("* Power rail for the circuit under test.\n")
+    the_file.write("* This allows us to measure power of a circuit under test without measuring the power of wave shaping and load circuitry.\n")
+    the_file.write("V_selected vdd_selected gnd supply_v_lp\n\n")
+    the_file.write("V_unselected vdd_unselected gnd supply_v_lp\n\n")
+
+    the_file.write("********************************************************************************\n")
+    the_file.write("** Measurement\n")
+    the_file.write("********************************************************************************\n\n")
+
+    the_file.write("* Measure the power required to propagate a rise and a fall transition through the subcircuit at 250MHz.\n")
+    the_file.write(".MEASURE TRAN meas_current_selected INTEGRAL I(V_selected) FROM= 0ns TO='4 * ram_period'\n")
+    the_file.write(".MEASURE TRAN meas_avg_power_selected PARAM = '-(meas_current_selected/(4 * ram_period)) * supply_v_lp'\n\n")
+    the_file.write(".MEASURE TRAN meas_current_unselected INTEGRAL I(V_unselected) FROM= 0ns TO='4 * ram_period'\n")
+    the_file.write(".MEASURE TRAN meas_avg_power_unselected PARAM = '-(meas_current_unselected/(4 * ram_period)) * supply_v_lp'\n\n")
+
+    the_file.write("********************************************************************************\n")
+    the_file.write("** Circuit\n")
+    the_file.write("********************************************************************************\n\n")
+
+    # sense amp
+    the_file.write("xsamp1 vdd_lp tgate_l tgate_r n_hang_samp vdd_selected gnd samp1\n")
+    # write driver
+    the_file.write("xwrite n_precharge vdd_lp tgate_l tgate_r vdd_selected gnd writedriver\n")
+    # column selectors
+    the_file.write("xtgate1 n_bl_0 tgate_l vdd_lp gnd vdd_selected gnd RAM_tgate\n")
+    the_file.write("xtgater n_br_0 tgate_r vdd_lp gnd vdd_selected gnd RAM_tgate\n")
+    the_file.write("xprecharge n_precharge n_bl_0 n_br_0 vdd_selected gnd precharge\n")
+    if duplicate == 1:
+        the_file.write("xprecharge_dup n_precharge n_bl_512 n_br_512 vdd_selected gnd precharge\n")
+
+    #unselected columns
+    for i in range(0, unselected_column_count):
+        the_file.write("xtgatel_"+str(i)+" n_bl"+str(i)+"_0 tgate_l gnd vdd_lp vdd_unselected gnd RAM_tgate\n")
+        the_file.write("xtgater_"+str(i)+" n_br"+str(i)+"_0 tgate_r gnd vdd_lp vdd_unselected gnd RAM_tgate\n")
+        the_file.write("xprecharge"+str(i)+" n_precharge n_bl"+str(i)+"_0 n_br"+str(i)+"_0 vdd_unselected gnd precharge\n")
+        if duplicate == 1:
+            the_file.write("xprecharge"+str(i)+"_dup n_precharge n_bl"+str(i)+"_512 n_br"+str(i)+"_512 vdd_unselected gnd precharge\n")    
+    # SRAM cells
+    # selected column:
+    for i in range(0, sram_per_column - 1):
+        the_file.write("Xwirel"+str(i)+" n_bl_"+str(i)+" n_bl_"+str(i+1)+" wire Rw=wire_memorycell_vertical_res/"+str(sram_per_column)+" Cw=wire_memorycell_vertical_cap/"+str(sram_per_column)+"\n")
+        the_file.write("Xwirer"+str(i)+" n_br_"+str(i)+" n_br_"+str(i+1)+" wire Rw=wire_memorycell_vertical_res/"+str(sram_per_column)+" Cw=wire_memorycell_vertical_cap/"+str(sram_per_column)+"\n")
+        the_file.write("Xsram"+str(i)+" gnd gnd n_bl_"+str(i + 1)+" gnd n_br_"+str(i + 1)+" gnd vdd_selected gnd memorycell\n")
+    the_file.write("Xwirel"+str(sram_per_column - 1)+" n_bl_"+str(sram_per_column -1)+" n_bl_"+str(sram_per_column)+" wire Rw=wire_memorycell_vertical_res/"+str(sram_per_column)+" Cw=wire_memorycell_vertical_cap/"+str(sram_per_column)+"\n")
+    the_file.write("Xwirer"+str(sram_per_column - 1)+" n_br_"+str(sram_per_column -1)+" n_br_"+str(sram_per_column)+" wire Rw=wire_memorycell_vertical_res/"+str(sram_per_column)+" Cw=wire_memorycell_vertical_cap/"+str(sram_per_column)+"\n")
+    the_file.write("Xsram"+str(sram_per_column - 1)+" n_precharge gnd n_bl_"+str(sram_per_column)+" gnd n_br_"+str(sram_per_column)+" gnd vdd_selected gnd memorycell\n")
+    # unselected column:
+    for j in range(0, unselected_column_count):
+        for i in range(0, sram_per_column - 1):
+            the_file.write("Xwire"+str(j)+"l"+str(i)+" n_bl"+str(j)+"_"+str(i)+" n_bl"+str(j)+"_"+str(i+1)+" wire Rw=wire_memorycell_vertical_res/"+str(sram_per_column)+" Cw=wire_memorycell_vertical_cap/"+str(sram_per_column)+"\n")
+            the_file.write("Xwire"+str(j)+"r"+str(i)+" n_br"+str(j)+"_"+str(i)+" n_br"+str(j)+"_"+str(i+1)+" wire Rw=wire_memorycell_vertical_res/"+str(sram_per_column)+" Cw=wire_memorycell_vertical_cap/"+str(sram_per_column)+"\n")
+            the_file.write("Xsram_"+str(j)+"_"+str(i)+" gnd gnd n_bl"+str(j)+"_"+str(i + 1)+" gnd n_br"+str(j)+"_"+str(i + 1)+" gnd vdd_unselected gnd memorycell\n")
+        the_file.write("Xwire"+str(j)+"l"+str(sram_per_column - 1)+" n_bl"+str(j)+"_"+str(sram_per_column - 1)+" n_bl"+str(j)+"_"+str(sram_per_column)+" wire Rw=wire_memorycell_vertical_res/"+str(sram_per_column)+" Cw=wire_memorycell_vertical_cap/"+str(sram_per_column)+"\n")
+        the_file.write("Xwire"+str(j)+"r"+str(sram_per_column - 1)+" n_br"+str(j)+"_"+str(sram_per_column - 1)+" n_br"+str(j)+"_"+str(sram_per_column)+" wire Rw=wire_memorycell_vertical_res/"+str(sram_per_column)+" Cw=wire_memorycell_vertical_cap/"+str(sram_per_column)+"\n")
+        the_file.write("Xsram_"+str(j)+"_"+str(sram_per_column - 1)+" n_precharge gnd n_bl"+str(j)+"_"+str(sram_per_column)+" gnd n_br"+str(j)+"_"+str(sram_per_column)+" gnd vdd_unselected gnd memorycell\n")
+    # initial conditions:
+    # one of the bitline is set to vdd, the other set to 0:
+    the_file.write(".IC V(n_bl_0) = 'supply_v_lp' \n")
+    the_file.write(".IC V(n_br_0) = 0 \n")
+
+    for i in range(0, sram_per_column):
+        the_file.write(".IC V(Xsram"+str(i)+".n_1_1) = 'supply_v_lp' \n")
+        the_file.write(".IC V(Xsram"+str(i)+".n_1_2) = 0 \n")
+    for i in range(0, sram_per_column):
+        for j in range(0, unselected_column_count):
+            the_file.write(".IC V(n_bl"+str(j)+"_"+str(i)+") = 'supply_v_lp' \n")
+            the_file.write(".IC V(n_br"+str(j)+"_"+str(i)+") = 0 \n")
+            the_file.write(".IC V(Xsram_"+str(j)+"_"+str(i)+".n_1_1) = 'supply_v_lp' \n")
+            the_file.write(".IC V(Xsram_"+str(j)+"_"+str(i)+".n_1_2) = 0 \n")
+
+    the_file.write(".print tran V(tgate_l) V(tgate_r) V(n_bl_0) V(n_bl_"+str(sram_per_column)+") V(n_br_0) V(Xprechargesa.n_1_2) V(n_br_"+str(sram_per_column)+") V(n_bl"+str(0)+"_"+str(sram_per_column)+") V(n_br"+str(0)+"_"+str(sram_per_column)+") V(Xsram"+str(sram_per_column - 1)+".n_1_2) V(Xsram"+str(sram_per_column - 1)+".n_1_1) V(n_precharge) V(n_wl_eva) I(V_unselected) I(V_selected)\n")   
+    the_file.write(".END")
+    the_file.close()
+
+    # Come out of top-level directory
+    os.chdir("../")
+
+    return (name + "/" + name + ".sp")
+
+# This netlist measures the power consumption of write operation in SRAM-basd memories
+def generate_sram_writep_power_top_lp(name, sram_per_column, unselected_column_count):
+
+    # Create directories
+    if not os.path.exists(name):
+        os.makedirs(name)  
+    # Change to directory    
+    os.chdir(name)   
+
+    # Create and open file
+    # The following are important parameter definitions
+    # ram_period is the operating period of the SRAM-based memory
+    # precharge_max is the maximum of precharge delay, rowdecoder delay and configurable decoder delay
+    # wl_eva is the sum of worldline delay and evaluation time + precharge_max
+    # sa_xbar_ff is the sum of sense amp, output crossbar and flip flop delays + wl_eva
+
+    # duplicate the precharge?
+    if sram_per_column == 512:
+        duplicate = 1
+    else:
+        duplicate = 0
+
+    filename = name + ".sp"
+    the_file = open(filename, 'w')
+    the_file.write(".TITLE SRAM write power measurement circuit \n\n")
+    the_file.write("********************************************************************************\n")
+    the_file.write("** Include libraries, parameters and other\n")
+    the_file.write("********************************************************************************\n\n")
+    the_file.write(".LIB \"../includes.l\" INCLUDES\n\n")
+
+    the_file.write("********************************************************************************\n")
+    the_file.write("** Setup and input\n")
+    the_file.write("********************************************************************************\n\n")
+    the_file.write(".TRAN 1p '4 * ram_period' SWEEP DATA=sweep_data\n")
+    the_file.write(".OPTIONS BRIEF=1\n\n")
+    the_file.write("* Input signal\n")
+    the_file.write("Vprecharge n_precharge gnd PULSE (supply_v_lp 0 0 50p 50p 'precharge_max' 'ram_period')\n")
+    the_file.write("Vdatain n_data_in gnd PULSE (supply_v_lp 0 0 0 0 'ram_period' ' 2 * ram_period')\n")
+
+    the_file.write("* Power rail for the circuit under test.\n")
+    the_file.write("* This allows us to measure power of a circuit under test without measuring the power of wave shaping and load circuitry.\n")
+    the_file.write("V_selected vdd_selected gnd supply_v_lp\n\n")
+    the_file.write("V_unselected vdd_unselected gnd supply_v_lp\n\n")
+
+    the_file.write("********************************************************************************\n")
+    the_file.write("** Measurement\n")
+    the_file.write("********************************************************************************\n\n")
+
+    the_file.write("* Measure the power required to propagate a rise and a fall transition through the subcircuit at 250MHz.\n")
+    the_file.write(".MEASURE TRAN meas_current_selected INTEGRAL I(V_selected) FROM= 0ns TO='4 * ram_period'\n")
+    the_file.write(".MEASURE TRAN meas_avg_power_selected PARAM = '-(meas_current_selected/(4 * ram_period)) * supply_v_lp'\n\n")
+    the_file.write(".MEASURE TRAN meas_current_unselected INTEGRAL I(V_unselected) FROM= 0ns TO='4 * ram_period'\n")
+    the_file.write(".MEASURE TRAN meas_avg_power_unselected PARAM = '-(meas_current_unselected/(4 * ram_period)) * supply_v_lp'\n\n")
+
+    the_file.write("********************************************************************************\n")
+    the_file.write("** Circuit\n")
+    the_file.write("********************************************************************************\n\n")
+
+    # sense amp
+    the_file.write("xsamp1 vdd_lp tgate_l tgate_r n_hang_samp vdd_selected gnd samp1\n")
+    # write driver
+    the_file.write("xwrite gnd n_data_in tgate_l tgate_r vdd_selected gnd writedriver\n")
+    # column selectors
+    the_file.write("xtgate1 n_bl_0 tgate_l vdd_lp gnd vdd_selected gnd RAM_tgate\n")
+    the_file.write("xtgater n_br_0 tgate_r vdd_lp gnd vdd_selected gnd RAM_tgate\n")
+    the_file.write("xprecharge n_precharge n_bl_0 n_br_0 vdd_selected gnd precharge\n")
+    if duplicate == 1:
+        the_file.write("xprecharge_dup n_precharge n_bl_512 n_br_512 vdd_selected gnd precharge\n")
+
+    #unselected columns
+    for i in range(0, unselected_column_count):
+        the_file.write("xtgatel_"+str(i)+" n_bl"+str(i)+"_0 tgate_l gnd vdd_lp vdd_unselected gnd RAM_tgate\n")
+        the_file.write("xtgater_"+str(i)+" n_br"+str(i)+"_0 tgate_r gnd vdd_lp vdd_unselected gnd RAM_tgate\n")
+        the_file.write("xprecharge"+str(i)+" n_precharge n_bl"+str(i)+"_0 n_br"+str(i)+"_0 vdd_unselected gnd precharge\n")
+        if duplicate == 1:
+            the_file.write("xprecharge"+str(i)+"_dup n_precharge n_bl"+str(i)+"_512 n_br"+str(i)+"_512 vdd_unselected gnd precharge\n")    
+    # SRAM cells
+    # selected column:
+    for i in range(0, sram_per_column - 1):
+        the_file.write("Xwirel"+str(i)+" n_bl_"+str(i)+" n_bl_"+str(i+1)+" wire Rw=wire_memorycell_vertical_res/"+str(sram_per_column)+" Cw=wire_memorycell_vertical_cap/"+str(sram_per_column)+"\n")
+        the_file.write("Xwirer"+str(i)+" n_br_"+str(i)+" n_br_"+str(i+1)+" wire Rw=wire_memorycell_vertical_res/"+str(sram_per_column)+" Cw=wire_memorycell_vertical_cap/"+str(sram_per_column)+"\n")
+        the_file.write("Xsram"+str(i)+" gnd gnd n_bl_"+str(i + 1)+" gnd n_br_"+str(i + 1)+" gnd vdd_selected gnd memorycell\n")
+    the_file.write("Xwirel"+str(sram_per_column - 1)+" n_bl_"+str(sram_per_column -1)+" n_bl_"+str(sram_per_column)+" wire Rw=wire_memorycell_vertical_res/"+str(sram_per_column)+" Cw=wire_memorycell_vertical_cap/"+str(sram_per_column)+"\n")
+    the_file.write("Xwirer"+str(sram_per_column - 1)+" n_br_"+str(sram_per_column -1)+" n_br_"+str(sram_per_column)+" wire Rw=wire_memorycell_vertical_res/"+str(sram_per_column)+" Cw=wire_memorycell_vertical_cap/"+str(sram_per_column)+"\n")
+    the_file.write("Xsram"+str(sram_per_column - 1)+" n_precharge gnd n_bl_"+str(sram_per_column)+" gnd n_br_"+str(sram_per_column)+" gnd vdd_selected gnd memorycell\n")
+    # unselected column:
+    for j in range(0, unselected_column_count):
+        for i in range(0, sram_per_column - 1):
+            the_file.write("Xwire"+str(j)+"l"+str(i)+" n_bl"+str(j)+"_"+str(i)+" n_bl"+str(j)+"_"+str(i+1)+" wire Rw=wire_memorycell_vertical_res/"+str(sram_per_column)+" Cw=wire_memorycell_vertical_cap/"+str(sram_per_column)+"\n")
+            the_file.write("Xwire"+str(j)+"r"+str(i)+" n_br"+str(j)+"_"+str(i)+" n_br"+str(j)+"_"+str(i+1)+" wire Rw=wire_memorycell_vertical_res/"+str(sram_per_column)+" Cw=wire_memorycell_vertical_cap/"+str(sram_per_column)+"\n")
+            the_file.write("Xsram_"+str(j)+"_"+str(i)+" gnd gnd n_bl"+str(j)+"_"+str(i + 1)+" gnd n_br"+str(j)+"_"+str(i + 1)+" gnd vdd_unselected gnd memorycell\n")
+        the_file.write("Xwire"+str(j)+"l"+str(sram_per_column - 1)+" n_bl"+str(j)+"_"+str(sram_per_column - 1)+" n_bl"+str(j)+"_"+str(sram_per_column)+" wire Rw=wire_memorycell_vertical_res/"+str(sram_per_column)+" Cw=wire_memorycell_vertical_cap/"+str(sram_per_column)+"\n")
+        the_file.write("Xwire"+str(j)+"r"+str(sram_per_column - 1)+" n_br"+str(j)+"_"+str(sram_per_column - 1)+" n_br"+str(j)+"_"+str(sram_per_column)+" wire Rw=wire_memorycell_vertical_res/"+str(sram_per_column)+" Cw=wire_memorycell_vertical_cap/"+str(sram_per_column)+"\n")
+        the_file.write("Xsram_"+str(j)+"_"+str(sram_per_column - 1)+" n_precharge gnd n_bl"+str(j)+"_"+str(sram_per_column)+" gnd n_br"+str(j)+"_"+str(sram_per_column)+" gnd vdd_unselected gnd memorycell\n")
+    # initial conditions:
+    # one of the bitline is set to vdd, the other set to 0:
+    the_file.write(".IC V(n_bl_0) = 'supply_v_lp' \n")
+    the_file.write(".IC V(n_br_0) = 0 \n")
+
+    for i in range(0, sram_per_column):
+        the_file.write(".IC V(Xsram"+str(i)+".n_1_1) = 'supply_v_lp' \n")
+        the_file.write(".IC V(Xsram"+str(i)+".n_1_2) = 0 \n")
+    for i in range(0, sram_per_column):
+        for j in range(0, unselected_column_count):
+            the_file.write(".IC V(n_bl"+str(j)+"_"+str(i)+") = 'supply_v_lp' \n")
+            the_file.write(".IC V(n_br"+str(j)+"_"+str(i)+") = 0 \n")
+            the_file.write(".IC V(Xsram_"+str(j)+"_"+str(i)+".n_1_1) = 'supply_v_lp' \n")
+            the_file.write(".IC V(Xsram_"+str(j)+"_"+str(i)+".n_1_2) = 0 \n")
+
+    the_file.write(".print tran V(tgate_l) V(tgate_r) V(n_bl_0) V(n_bl_"+str(sram_per_column)+") V(n_br_0) V(Xprechargesa.n_1_2) V(n_br_"+str(sram_per_column)+") V(n_bl"+str(0)+"_"+str(sram_per_column)+") V(n_br"+str(0)+"_"+str(sram_per_column)+") V(Xsram"+str(sram_per_column - 1)+".n_1_2) V(Xsram"+str(sram_per_column - 1)+".n_1_1) V(n_precharge) V(n_wl_eva) I(V_unselected) I(V_selected)\n")   
+    the_file.write(".END")
+    the_file.close()
+
+    # Come out of top-level directory
+    os.chdir("../")
+
+    return (name + "/" + name + ".sp")
+
+
+# This netlist measures the power consumption of read operation in SRAM-basd memories
+def generate_sram_read_power_top_lp(name, sram_per_column, unselected_column_count):
+
+    # Create directories
+    if not os.path.exists(name):
+        os.makedirs(name)  
+    # Change to directory    
+    os.chdir(name)   
+
+    # Create and open file
+    # The following are important parameter definitions
+    # ram_period is the operating period of the SRAM-based memory
+    # precharge_max is the maximum of precharge delay, rowdecoder delay and configurable decoder delay
+    # wl_eva is the sum of worldline delay and evaluation time + precharge_max
+    # sa_xbar_ff is the sum of sense amp, output crossbar and flip flop delays + wl_eva
+
+    # duplicate the precharge?
+    if sram_per_column == 512:
+        duplicate = 1
+    else:
+        duplicate = 0
+
+    filename = name + ".sp"
+    the_file = open(filename, 'w')
+    the_file.write(".TITLE SRAM read power measurement circuit \n\n")
+    the_file.write("********************************************************************************\n")
+    the_file.write("** Include libraries, parameters and other\n")
+    the_file.write("********************************************************************************\n\n")
+    the_file.write(".LIB \"../includes.l\" INCLUDES\n\n")
+
+    the_file.write("********************************************************************************\n")
+    the_file.write("** Setup and input\n")
+    the_file.write("********************************************************************************\n\n")
+
+    # Simulate for 4 times the ram clock period; the pulse statements below repeat the waveform 4x
+    the_file.write(".TRAN 1p '4 * ram_period' SWEEP DATA=sweep_data\n")
+    the_file.write(".OPTIONS BRIEF=1\n\n")
+    the_file.write("* Input signal\n")
+    the_file.write("Vprecharge n_precharge gnd PULSE (supply_v_lp 0 0 50p 50p 'precharge_max' 'ram_period')\n")
+    the_file.write("Vprecharge2 n_precharge2 gnd PULSE (supply_v_lp 0 0 50p 50p 'precharge_max' 'ram_period')\n")
+    the_file.write("Vwl n_wl_eva gnd PULSE (supply_v_lp 0 0 50p 50p 'wl_eva' 'ram_period')\n")
+
+    the_file.write("* Power rail for the circuit under test.\n")
+    the_file.write("* This allows us to measure power of a circuit under test without measuring the power of wave shaping and load circuitry.\n")
+    the_file.write("V_selected vdd_selected gnd supply_v_lp\n\n")
+    the_file.write("V_unselected vdd_unselected gnd supply_v_lp\n\n")
+
+    the_file.write("********************************************************************************\n")
+    the_file.write("** Measurement\n")
+    the_file.write("********************************************************************************\n\n")
+
+    # The measurement lasted for four times, so when calculating the average power consumption, it needs to be divided by four times the period.
+    the_file.write("* Measure the power required to propagate a rise and a fall transition through the subcircuit at 250MHz.\n")
+    the_file.write(".MEASURE TRAN meas_current_selected INTEGRAL I(V_selected) FROM=0ns TO='4 * ram_period'\n")
+    the_file.write(".MEASURE TRAN meas_avg_power_selected PARAM = '-(meas_current_selected/(4 * ram_period)) * supply_v_lp'\n\n")
+    the_file.write(".MEASURE TRAN meas_current_unselected INTEGRAL I(V_unselected) FROM=0ns TO='4 * ram_period'\n")
+    the_file.write(".MEASURE TRAN meas_avg_power_unselected PARAM = '-(meas_current_unselected/(4 * ram_period)) * supply_v_lp'\n\n")
+
+    the_file.write("********************************************************************************\n")
+    the_file.write("** Circuit\n")
+    the_file.write("********************************************************************************\n\n")
+
+    # sense amp
+    the_file.write("xsamp1 n_wl_eva tgate_l tgate_r n_hang_samp vdd_selected gnd samp1\n")
+    # write driver
+    the_file.write("xwrite gnd gnd tgate_l tgate_r vdd_selected gnd writedriver\n")
+    # column selectors
+    the_file.write("xtgate1 n_bl_0 tgate_l vdd_lp gnd vdd_selected gnd RAM_tgate\n")
+    the_file.write("xtgater n_br_0 tgate_r vdd_lp gnd vdd_selected gnd RAM_tgate\n")
+    the_file.write("xprecharge n_precharge n_bl_0 n_br_0 vdd_selected gnd precharge\n")
+    if duplicate == 1:
+        the_file.write("xprecharge_dup n_precharge n_bl_512 n_br_512 vdd_selected gnd precharge\n")
+
+    #unselected columns
+    for i in range(0, unselected_column_count):
+        the_file.write("xtgatel_"+str(i)+" n_bl"+str(i)+"_0 tgate_l gnd vdd_lp vdd_unselected gnd RAM_tgate\n")
+        the_file.write("xtgater_"+str(i)+" n_br"+str(i)+"_0 tgate_r gnd vdd_lp vdd_unselected gnd RAM_tgate\n")
+        the_file.write("xprecharge"+str(i)+" n_precharge n_bl"+str(i)+"_0 n_br"+str(i)+"_0 vdd_unselected gnd precharge\n")
+        if duplicate == 1:
+            the_file.write("xprecharge"+str(i)+"_dup n_precharge n_bl"+str(i)+"_512 n_br"+str(i)+"_512 vdd_unselected gnd precharge\n")    
+    # SRAM cells
+    # selected column:
+    for i in range(0, sram_per_column - 1):
+        the_file.write("Xwirel"+str(i)+" n_bl_"+str(i)+" n_bl_"+str(i+1)+" wire Rw=wire_memorycell_vertical_res/"+str(sram_per_column)+" Cw=wire_memorycell_vertical_cap/"+str(sram_per_column)+"\n")
+        the_file.write("Xwirer"+str(i)+" n_br_"+str(i)+" n_br_"+str(i+1)+" wire Rw=wire_memorycell_vertical_res/"+str(sram_per_column)+" Cw=wire_memorycell_vertical_cap/"+str(sram_per_column)+"\n")
+        the_file.write("Xsram"+str(i)+" gnd gnd n_bl_"+str(i + 1)+" gnd n_br_"+str(i + 1)+" gnd vdd_selected gnd memorycell\n")
+    the_file.write("Xwirel"+str(sram_per_column - 1)+" n_bl_"+str(sram_per_column -1)+" n_bl_"+str(sram_per_column)+" wire Rw=wire_memorycell_vertical_res/"+str(sram_per_column)+" Cw=wire_memorycell_vertical_cap/"+str(sram_per_column)+"\n")
+    the_file.write("Xwirer"+str(sram_per_column - 1)+" n_br_"+str(sram_per_column -1)+" n_br_"+str(sram_per_column)+" wire Rw=wire_memorycell_vertical_res/"+str(sram_per_column)+" Cw=wire_memorycell_vertical_cap/"+str(sram_per_column)+"\n")
+    the_file.write("Xsram"+str(sram_per_column - 1)+" n_precharge2 gnd n_bl_"+str(sram_per_column)+" gnd n_br_"+str(sram_per_column)+" gnd vdd_selected gnd memorycell\n")
+    # unselected column:
+    for j in range(0, unselected_column_count):
+        for i in range(0, sram_per_column - 1):
+            the_file.write("Xwire"+str(j)+"l"+str(i)+" n_bl"+str(j)+"_"+str(i)+" n_bl"+str(j)+"_"+str(i+1)+" wire Rw=wire_memorycell_vertical_res/"+str(sram_per_column)+" Cw=wire_memorycell_vertical_cap/"+str(sram_per_column)+"\n")
+            the_file.write("Xwire"+str(j)+"r"+str(i)+" n_br"+str(j)+"_"+str(i)+" n_br"+str(j)+"_"+str(i+1)+" wire Rw=wire_memorycell_vertical_res/"+str(sram_per_column)+" Cw=wire_memorycell_vertical_cap/"+str(sram_per_column)+"\n")
+            the_file.write("Xsram_"+str(j)+"_"+str(i)+" gnd gnd n_bl"+str(j)+"_"+str(i + 1)+" gnd n_br"+str(j)+"_"+str(i + 1)+" gnd vdd_unselected gnd memorycell\n")
+        the_file.write("Xwire"+str(j)+"l"+str(sram_per_column - 1)+" n_bl"+str(j)+"_"+str(sram_per_column - 1)+" n_bl"+str(j)+"_"+str(sram_per_column)+" wire Rw=wire_memorycell_vertical_res/"+str(sram_per_column)+" Cw=wire_memorycell_vertical_cap/"+str(sram_per_column)+"\n")
+        the_file.write("Xwire"+str(j)+"r"+str(sram_per_column - 1)+" n_br"+str(j)+"_"+str(sram_per_column - 1)+" n_br"+str(j)+"_"+str(sram_per_column)+" wire Rw=wire_memorycell_vertical_res/"+str(sram_per_column)+" Cw=wire_memorycell_vertical_cap/"+str(sram_per_column)+"\n")
+        the_file.write("Xsram_"+str(j)+"_"+str(sram_per_column - 1)+" n_precharge2 gnd n_bl"+str(j)+"_"+str(sram_per_column)+" gnd n_br"+str(j)+"_"+str(sram_per_column)+" gnd vdd_unselected gnd memorycell\n")
+    # initial conditions:
+    # one of the bitline is set to vdd, the other set to 0:
+    the_file.write(".IC V(n_bl_0) = 'supply_v_lp' \n")
+    the_file.write(".IC V(n_br_0) = 0 \n")
+
+    for i in range(0, sram_per_column):
+        the_file.write(".IC V(Xsram"+str(i)+".n_1_1) = 'supply_v_lp' \n")
+        the_file.write(".IC V(Xsram"+str(i)+".n_1_2) = 0 \n")
+    for i in range(0, sram_per_column):
+        for j in range(0, unselected_column_count):
+            the_file.write(".IC V(n_bl"+str(j)+"_"+str(i)+") = 'supply_v_lp' \n")
+            the_file.write(".IC V(n_br"+str(j)+"_"+str(i)+") = 0 \n")
+            the_file.write(".IC V(Xsram_"+str(j)+"_"+str(i)+".n_1_1) = 'supply_v_lp' \n")
+            the_file.write(".IC V(Xsram_"+str(j)+"_"+str(i)+".n_1_2) = 0 \n")
+
+    #the_file.write(".print tran V(n_bl_0) V(n_bl_"+str(sram_per_column)+") V(n_br_0) V(Xprechargesa.n_1_2) V(n_br_"+str(sram_per_column)+") V(n_bl"+str(0)+"_"+str(sram_per_column)+") V(n_br"+str(0)+"_"+str(sram_per_column)+") V(Xsram"+str(sram_per_column - 1)+".n_1_2) V(Xsram"+str(sram_per_column - 1)+".n_1_1) V(n_precharge) V(n_wl_eva) I(V_unselected) I(V_selected)\n")   
+    the_file.write(".END")
+    the_file.close()
+
+    # Come out of top-level directory
+    os.chdir("../")
+
+    return (name + "/" + name + ".sp")
+
+
+# This is the top-level netlist used to evaluate and size the output crossbar:
+
+def generate_pgateoutputcrossbar_top(name, maxwidth, def_use_tgate):
+
+    # Create directories
+    if not os.path.exists(name):
+        os.makedirs(name)  
+    # Change to directory    
+    os.chdir(name)
+
+    # create the spice file and generate the netlist
+    filename = name + ".sp"
+    the_file = open(filename, 'w')
+    the_file.write(".TITLE A nand2 path\n\n")
+
+    the_file.write("********************************************************************************\n")
+    the_file.write("** Include libraries, parameters and other\n")
+    the_file.write("********************************************************************************\n\n")
+    the_file.write(".LIB \"../includes.l\" INCLUDES\n\n")
+
+    the_file.write("********************************************************************************\n")
+    the_file.write("** Setup and input\n")
+    the_file.write("********************************************************************************\n\n")
+    the_file.write(".TRAN 1p 4n SWEEP DATA=sweep_data\n")
+    the_file.write(".OPTIONS BRIEF=1\n\n")
+    the_file.write("* Input signal\n")
+    the_file.write("VIN n_in gnd PULSE (0 supply_v 0 0 0 2n 4n)\n")
+
+    
+    the_file.write("* Power rail for the circuit under test.\n")
+    the_file.write("* This allows us to measure power of a circuit under test without measuring the power of wave shaping and load circuitry.\n")
+    the_file.write("V_nand2 vdd_nand2 gnd supply_v\n\n")
+
+    the_file.write("********************************************************************************\n")
+    the_file.write("** Measurement\n")
+    the_file.write("********************************************************************************\n\n")
+    the_file.write("* inv_" + name + " delay\n")
+    the_file.write(".MEASURE TRAN meas_inv_" + name + "_1_tfall TRIG V(n_1_1) VAL='supply_v/2' RISE=1\n")
+    the_file.write("+    TARG V(xoutputcrossbar.n_1_1) VAL='supply_v/2' FALL=1\n")
+    the_file.write(".MEASURE TRAN meas_inv_" + name + "_1_trise TRIG V(n_1_1) VAL='supply_v/2' FALL=1\n")
+    the_file.write("+    TARG V(xoutputcrossbar.n_1_1) VAL='supply_v/2' RISE=1\n\n")
+
+    the_file.write("* inv_" + name + " delay\n")
+    the_file.write(".MEASURE TRAN meas_inv_" + name + "_2_tfall TRIG V(n_1_1) VAL='supply_v/2' FALL=1\n")
+    the_file.write("+    TARG V(xoutputcrossbar.n_1_2) VAL='supply_v/2' FALL=1\n")
+    the_file.write(".MEASURE TRAN meas_inv_" + name + "_2_trise TRIG V(n_1_1) VAL='supply_v/2' RISE=1\n")
+    the_file.write("+    TARG V(xoutputcrossbar.n_1_2) VAL='supply_v/2' RISE=1\n\n")
+
+    # There are other output crossbar types possible.
+    # I added this line so that we could try them out in the future
+    if def_use_tgate == 0:
+
+        the_file.write("* inv_" + name + " delay\n")
+        the_file.write(".MEASURE TRAN meas_inv_" + name + "_3_tfall TRIG V(n_1_1) VAL='supply_v/2' RISE=1\n")
+        the_file.write("+    TARG V(xoutputcrossbar.n_1_3) VAL='supply_v/2' FALL=1\n")
+        the_file.write(".MEASURE TRAN meas_inv_" + name + "_3_trise TRIG V(n_1_1) VAL='supply_v/2' FALL=1\n")
+        the_file.write("+    TARG V(xoutputcrossbar.n_1_3) VAL='supply_v/2' RISE=1\n\n")
+
+    the_file.write("* Total delays\n")
+    the_file.write(".MEASURE TRAN meas_total_tfall TRIG V(n_1_1) VAL='supply_v/2' FALL=1\n")
+    the_file.write("+    TARG V(n_1_2) VAL='supply_v/2' RISE=1\n")
+    the_file.write(".MEASURE TRAN meas_total_trise TRIG V(n_1_1) VAL='supply_v/2' RISE=1\n")
+    the_file.write("+    TARG V(n_1_2) VAL='supply_v/2' FALL=1\n\n")
+
+    the_file.write(".MEASURE TRAN meas_logic_low_voltage FIND V(n_in) AT=3n\n\n")
+
+    the_file.write("* Measure the power required to propagate a rise and a fall transition through the subcircuit at 250MHz.\n")
+    the_file.write(".MEASURE TRAN meas_current INTEGRAL I(V_nand2) FROM=0ns TO=4ns\n")
+    the_file.write(".MEASURE TRAN meas_avg_power PARAM = '-(meas_current/8n)*supply_v'\n\n")
+    
+    the_file.write("********************************************************************************\n")
+    the_file.write("** Circuit\n")
+    the_file.write("********************************************************************************\n\n")
+    #The sense amp driver
+    the_file.write("X_inv_samp n_in n_1_1 vdd gnd inv Wn=min_tran_width Wp=min_tran_width\n")   
+    #the actual circuit
+    the_file.write("xoutputcrossbar n_1_1 n_1_2 vdd_nand2 vsram gnd pgateoutputcrossbar\n")
+    #the load (a flip flop in this case)
+    the_file.write("Xff n_1_2 n_hang2 vdd gnd vdd nnd gnd vdd gnd vdd vdd gnd ff\n")
+
+
+    the_file.write(".END")
+    the_file.close()
+
+    # Come out of top-level directory
+    os.chdir("../")
+
+    return (name + "/" + name + ".sp")
+
+
+# this is the last stage of the configurable decoder
+def generate_configurabledecoderiii_top(name, fanin1,fanin2, required_size, tgatecount):
+
+    # create directory
+    if not os.path.exists(name):
+        os.makedirs(name)  
+    # Change to directory    
+    os.chdir(name)
+
+    # create spice file and generate netlist
+    filename = name + ".sp"
+    the_file = open(filename, 'w')
+    the_file.write(".TITLE last stage of configurable decoder\n\n")
+
+
+    the_file.write("********************************************************************************\n")
+    the_file.write("** Include libraries, parameters and other\n")
+    the_file.write("********************************************************************************\n\n")
+    the_file.write(".LIB \"../includes.l\" INCLUDES\n\n")
+
+    the_file.write("********************************************************************************\n")
+    the_file.write("** Setup and input\n")
+    the_file.write("********************************************************************************\n\n")
+    the_file.write(".TRAN 1p 4n SWEEP DATA=sweep_data\n")
+    the_file.write(".OPTIONS BRIEF=1\n\n")
+    the_file.write("* Input signal\n")
+    the_file.write("VIN n_in gnd PULSE (0 supply_v 0 0 0 2n 4n)\n")
+
+    
+    the_file.write("* Power rail for the circuit under test.\n")
+    the_file.write("* This allows us to measure power of a circuit under test without measuring the power of wave shaping and load circuitry.\n")
+    the_file.write("V_third1 vdd_third1 gnd supply_v\n\n")
+    the_file.write("V_third2 vdd_third2 gnd supply_v\n\n")
+
+    the_file.write("********************************************************************************\n")
+    the_file.write("** Measurement\n")
+    the_file.write("********************************************************************************\n\n")
+
+    if fanin1 !=0:
+        the_file.write("* inv_nand" + str(required_size) + "" + name + " delay\n")
+        the_file.write(".MEASURE TRAN meaz1_inv_nand" + str(required_size) + "_" + name + "_1_tfall TRIG V(n_1_"+str(fanin1)+") VAL='supply_v/2' RISE=1\n")
+        the_file.write("+    TARG V(Xloadnand"+str(fanin1)+".n_1_1) VAL='supply_v/2' FALL=1\n")
+        the_file.write(".MEASURE TRAN meaz1_inv_nand" + str(required_size) + "_" + name + "_1_trise TRIG V(n_1_"+str(fanin1)+") VAL='supply_v/2' FALL=1\n")
+        the_file.write("+    TARG V(Xloadnand"+str(fanin1)+".n_1_1) VAL='supply_v/2' RISE=1\n\n")
+
+        the_file.write("* inv" + name + "_2 delay\n")
+        the_file.write(".MEASURE TRAN meaz1_inv_" + name + "_2_tfall TRIG V(n_1_"+str(fanin1)+") VAL='supply_v/2' FALL=1\n")
+        the_file.write("+    TARG V(Xloadnand"+str(fanin1)+".n_out) VAL='supply_v/2' FALL=1\n")
+        the_file.write(".MEASURE TRAN meaz1_inv_" + name + "_2_trise TRIG V(n_1_"+str(fanin1)+") VAL='supply_v/2' RISE=1\n")
+        the_file.write("+    TARG V(Xloadnand"+str(fanin1)+".n_out) VAL='supply_v/2' RISE=1\n\n")
+
+
+        the_file.write("* Total delays\n")
+        the_file.write(".MEASURE TRAN meaz1_total_tfall TRIG V(n_1_"+str(fanin1)+") VAL='supply_v/2' FALL=1\n")
+        the_file.write("+    TARG V(n_1_"+str(fanin1 + tgatecount + 2)+") VAL='supply_v/2' FALL=1\n")
+        the_file.write(".MEASURE TRAN meaz1_total_trise TRIG V(n_1_"+str(fanin1)+") VAL='supply_v/2' RISE=1\n")
+        the_file.write("+    TARG V(n_1_"+str(fanin1 + tgatecount + 2)+") VAL='supply_v/2' RISE=1\n\n")
+
+        
+    if fanin2 !=0:
+        the_file.write("* inv_nand" + name + " delay\n")
+        the_file.write(".MEASURE TRAN meaz2_inv_nand" + str(required_size) + "_" + name + "_1_tfall TRIG V(n_2_"+str(fanin2)+") VAL='supply_v/2' RISE=1\n")
+        the_file.write("+    TARG V(X2loadnand"+str(fanin2)+".n_1_1) VAL='supply_v/2' FALL=1\n")
+        the_file.write(".MEASURE TRAN meaz2_inv_nand" + str(required_size) + "_" + name + "_1_trise TRIG V(n_2_"+str(fanin2)+") VAL='supply_v/2' FALL=1\n")
+        the_file.write("+    TARG V(X2loadnand"+str(fanin2)+".n_1_1) VAL='supply_v/2' RISE=1\n\n")
+
+        the_file.write("* inv" + name + "_2 delay\n")
+        the_file.write(".MEASURE TRAN meaz2_inv_" + name + "_2_tfall TRIG V(n_2_"+str(fanin2)+") VAL='supply_v/2' FALL=1\n")
+        the_file.write("+    TARG V(X2loadnand"+str(fanin2)+".n_out) VAL='supply_v/2' FALL=1\n")
+        the_file.write(".MEASURE TRAN meaz2_inv_" + name + "_2_trise TRIG V(n_2_"+str(fanin2)+") VAL='supply_v/2' RISE=1\n")
+        the_file.write("+    TARG V(X2loadnand"+str(fanin2)+".n_out) VAL='supply_v/2' RISE=1\n\n")
+
+
+        the_file.write("* Total delays\n")
+        the_file.write(".MEASURE TRAN meaz2_total_tfall TRIG V(n_2_"+str(fanin2)+") VAL='supply_v/2' FALL=1\n")
+        the_file.write("+    TARG V(n_2_"+str(fanin2 + tgatecount + 2)+") VAL='supply_v/2' FALL=1\n")
+        the_file.write(".MEASURE TRAN meaz2_total_trise TRIG V(n_2_"+str(fanin2)+") VAL='supply_v/2' RISE=1\n")
+        the_file.write("+    TARG V(n_2_"+str(fanin2 + tgatecount + 2)+") VAL='supply_v/2' RISE=1\n\n")
+
+
+    the_file.write(".MEASURE TRAN meas_logic_low_voltage FIND V(n_in) AT=3n\n\n")
+    if fanin1 != 0:
+        the_file.write("* Measure the power required to propagate a rise and a fall transition through the subcircuit at 250MHz.\n")
+        the_file.write(".MEASURE TRAN meaz1_current INTEGRAL I(V_third1) FROM=0ns TO=4ns\n")
+        the_file.write(".MEASURE TRAN meaz1_avg_power PARAM = '-(meaz1_current/4n)*supply_v'\n\n")
+    if fanin2 != 0:
+        the_file.write("* Measure the power required to propagate a rise and a fall transition through the subcircuit at 250MHz.\n")
+        the_file.write(".MEASURE TRAN meaz2_current INTEGRAL I(V_third2) FROM=0ns TO=4ns\n")
+        the_file.write(".MEASURE TRAN meaz2_avg_power PARAM = '-(meaz2_current/4n)*supply_v'\n\n")
+    
+    the_file.write("********************************************************************************\n")
+    the_file.write("** Circuit\n")
+    the_file.write("********************************************************************************\n\n")
+    # the configurable decoder can have up to two seperate previous stages that result in different wave forms:
+    if fanin1 !=0:
+        the_file.write("Xnandu n_in n_1_0 vdd gnd xconfigurabledecoder3ii\n")
+        the_file.write("Xwire0 n_1_0 n_1_1 wire Rw=wire_xconfigurabledecoderi_res/"+str(fanin1)+" Cw=wire_xconfigurabledecoderi_cap/"+str(fanin1)+"\n")
+        for i in range(1, fanin1):
+            the_file.write("Xloadnand"+str(i)+" n_1_"+str(i)+" n_hang_"+str(i+1)+" vdd gnd xconfigurabledecoderiii\n")
+            the_file.write("Xwire"+str(i)+" n_1_"+str(i)+" n_1_"+str(i+1)+" wire Rw=wire_xconfigurabledecoderi_res/"+str(fanin1)+" Cw=wire_xconfigurabledecoderi_cap/"+str(fanin1)+"\n")
+
+        the_file.write("Xloadnand"+str(fanin1)+" n_1_"+str(fanin1)+" n_1_"+str(fanin1 + 1)+" vdd_third1 gnd xconfigurabledecoderiii\n")
+        #RAM load :
+        the_file.write("Xwireadded n_1_"+str(fanin1 + 1)+" n_1_"+str(fanin1 + 2)+" wire Rw=wire_xconfigurabledecoderiii_res Cw=wire_xconfigurabledecoderiii_cap \n")
+        for i in range(fanin1 +2, fanin1 +tgatecount +2):
+            the_file.write("Xwirel"+str(i)+" n_1_"+str(i)+" n_1_"+str(i+1)+" wire Rw=wire_memorycell_horizontal_res/"+str(tgatecount)+" Cw=wire_memorycell_horizontal_cap/"+str(tgatecount)+"\n")
+        the_file.write("Xtgate"+str(fanin1 +tgatecount)+" gnd gnd n_1_"+str(fanin1 +tgatecount+2)+" vdd vdd gnd RAM_tgate\n")
+
+    if fanin2 !=0:
+        the_file.write("Xnandv n_in n_2_0 vdd gnd xconfigurabledecoder2ii\n")
+        the_file.write("X2wire0 n_2_0 n_2_1 wire Rw=wire_xconfigurabledecoderi_res/"+str(fanin2)+" Cw=wire_xconfigurabledecoderi_cap/"+str(fanin2)+"\n")
+        for i in range(1, fanin2):
+            the_file.write("X2loadnand"+str(i)+" n_2_"+str(i)+" n_hang2_"+str(i+1)+" vdd gnd xconfigurabledecoderiii\n")
+            the_file.write("X2wire"+str(i)+" n_2_"+str(i)+" n_2_"+str(i+1)+" wire Rw=wire_xconfigurabledecoderi_res/"+str(fanin2)+" Cw=wire_xconfigurabledecoderi_cap/"+str(fanin2)+"\n")
+
+        the_file.write("X2loadnand"+str(fanin2)+" n_2_"+str(fanin2)+" n_2_"+str(fanin2 + 1)+" vdd_third1 gnd xconfigurabledecoderiii\n")
+        #RAM load should be added here
+        the_file.write("Xwireadded2 n_2_"+str(fanin2 + 1)+" n_2_"+str(fanin2 + 2)+" wire Rw=wire_xconfigurabledecoderiii_res Cw=wire_xconfigurabledecoderiii_cap \n")
+        for i in range(fanin2 +2, fanin2 +tgatecount +2):
+            the_file.write("X2wirel"+str(i)+" n_2_"+str(i)+" n_2_"+str(i+1)+" wire Rw=wire_memorycell_horizontal_res/"+str(tgatecount)+" Cw=wire_memorycell_horizontal_cap/"+str(tgatecount)+"\n") 
+        the_file.write("X2tgate"+str(fanin2 +tgatecount)+" gnd gnd n_2_"+str(fanin2 +tgatecount+2)+" vdd vdd gnd RAM_tgate\n")
+        #the_file.write("X2loadnand3"+str(fanout1 + fanin2)+" n_2_"+str(fanout1 + fanin2)+" n_2_out vdd gnd thirdstage1\n")
+
+    the_file.write(".END")
+    the_file.close()
+
+    # Come out of top-level directory
+    os.chdir("../")
+
+    return (name + "/" + name + ".sp")   
+
+
+# This is the MTJ charing top-level scheme:
+def generate_mtj_charge(name, colsize):
+
+    # create directory:
+    if not os.path.exists(name):
+        os.makedirs(name)  
+    # Change to directory    
+    os.chdir(name)
+
+    # generate spice file and netlist:
+
+    filename = name + ".sp"
+    the_file = open(filename, 'w')
+    the_file.write(".TITLE bitline charging process in MTJ-based RAM block\n\n")
+
+    the_file.write("********************************************************************************\n")
+    the_file.write("** Include libraries, parameters and other\n")
+    the_file.write("********************************************************************************\n\n")
+    the_file.write(".LIB \"../includes.l\" INCLUDES\n\n")
+
+    the_file.write("********************************************************************************\n")
+    the_file.write("** Setup and input\n")
+    the_file.write("********************************************************************************\n\n")
+    the_file.write(".TRAN 1p 4n SWEEP DATA=sweep_data\n")
+    the_file.write(".OPTIONS BRIEF=1\n\n")
+    the_file.write("* Input signal\n")
+    the_file.write("VIN n_in_b gnd PULSE (0 supply_v_lp 0 0 0 4n 8n)\n")
+    the_file.write("VINb n_in gnd PULSE (supply_v_lp 0 0 0 0 4n 8n)\n")
+
+
+    the_file.write("* Power rail for the circuit under test.\n")
+    the_file.write("* This allows us to measure power of a circuit under test without measuring the power of wave shaping and load circuitry.\n")
+    the_file.write("V_charge vdd_charge gnd supply_v_lp\n\n")
+
+    the_file.write("********************************************************************************\n")
+    the_file.write("** Measurement\n")
+    the_file.write("********************************************************************************\n\n")
+
+    the_file.write("* Total delays\n")
+    the_file.write(".MEASURE TRAN meas_total_tfall TRIG V(n_in) VAL='supply_v_lp/2' FALL=1\n")
+    the_file.write("+    TARG V(n_br_"+str(colsize)+") VAL='target_bl' RISE=1\n")
+    #we are only measuring fall, so I just copy it down here for regularity
+    the_file.write(".MEASURE TRAN meas_total_trise TRIG V(n_in) VAL='supply_v_lp/2' FALL=1\n")
+    the_file.write("+    TARG V(n_br_"+str(colsize)+") VAL='target_bl' RISE=1 \n\n")
+
+    the_file.write(".MEASURE TRAN meas_logic_low_voltage FIND V(gnd) AT=3n\n\n")
+    the_file.write(".MEASURE TRAN meas_outputtarget FIND V(n_br_"+str(colsize)+") AT=4n\n\n")
+
+    the_file.write("* Measure the power required to propagate a rise and a fall transition through the subcircuit at 250MHz.\n")
+    the_file.write(".MEASURE TRAN meas_current INTEGRAL I(V_charge) FROM=0ns TO=4ns\n")
+    the_file.write(".MEASURE TRAN meas_avg_power PARAM = '-(meas_current/4n)*supply_v_lp'\n\n")
+
+    the_file.write("********************************************************************************\n")
+    the_file.write("** Circuit\n")
+    the_file.write("********************************************************************************\n\n")  
+
+
+    #MTJ sense amp and precharge
+    the_file.write("Xprechargesa n_1_1 n_2_1 gnd gnd n_hang_out vclmpmtj vrefmtj gnd n_in_b vdd_charge gnd mtj_subcircuits_sa\n")
+    #MTJ write driver
+    the_file.write("Xwritedriver gnd gnd n_1_1 gnd vdd_lp gnd mtj_subcircuits_writedriver\n")
+    the_file.write("Xwritedriver_ref gnd gnd n_2_1 gnd vdd_lp gnd mtj_subcircuits_writedriver\n")
+    #MTJ CS
+    the_file.write("Xcs n_1_1 n_bl_0 n_in n_in_b vdd_lp gnd mtj_subcircuits_cs\n")
+    the_file.write("Xcs_ref n_2_1 n_br_0 n_in n_in_b vdd_lp gnd mtj_subcircuits_cs\n")
+    #MTJ cells
+    for i in range(0, colsize - 1):
+        the_file.write("Xwire"+str(i)+" n_bl_"+str(i)+" n_bl_"+str(i+1)+" wire Rw=wire_memorycell_vertical_res/"+str(colsize)+" Cw=wire_memorycell_vertical_cap/"+str(colsize)+"\n")
+        the_file.write("XMTJ"+str(i)+" gnd gnd n_bl_"+str(i + 1)+" gnd gnd gnd vdd_lp gnd memorycell\n")
+
+        the_file.write("X2wire"+str(i)+" n_br_"+str(i)+" n_br_"+str(i+1)+" wire Rw=wire_memorycell_vertical_res/"+str(colsize)+" Cw=wire_memorycell_vertical_cap/"+str(colsize)+"\n")
+        the_file.write("X2MTJ"+str(i)+" gnd gnd n_br_"+str(i + 1)+" gnd gnd gnd vdd_lp gnd memorycell\n")
+
+    the_file.write("Xwire"+str(colsize)+" n_bl_"+str(colsize - 1)+" n_bl_"+str(colsize)+" wire Rw=wire_memorycell_vertical_res/"+str(colsize)+" Cw=wire_memorycell_vertical_cap/"+str(colsize)+"\n")
+    the_file.write("XMTJ"+str(colsize)+" vdd_lp gnd n_bl_"+str(colsize)+" gnd  vdd_lp gnd mtjlow\n")
+
+    the_file.write("X2wire"+str(colsize)+" n_br_"+str(colsize - 1)+" n_br_"+str(colsize)+" wire Rw=wire_memorycell_vertical_res/"+str(colsize)+" Cw=wire_memorycell_vertical_cap/"+str(colsize)+"\n")
+    the_file.write("X2MTJ"+str(colsize)+" vdd_lp gnd n_br_"+str(colsize)+" gnd gnd gnd vdd_lp gnd memorycell\n") 
+
+    #initial conditions
+    the_file.write(".IC V(n_1_1) = 0 \n")
+    the_file.write(".IC V(n_2_1) = 0 \n")
+    for i in range(0, colsize + 1):
+        the_file.write(".IC V(n_bl_"+str(i)+") = 0 \n")
+        the_file.write(".IC V(n_br_"+str(i)+") = 0 \n")
+
+
+    the_file.write(".END")
+    the_file.close()
+
+    # Come out of top-level directory
+    os.chdir("../")
+
+    return (name + "/" + name + ".sp")        
+
+
+
+# MTJ-based sense amplifier measurements:
+def generate_mtj_sa_top(name, colsize):
+
+    # create the directory
+    if not os.path.exists(name):
+        os.makedirs(name)  
+    # Change to directory    
+    os.chdir(name)
+
+    # Create the file and generate the netlist:
+
+    filename = name + ".sp"
+    the_file = open(filename, 'w')
+    the_file.write(".TITLE bitline charging process in MTJ-based RAM block\n\n")
+
+    the_file.write("********************************************************************************\n")
+    the_file.write("** Include libraries, parameters and other\n")
+    the_file.write("********************************************************************************\n\n")
+    the_file.write(".LIB \"../includes.l\" INCLUDES\n\n")
+
+    the_file.write("********************************************************************************\n")
+    the_file.write("** Setup and input\n")
+    the_file.write("********************************************************************************\n\n")
+    the_file.write(".TRAN 1p 4n SWEEP DATA=sweep_data\n")
+    the_file.write(".OPTIONS BRIEF=1\n\n")
+    the_file.write("* Input signal\n")
+    the_file.write("VIN n_in gnd PULSE (0 supply_v_lp 'time_bl' 50p 50p 4n 8n)\n")
+
+    the_file.write("VINc n_inc_b gnd PULSE (0 supply_v_lp 0 0 0 4n 8n)\n")
+    the_file.write("VINbc n_inc gnd PULSE (supply_v_lp 0 0 0 0 4n 8n)\n")
+
+
+    the_file.write("* Power rail for the circuit under test.\n")
+    the_file.write("* This allows us to measure power of a circuit under test without measuring the power of wave shaping and load circuitry.\n")
+    the_file.write("V_charge vdd_charge gnd supply_v_lp\n\n")
+
+    the_file.write("********************************************************************************\n")
+    the_file.write("** Measurement\n")
+    the_file.write("********************************************************************************\n\n")
+
+    the_file.write("* Total delays\n")
+    the_file.write(".MEASURE TRAN meas_total_tfall TRIG V(n_in) VAL='supply_v_lp * 0.1' RISE=1\n")
+    the_file.write("+    TARG V(n_hang_out) VAL='supply_v_lp * 0.95' RISE=1\n")
+    #we are only measuring fall, so I just copy it down here for regularity
+    the_file.write(".MEASURE TRAN meas_total_trise TRIG V(n_in) VAL='supply_v_lp * 0.1' RISE=1\n")
+    the_file.write("+    TARG V(n_hang_out) VAL='supply_v_lp * 0.95' RISE=1 \n\n")
+
+    the_file.write(".MEASURE TRAN meas_logic_low_voltage FIND V(gnd) AT=3n\n\n")
+
+    the_file.write("* Measure the power required to propagate a rise and a fall transition through the subcircuit at 250MHz.\n")
+    the_file.write(".MEASURE TRAN meas_current INTEGRAL I(V_charge) FROM=0ns TO=4ns\n")
+    the_file.write(".MEASURE TRAN meas_avg_power PARAM = '-(meas_current/4n)*supply_v_lp'\n\n")
+
+    the_file.write("********************************************************************************\n")
+    the_file.write("** Circuit\n")
+    the_file.write("********************************************************************************\n\n")  
+
+
+    #MTJ sense amp and precharge
+    the_file.write("Xprechargesa n_1_1 n_2_1 n_in gnd n_hang_out vclmpmtj vrefmtj vdd_lp gnd vdd_charge gnd mtj_subcircuits_sa\n")
+
+    the_file.write("Xinv4 n_hang_out n_hang_out3 vdd_lp gnd inv_lp Wn = 180n Wp = 300\n")
+    #MTJ write driver
+    the_file.write("Xwritedriver gnd gnd n_1_1 gnd vdd_lp gnd mtj_subcircuits_writedriver\n")
+    the_file.write("Xwritedriver_ref gnd gnd n_2_1 gnd vdd_lp gnd mtj_subcircuits_writedriver\n")
+    #MTJ CS
+    the_file.write("Xcs n_1_1 n_bl_0 n_inc n_inc_b vdd_lp gnd mtj_subcircuits_cs\n")
+    #the_file.write("Xcs n_1_1 gnd n_inc n_inc_b vdd_lp gnd mtj_subcircuits_cs\n")
+    the_file.write("Xcs_ref n_2_1 n_br_0 n_inc n_inc_b vdd_lp gnd mtj_subcircuits_cs\n")
+    #MTJ cells
+    for i in range(0, colsize - 1):
+        the_file.write("Xwire"+str(i)+" n_bl_"+str(i)+" n_bl_"+str(i+1)+" wire Rw=wire_memorycell_vertical_res/"+str(colsize)+" Cw=wire_memorycell_vertical_cap/"+str(colsize)+"\n")
+        the_file.write("XMTJ"+str(i)+" gnd gnd n_bl_"+str(i + 1)+" gnd gnd gnd vdd_lp gnd memorycell\n")
+
+        the_file.write("X2wire"+str(i)+" n_br_"+str(i)+" n_br_"+str(i+1)+" wire Rw=wire_memorycell_vertical_res/"+str(colsize)+" Cw=wire_memorycell_vertical_cap/"+str(colsize)+"\n")
+        the_file.write("X2MTJ"+str(i)+" gnd gnd n_br_"+str(i + 1)+" gnd gnd gnd vdd_lp gnd memorycell\n")
+
+    the_file.write("Xwire"+str(colsize)+" n_bl_"+str(colsize - 1)+" n_bl_"+str(colsize)+" wire Rw=wire_memorycell_vertical_res/"+str(colsize)+" Cw=wire_memorycell_vertical_cap/"+str(colsize)+"\n")
+    the_file.write("XMTJ"+str(colsize)+" vdd_lp gnd n_bl_"+str(colsize)+" gnd vdd_lp gnd mtjlow\n")
+
+    the_file.write("X2wire"+str(colsize)+" n_br_"+str(colsize - 1)+" n_br_"+str(colsize)+" wire Rw=wire_memorycell_vertical_res/"+str(colsize)+" Cw=wire_memorycell_vertical_cap/"+str(colsize)+"\n")
+    the_file.write("X2MTJ"+str(colsize)+" vdd_lp gnd n_br_"+str(colsize)+" gnd gnd gnd vdd_lp gnd memory_cell_ref\n") 
+
+    the_file.write(".IC V(n_1_1) = 0 \n")
+    the_file.write(".IC V(n_2_1) = 0 \n")
+    the_file.write(".IC V(Xprechargesa.n_1_5) = 0 \n")
+    the_file.write(".IC V(Xprechargesa.n_1_6) = 0 \n")
+    for i in range(0, colsize + 1):
+        the_file.write(".IC V(n_bl_"+str(i)+") = 0 \n")
+        the_file.write(".IC V(n_br_"+str(i)+") = 0 \n")
+
+    the_file.write(".END")
+    the_file.close()
+
+    # Come out of top-level directory
+    os.chdir("../")
+
+    return (name + "/" + name + ".sp")        
+
+
+# this is the netlist used to measure mtj discharge process and size its transistor
+def generate_mtj_discharge(name, colsize):
+
+    if not os.path.exists(name):
+        os.makedirs(name)  
+    # Change to directory    
+    os.chdir(name)
+
+    # if the column is too big, this bit discharging circuit only works for half of the path
+    half = 0
+    colsize2 = colsize
+    if colsize == 512:
+        colsize2 = 256
+        half = 1
+
+    # create the spice file and fill it with netlist
+    filename = name + ".sp"
+    the_file = open(filename, 'w')
+    the_file.write(".TITLE bitline discharging process in MTJ-based RAM block\n\n")
+
+    the_file.write("********************************************************************************\n")
+    the_file.write("** Include libraries, parameters and other\n")
+    the_file.write("********************************************************************************\n\n")
+    the_file.write(".LIB \"../includes.l\" INCLUDES\n\n")
+
+    the_file.write("********************************************************************************\n")
+    the_file.write("** Setup and input\n")
+    the_file.write("********************************************************************************\n\n")
+    the_file.write(".TRAN 1p 4n SWEEP DATA=sweep_data\n")
+    the_file.write(".OPTIONS BRIEF=1\n\n")
+    the_file.write("* Input signal\n")
+    the_file.write("VIN n_in gnd PULSE (0 supply_v_lp 0 0 0 4n 8n)\n")
+    the_file.write("VINb n_in_b gnd PULSE (supply_v_lp 0 0 0 0 4n 8n)\n")
+
+
+    the_file.write("* Power rail for the circuit under test.\n")
+    the_file.write("* This allows us to measure power of a circuit under test without measuring the power of wave shaping and load circuitry.\n")
+    the_file.write("V_discharge vdd_discharge gnd supply_v_lp\n\n")
+
+    the_file.write("********************************************************************************\n")
+    the_file.write("** Measurement\n")
+    the_file.write("********************************************************************************\n\n")
+
+
+    the_file.write("* Total delays\n")
+    the_file.write(".MEASURE TRAN meas_total_tfall TRIG V(n_in) VAL='supply_v_lp/2' RISE=1\n")
+    the_file.write("+    TARG V(n_bl_"+str(colsize2)+") VAL='0.01 * supply_v_lp' FALL=1\n")
+    #we are only measuring fall, so I just copy it down here for regularity
+    the_file.write(".MEASURE TRAN meas_total_trise TRIG V(n_in) VAL='supply_v_lp/2' RISE=1\n")
+    the_file.write("+    TARG V(n_bl_"+str(colsize2)+") VAL='0.01 * supply_v_lp' FALL=1\n\n")
+
+    the_file.write(".MEASURE TRAN meas_logic_low_voltage FIND V(gnd) AT=3n\n\n")
+
+    the_file.write("* Measure the power required to propagate a rise and a fall transition through the subcircuit at 250MHz.\n")
+    the_file.write(".MEASURE TRAN meas_current INTEGRAL I(V_discharge) FROM=0ns TO=4ns\n")
+    if half == 0:
+        the_file.write(".MEASURE TRAN meas_avg_power PARAM = '-(meas_current/4n)*supply_v_lp'\n\n")
+    else:
+        the_file.write(".MEASURE TRAN meas_avg_power PARAM = '-(meas_current/2n)*supply_v_lp'\n\n")
+
+    the_file.write("********************************************************************************\n")
+    the_file.write("** Circuit\n")
+    the_file.write("********************************************************************************\n\n")  
+
+    #the_file.write("* inv_nand" + str(required_size) + "" + name + " delay\n")
+    #MTJ sense amp and precharge
+    the_file.write("Xprechargesa n_1_1 gnd vdd_lp gnd n_hang_out vclmpmtj vrefmtj gnd gnd vdd_lp gnd mtj_subcircuits_sa\n")
+    #MTJ write driver
+    the_file.write("Xwritedriver gnd gnd n_1_1 gnd vdd_lp gnd mtj_subcircuits_writedriver\n")
+    #MTJ CS
+    the_file.write("Xcs n_1_1 n_bl_0 n_in n_in_b vdd_discharge gnd mtj_subcircuits_cs\n")
+    #MTJ cells
+    for i in range(0, colsize2):
+        the_file.write("Xwire"+str(i)+" n_bl_"+str(i)+" n_bl_"+str(i+1)+" wire Rw=wire_memorycell_vertical_res/"+str(colsize)+" Cw=wire_memorycell_vertical_cap/"+str(colsize)+"\n")
+        the_file.write("XMTJ"+str(i)+" gnd gnd n_bl_"+str(i + 1)+" gnd gnd gnd vdd_lp gnd memorycell\n")
+        
+    #initial conditions
+
+    the_file.write(".IC V(n_1_1) = 0.8 \n")
+    for i in range(0, colsize2 + 1):
+        the_file.write(".IC V(n_bl_"+str(i)+") = 0.8 \n")
+
+
+    the_file.write(".END")
+    the_file.close()
+
+    # Come out of top-level directory
+    os.chdir("../")
+
+    return (name + "/" + name + ".sp")         
+
+
+
+# this is the top-level path for the last stage in the configurable decoder
+def generate_configurabledecoderiii_top_lp(name, fanin1,fanin2, required_size, tgatecount):
+
+    # Create the directory
+    if not os.path.exists(name):
+        os.makedirs(name)  
+    # Change to directory    
+    os.chdir(name)
+
+    # Create the spice file and generate the netlist
+    filename = name + ".sp"
+    the_file = open(filename, 'w')
+    the_file.write(".TITLE last stage of configurable decoder\n\n")
+
+
+    the_file.write("********************************************************************************\n")
+    the_file.write("** Include libraries, parameters and other\n")
+    the_file.write("********************************************************************************\n\n")
+    the_file.write(".LIB \"../includes.l\" INCLUDES\n\n")
+
+    the_file.write("********************************************************************************\n")
+    the_file.write("** Setup and input\n")
+    the_file.write("********************************************************************************\n\n")
+    the_file.write(".TRAN 1p 4n SWEEP DATA=sweep_data\n")
+    the_file.write(".OPTIONS BRIEF=1\n\n")
+    the_file.write("* Input signal\n")
+    the_file.write("VIN n_in gnd PULSE (0 supply_v_lp 0 0 0 2n 4n)\n")
+
+    
+    the_file.write("* Power rail for the circuit under test.\n")
+    the_file.write("* This allows us to measure power of a circuit under test without measuring the power of wave shaping and load circuitry.\n")
+    the_file.write("V_third1 vdd_third1 gnd supply_v_lp\n\n")
+    the_file.write("V_third2 vdd_third2 gnd supply_v_lp\n\n")
+
+    the_file.write("********************************************************************************\n")
+    the_file.write("** Measurement\n")
+    the_file.write("********************************************************************************\n\n")
+
+    if fanin1 !=0:
+        the_file.write("* inv_nand" + str(required_size) + "" + name + " delay\n")
+        the_file.write(".MEASURE TRAN meaz1_inv_nand" + str(required_size) + "_" + name + "_1_tfall TRIG V(n_1_"+str(fanin1)+") VAL='supply_v_lp/2' RISE=1\n")
+        the_file.write("+    TARG V(Xloadnand"+str(fanin1)+".n_1_1) VAL='supply_v_lp/2' FALL=1\n")
+        the_file.write(".MEASURE TRAN meaz1_inv_nand" + str(required_size) + "_" + name + "_1_trise TRIG V(n_1_"+str(fanin1)+") VAL='supply_v_lp/2' FALL=1\n")
+        the_file.write("+    TARG V(Xloadnand"+str(fanin1)+".n_1_1) VAL='supply_v_lp/2' RISE=1\n\n")
+
+        the_file.write("* inv" + name + "_2 delay\n")
+        the_file.write(".MEASURE TRAN meaz1_inv_" + name + "_2_tfall TRIG V(n_1_"+str(fanin1)+") VAL='supply_v_lp/2' FALL=1\n")
+        the_file.write("+    TARG V(Xloadnand"+str(fanin1)+".n_out) VAL='supply_v_lp/2' FALL=1\n")
+        the_file.write(".MEASURE TRAN meaz1_inv_" + name + "_2_trise TRIG V(n_1_"+str(fanin1)+") VAL='supply_v_lp/2' RISE=1\n")
+        the_file.write("+    TARG V(Xloadnand"+str(fanin1)+".n_out) VAL='supply_v_lp/2' RISE=1\n\n")
+
+
+        the_file.write("* Total delays\n")
+        the_file.write(".MEASURE TRAN meaz1_total_tfall TRIG V(n_1_"+str(fanin1)+") VAL='supply_v_lp/2' FALL=1\n")
+        the_file.write("+    TARG V(n_1_"+str(fanin1 + tgatecount + 2)+") VAL='supply_v_lp/2' FALL=1\n")
+        the_file.write(".MEASURE TRAN meaz1_total_trise TRIG V(n_1_"+str(fanin1)+") VAL='supply_v_lp/2' RISE=1\n")
+        the_file.write("+    TARG V(n_1_"+str(fanin1 + tgatecount + 2)+") VAL='supply_v_lp/2' RISE=1\n\n")
+
+        
+    if fanin2 !=0:
+        the_file.write("* inv_nand" + name + " delay\n")
+        the_file.write(".MEASURE TRAN meaz2_inv_nand" + str(required_size) + "_" + name + "_1_tfall TRIG V(n_2_"+str(fanin2)+") VAL='supply_v_lp/2' RISE=1\n")
+        the_file.write("+    TARG V(X2loadnand"+str(fanin2)+".n_1_1) VAL='supply_v_lp/2' FALL=1\n")
+        the_file.write(".MEASURE TRAN meaz2_inv_nand" + str(required_size) + "_" + name + "_1_trise TRIG V(n_2_"+str(fanin2)+") VAL='supply_v_lp/2' FALL=1\n")
+        the_file.write("+    TARG V(X2loadnand"+str(fanin2)+".n_1_1) VAL='supply_v_lp/2' RISE=1\n\n")
+
+        the_file.write("* inv" + name + "_2 delay\n")
+        the_file.write(".MEASURE TRAN meaz2_inv_" + name + "_2_tfall TRIG V(n_2_"+str(fanin2)+") VAL='supply_v_lp/2' FALL=1\n")
+        the_file.write("+    TARG V(X2loadnand"+str(fanin2)+".n_out) VAL='supply_v_lp/2' FALL=1\n")
+        the_file.write(".MEASURE TRAN meaz2_inv_" + name + "_2_trise TRIG V(n_2_"+str(fanin2)+") VAL='supply_v_lp/2' RISE=1\n")
+        the_file.write("+    TARG V(X2loadnand"+str(fanin2)+".n_out) VAL='supply_v_lp/2' RISE=1\n\n")
+
+
+        the_file.write("* Total delays\n")
+        the_file.write(".MEASURE TRAN meaz2_total_tfall TRIG V(n_2_"+str(fanin2)+") VAL='supply_v_lp/2' FALL=1\n")
+        the_file.write("+    TARG V(n_2_"+str(fanin2 + tgatecount + 2)+") VAL='supply_v_lp/2' FALL=1\n")
+        the_file.write(".MEASURE TRAN meaz2_total_trise TRIG V(n_2_"+str(fanin2)+") VAL='supply_v_lp/2' RISE=1\n")
+        the_file.write("+    TARG V(n_2_"+str(fanin2 + tgatecount + 2)+") VAL='supply_v_lp/2' RISE=1\n\n")
+
+
+    the_file.write(".MEASURE TRAN meas_logic_low_voltage FIND V(n_in) AT=3n\n\n")
+    if fanin1 != 0:
+        the_file.write("* Measure the power required to propagate a rise and a fall transition through the subcircuit at 250MHz.\n")
+        the_file.write(".MEASURE TRAN meaz1_current INTEGRAL I(V_third1) FROM=0ns TO=4ns\n")
+        the_file.write(".MEASURE TRAN meaz1_avg_power PARAM = '-(meaz1_current/4n)*supply_v_lp'\n\n")
+    if fanin2 != 0:
+        the_file.write("* Measure the power required to propagate a rise and a fall transition through the subcircuit at 250MHz.\n")
+        the_file.write(".MEASURE TRAN meaz2_current INTEGRAL I(V_third2) FROM=0ns TO=4ns\n")
+        the_file.write(".MEASURE TRAN meaz2_avg_power PARAM = '-(meaz2_current/4n)*supply_v_lp'\n\n")
+    
+    the_file.write("********************************************************************************\n")
+    the_file.write("** Circuit\n")
+    the_file.write("********************************************************************************\n\n")
+    if fanin1 !=0:
+        the_file.write("Xnandu n_in n_1_0 vdd_lp gnd xconfigurabledecoder3ii\n")
+        the_file.write("Xwire0 n_1_0 n_1_1 wire Rw=wire_xconfigurabledecoderi_res/"+str(fanin1)+" Cw=wire_xconfigurabledecoderi_cap/"+str(fanin1)+"\n")
+        for i in range(1, fanin1):
+            the_file.write("Xloadnand"+str(i)+" n_1_"+str(i)+" n_hang_"+str(i+1)+" vdd_lp gnd xconfigurabledecoderiii\n")
+            the_file.write("Xwire"+str(i)+" n_1_"+str(i)+" n_1_"+str(i+1)+" wire Rw=wire_xconfigurabledecoderi_res/"+str(fanin1)+" Cw=wire_xconfigurabledecoderi_cap/"+str(fanin1)+"\n")
+        the_file.write("Xloadnand"+str(fanin1)+" n_1_"+str(fanin1)+" n_1_"+str(fanin1 + 1)+" vdd_third1 gnd xconfigurabledecoderiii\n")
+        #RAM load:
+        the_file.write("Xwireadded n_1_"+str(fanin1 + 1)+" n_1_"+str(fanin1 + 2)+" wire Rw=wire_xconfigurabledecoderiii_res Cw=wire_xconfigurabledecoderiii_cap \n")
+        for i in range(fanin1 +2, fanin1 +tgatecount +2):
+            the_file.write("Xwirel"+str(i)+" n_1_"+str(i)+" n_1_"+str(i+1)+" wire Rw=wire_memorycell_horizontal_res/"+str(tgatecount)+" Cw=wire_memorycell_horizontal_cap/"+str(tgatecount)+"\n") 
+        the_file.write("Xtgate"+str(fanin1 +tgatecount)+" gnd gnd n_1_"+str(fanin1 +tgatecount+2)+" vdd_lp vdd_lp gnd RAM_tgate\n")
+
+    if fanin2 !=0:
+        the_file.write("Xnandv n_in n_2_0 vdd_lp gnd xconfigurabledecoder2ii\n")
+        the_file.write("X2wire0 n_2_0 n_2_1 wire Rw=wire_xconfigurabledecoderi_res/"+str(fanin2)+" Cw=wire_xconfigurabledecoderi_cap/"+str(fanin2)+"\n")
+        for i in range(1, fanin2):
+            the_file.write("X2loadnand"+str(i)+" n_2_"+str(i)+" n_hang2_"+str(i+1)+" vdd_lp gnd xconfigurabledecoderiii\n")
+            the_file.write("X2wire"+str(i)+" n_2_"+str(i)+" n_2_"+str(i+1)+" wire Rw=wire_xconfigurabledecoderi_res/"+str(fanin2)+" Cw=wire_xconfigurabledecoderi_cap/"+str(fanin2)+"\n")
+        the_file.write("X2loadnand"+str(fanin2)+" n_2_"+str(fanin2)+" n_2_"+str(fanin2 + 1)+" vdd_third2 gnd xconfigurabledecoderiii\n")
+        #RAM load should be added here
+        the_file.write("Xwireadded2 n_2_"+str(fanin2 + 1)+" n_2_"+str(fanin2 + 2)+" wire Rw=wire_xconfigurabledecoderiii_res Cw=wire_xconfigurabledecoderiii_cap \n")
+        for i in range(fanin2 +2, fanin2 +tgatecount +2):
+            the_file.write("X2wirel"+str(i)+" n_2_"+str(i)+" n_2_"+str(i+1)+" wire Rw=wire_memorycell_horizontal_res/"+str(tgatecount)+" Cw=wire_memorycell_horizontal_cap/"+str(tgatecount)+"\n") 
+        the_file.write("X2tgate"+str(fanin2 +tgatecount)+" gnd gnd n_2_"+str(fanin2 +tgatecount+2)+" vdd_lp vdd_lp gnd RAM_tgate\n")
+        #the_file.write("X2loadnand3"+str(fanout1 + fanin2)+" n_2_"+str(fanout1 + fanin2)+" n_2_out vdd gnd thirdstage1\n")
+
+    the_file.write(".END")
+    the_file.close()
+
+    # Come out of top-level directory
+    os.chdir("../")
+
+    return (name + "/" + name + ".sp")   
+
+# Last stage of the row decoder:
+def generate_rowdecoderstage3_top_lp(name, fanin1,fanin2, sramcount, number_of_banks, gate_type):
+
+
+    # Create the dictory:
+    if not os.path.exists(name):
+        os.makedirs(name)  
+    # Change to directory    
+    os.chdir(name)
+
+
+    filename = name + ".sp"
+    the_file = open(filename, 'w')
+    the_file.write(".TITLE thirdstage\n\n")
+
+
+    the_file.write("********************************************************************************\n")
+    the_file.write("** Include libraries, parameters and other\n")
+    the_file.write("********************************************************************************\n\n")
+    the_file.write(".LIB \"../includes.l\" INCLUDES\n\n")
+
+    the_file.write("********************************************************************************\n")
+    the_file.write("** Setup and input\n")
+    the_file.write("********************************************************************************\n\n")
+    the_file.write(".TRAN 1p 4n SWEEP DATA=sweep_data\n")
+    the_file.write(".OPTIONS BRIEF=1\n\n")
+    the_file.write("* Input signal\n")
+    the_file.write("VIN n_in gnd PULSE (0 supply_v_lp 0 0 0 2n 4n)\n")
+
+    
+    the_file.write("* Power rail for the circuit under test.\n")
+    the_file.write("* This allows us to measure power of a circuit under test without measuring the power of wave shaping and load circuitry.\n")
+    the_file.write("V_third1 vdd_third1 gnd supply_v_lp\n\n")
+    the_file.write("V_third2 vdd_third2 gnd supply_v_lp\n\n")
+
+    the_file.write("********************************************************************************\n")
+    the_file.write("** Measurement\n")
+    the_file.write("********************************************************************************\n\n")
+
+    if fanin1 !=0:
+        the_file.write("* inv_nand" + name + " delay\n")
+        the_file.write(".MEASURE TRAN meaz1_inv_nand"+str(gate_type)+"_" + name + "_1_tfall TRIG V(n_1_1) VAL='supply_v_lp/2' RISE=1\n")
+        the_file.write("+    TARG V(Xloadnand"+str(fanin1)+".n_1_1) VAL='supply_v_lp/2' FALL=1\n")
+        the_file.write(".MEASURE TRAN meaz1_inv_nand"+str(gate_type)+"_" + name + "_1_trise TRIG V(n_1_1) VAL='supply_v_lp/2' FALL=1\n")
+        the_file.write("+    TARG V(Xloadnand"+str(fanin1)+".n_1_1) VAL='supply_v_lp/2' RISE=1\n\n")
+
+
+        the_file.write("* inv" + name + "_2 delay\n")
+        the_file.write(".MEASURE TRAN meaz1_inv_" + name + "_2_tfall TRIG V(n_1_1) VAL='supply_v_lp/2' FALL=1\n")
+        the_file.write("+    TARG V(Xloadnand"+str(fanin1)+".n_out) VAL='supply_v_lp/2' FALL=1\n")
+        the_file.write(".MEASURE TRAN meaz1_inv_" + name + "_2_trise TRIG V(n_1_1) VAL='supply_v_lp/2' RISE=1\n")
+        the_file.write("+    TARG V(Xloadnand"+str(fanin1)+".n_out) VAL='supply_v_lp/2' RISE=1\n\n")
+
+        the_file.write("* Total delays\n")
+        the_file.write(".MEASURE TRAN meaz1_total_tfall TRIG V(n_1_1) VAL='supply_v_lp/2' FALL=1\n")
+        the_file.write("+    TARG V(Xloadnand"+str(fanin1)+".n_out) VAL='supply_v_lp/2' FALL=1\n")
+        the_file.write(".MEASURE TRAN meaz1_total_trise TRIG V(n_1_1) VAL='supply_v_lp/2' RISE=1\n")
+        the_file.write("+    TARG V(Xloadnand"+str(fanin1)+".n_out) VAL='supply_v_lp/2' RISE=1\n\n")
+
+        
+    if fanin2 !=0:
+        the_file.write("* inv_nand" + name + " delay\n")
+        the_file.write(".MEASURE TRAN meaz2_inv_nand"+str(gate_type)+"_" + name + "_1_tfall TRIG V(n_2_"+str(fanin2)+") VAL='supply_v_lp/2' RISE=1\n")
+        the_file.write("+    TARG V(X2loadnand"+str(fanin2)+".n_1_1) VAL='supply_v_lp/2' FALL=1\n")
+        the_file.write(".MEASURE TRAN meaz2_inv_nand"+str(gate_type)+"_" + name + "_1_trise TRIG V(n_2_"+str(fanin2)+") VAL='supply_v_lp/2' FALL=1\n")
+        the_file.write("+    TARG V(X2loadnand"+str(fanin2)+".n_1_1) VAL='supply_v_lp/2' RISE=1\n\n")
+
+        the_file.write("* inv" + name + "_2 delay\n")
+        the_file.write(".MEASURE TRAN meaz2_inv_" + name + "_2_tfall TRIG V(n_2_"+str(fanin2)+") VAL='supply_v_lp/2' FALL=1\n")
+        the_file.write("+    TARG V(X2loadnand"+str(fanin2)+".n_out) VAL='supply_v_lp/2' FALL=1\n")
+        the_file.write(".MEASURE TRAN meaz2_inv_" + name + "_2_trise TRIG V(n_2_"+str(fanin2)+") VAL='supply_v_lp/2' RISE=1\n")
+        the_file.write("+    TARG V(X2loadnand"+str(fanin2)+".n_out) VAL='supply_v_lp/2' RISE=1\n\n")
+
+
+        the_file.write("* Total delays\n")
+        the_file.write(".MEASURE TRAN meaz2_total_tfall TRIG V(n_2_"+str(fanin2)+") VAL='supply_v_lp/2' FALL=1\n")
+        the_file.write("+    TARG V(X2loadnand"+str(fanin2)+".n_out) VAL='supply_v_lp/2' FALL=1\n")
+        the_file.write(".MEASURE TRAN meaz2_total_trise TRIG V(n_2_"+str(fanin2)+") VAL='supply_v_lp/2' RISE=1\n")
+        the_file.write("+    TARG V(X2loadnand"+str(fanin2)+".n_out) VAL='supply_v_lp/2' RISE=1\n\n")
+
+
+    the_file.write(".MEASURE TRAN meas_logic_low_voltage FIND V(n_in) AT=3n\n\n")
+    if fanin1 != 0:
+        the_file.write("* Measure the power required to propagate a rise and a fall transition through the subcircuit at 250MHz.\n")
+        the_file.write(".MEASURE TRAN meaz1_current INTEGRAL I(V_third1) FROM=0ns TO=4ns\n")
+        the_file.write(".MEASURE TRAN meaz1_avg_power PARAM = '-(meaz1_current/4n)*supply_v_lp'\n\n")
+    if fanin2 != 0:
+        the_file.write("* Measure the power required to propagate a rise and a fall transition through the subcircuit at 250MHz.\n")
+        the_file.write(".MEASURE TRAN meaz2_current INTEGRAL I(V_third2) FROM=0ns TO=4ns\n")
+        the_file.write(".MEASURE TRAN meaz2_avg_power PARAM = '-(meaz2_current/4n)*supply_v_lp'\n\n")
+    
+    the_file.write("********************************************************************************\n")
+    the_file.write("** Circuit\n")
+    the_file.write("********************************************************************************\n\n")
+    if fanin1 !=0:
+        the_file.write("Xnandu n_in n_1_1 vdd_lp gnd rowdecoderstage12\n")
+        for i in range(1, fanin1):
+            the_file.write("Xloadnand"+str(i)+" n_1_"+str(i)+" n_hang_"+str(i+1)+" vdd_lp gnd rowdecoderstage3\n")
+            the_file.write("Xwire"+str(i)+" n_1_"+str(i)+" n_1_"+str(i+1)+" wire Rw=wire_rowdecoderstage0_res/"+str(fanin1)+" Cw=wire_rowdecoderstage0_cap/"+str(fanin1)+"\n")
+        the_file.write("Xloadnand"+str(fanin1)+" n_1_"+str(fanin1)+" n_1_"+str(fanin1 + 1)+" vdd_third1 gnd rowdecoderstage3\n")
+        the_file.write("Xwordline n_1_"+str(fanin1 + 1)+" n_1_"+str(fanin1 + 2)+" vdd_lp gnd wordline_driver\n")
+
+
+    if fanin2 !=0:
+        the_file.write("Xnandv n_in n_2_1 vdd_lp gnd rowdecoderstage13\n")
+        for i in range(1, fanin2):
+            the_file.write("X2loadnand"+str(i)+" n_2_"+str(i)+" n_hang2_"+str(i+1)+" vdd_lp gnd rowdecoderstage3\n")
+            the_file.write("X2wire"+str(i)+" n_2_"+str(i)+" n_2_"+str(i+1)+" wire Rw=wire_rowdecoderstage0_res/"+str(fanin2)+" Cw=wire_rowdecoderstage0_cap/"+str(fanin2)+"\n")
+        the_file.write("X2loadnand"+str(fanin2)+" n_2_"+str(fanin2)+" n_2_"+str(fanin2 + 1)+" vdd_third2 gnd rowdecoderstage3\n")
+        the_file.write("X2wordline n_2_"+str(fanin2 + 1)+" n_2_"+str(fanin2 + 2)+" vdd_lp gnd wordline_driver\n")
+
+
+    the_file.write(".END")
+    the_file.close()
+
+    # Come out of top-level directory
+    os.chdir("../")
+
+    return (name + "/" + name + ".sp")
+
+
+# This is the wordline driver:
+def generate_wordline_driver_top_lp(name, sramcount, nandsize, smallrow, repeater):
+
+    # Create the directory
+    if not os.path.exists(name):
+        os.makedirs(name)  
+    # Change to directory    
+    os.chdir(name)
+
+    # Create the spice file and generate the netlist
+    filename = name + ".sp"
+    the_file = open(filename, 'w')
+    the_file.write(".TITLE wordline driver\n\n")
+
+
+    the_file.write("********************************************************************************\n")
+    the_file.write("** Include libraries, parameters and other\n")
+    the_file.write("********************************************************************************\n\n")
+    the_file.write(".LIB \"../includes.l\" INCLUDES\n\n")
+
+    the_file.write("********************************************************************************\n")
+    the_file.write("** Setup and input\n")
+    the_file.write("********************************************************************************\n\n")
+    the_file.write(".TRAN 1p 4n SWEEP DATA=sweep_data\n")
+    the_file.write(".OPTIONS BRIEF=1\n\n")
+    the_file.write("* Input signal\n")
+    the_file.write("VIN n_in gnd PULSE (0 supply_v_lp 0 0 0 2n 4n)\n")
+
+    
+    the_file.write("* Power rail for the circuit under test.\n")
+    the_file.write("* This allows us to measure power of a circuit under test without measuring the power of wave shaping and load circuitry.\n")
+    the_file.write("V_wordline vdd_wordline gnd supply_v_lp\n\n")
+
+
+    the_file.write("********************************************************************************\n")
+    the_file.write("** Measurement\n")
+    the_file.write("********************************************************************************\n\n")
+    the_file.write("* inv_" + name + " delay\n")
+    the_file.write(".MEASURE TRAN meas_inv_nand"+str(nandsize)+"_wordline_driver_1_tfall TRIG V(n_1_1) VAL='supply_v_lp/2' RISE=1\n")
+    the_file.write("+    TARG V(Xwordline.n_1_1) VAL='supply_v_lp/2' FALL=1\n")
+    the_file.write(".MEASURE TRAN meas_inv_nand"+str(nandsize)+"_wordline_driver_1_trise TRIG V(n_1_1) VAL='supply_v_lp/2' FALL=1\n")
+    the_file.write("+    TARG V(Xwordline.n_1_1) VAL='supply_v_lp/2' RISE=1\n\n")
+
+    the_file.write("* inv_" + name + " delay\n")
+    the_file.write(".MEASURE TRAN meas_inv_wordline_driver_2_tfall TRIG V(n_1_1) VAL='supply_v_lp/2' FALL=1\n")
+    the_file.write("+    TARG V(Xwordline.n_1_2) VAL='supply_v_lp/2' FALL=1\n")
+    the_file.write(".MEASURE TRAN meas_inv_wordline_driver_2_trise TRIG V(n_1_1) VAL='supply_v_lp/2' RISE=1\n")
+    the_file.write("+    TARG V(Xwordline.n_1_2) VAL='supply_v_lp/2' RISE=1\n\n")
+
+    the_file.write("* inv_" + name + " delay\n")
+    the_file.write(".MEASURE TRAN meas_inv_wordline_driver_3_tfall TRIG V(n_1_1) VAL='supply_v_lp/2' RISE=1\n")
+    the_file.write("+    TARG V(Xwordline.n_1_3) VAL='supply_v_lp/2' FALL=1\n")
+    the_file.write(".MEASURE TRAN meas_inv_wordline_driver_3_trise TRIG V(n_1_1) VAL='supply_v_lp/2' FALL=1\n")
+    the_file.write("+    TARG V(Xwordline.n_1_3) VAL='supply_v_lp/2' RISE=1\n\n")
+
+    the_file.write("* inv_" + name + " delay\n")
+    the_file.write(".MEASURE TRAN meas_inv_wordline_driver_4_tfall TRIG V(n_1_1) VAL='supply_v_lp/2' FALL=1\n")
+    the_file.write("+    TARG V(n_1_"+str(sramcount+1)+") VAL='supply_v_lp * 0.1' FALL=1\n")
+    the_file.write(".MEASURE TRAN meas_inv_wordline_driver_4_trise TRIG V(n_1_1) VAL='supply_v_lp/2' RISE=1\n")
+    the_file.write("+    TARG V(n_1_"+str(sramcount+1)+") VAL='supply_v_lp * 0.9' RISE=1\n\n")
+
+    the_file.write("* Total delays\n")
+    the_file.write(".MEASURE TRAN meaz1_total_tfall TRIG V(n_1_1) VAL='supply_v_lp/2' FALL=1\n")
+    the_file.write("+    TARG V(n_1_"+str(sramcount+1)+") VAL='supply_v_lp * 0.1' FALL=1\n")
+    the_file.write(".MEASURE TRAN meaz1_total_trise TRIG V(n_1_1) VAL='supply_v_lp/2' RISE=1\n")
+    the_file.write("+    TARG V(n_1_"+str(sramcount+1)+") VAL='supply_v_lp * 0.9' RISE=1\n\n")
+
+
+    the_file.write(".MEASURE TRAN meas_logic_low_voltage FIND V(n_in) AT=3n\n\n")
+
+    the_file.write("* Measure the power required to propagate a rise and a fall transition through the subcircuit at 250MHz.\n")
+    the_file.write(".MEASURE TRAN meas_current INTEGRAL I(V_wordline) FROM=0ns TO=4ns\n")
+    the_file.write(".MEASURE TRAN meas_avg_power PARAM = '-(meas_current/4n)*supply_v_lp'\n\n")
+
+    
+    the_file.write("********************************************************************************\n")
+    the_file.write("** Circuit\n")
+    the_file.write("********************************************************************************\n\n")
+    
+    #last stage of row decoder:
+    the_file.write("Xnandu n_in n_1_1 vdd_lp gnd rowdecoderstage3\n")
+    #Wordline driver:
+    the_file.write("Xwordline n_1_1 n_1_2 vdd_wordline gnd wordline_driver\n")
+    #RAM load:
+    for i in range(2, int(sramcount +2)):
+        the_file.write("Xmemcell"+str(i)+" n_1_"+str(i)+" gnd gnd gnd gnd gnd vdd_lp gnd memorycell\n")
+        if repeater == 0:
+            the_file.write("Xwirel"+str(i)+" n_1_"+str(i)+" n_1_"+str(i+1)+" wire Rw=wire_wordline_driver_res/"+str(sramcount)+" Cw=wire_wordline_driver_cap/"+str(sramcount)+"\n")
+        else:
+            the_file.write("Xwirel"+str(i)+" n_1_"+str(i)+" n_1_"+str(i+1)+" wire Rw=wire_wordline_driver_res/"+str(2*sramcount)+" Cw=wire_wordline_driver_cap/"+str(2*sramcount)+"\n")
+
+    the_file.write(".END")
+    the_file.close()
+
+    # Come out of top-level directory
+    os.chdir("../")
+
+    return (name + "/" + name + ".sp")
+
+
+# This is the last stage of the row decoder:
+def generate_rowdecoderstage3_top(name, fanin1,fanin2, sramcount, number_of_banks, gate_type):
+
+    # Create the dictory:
+    if not os.path.exists(name):
+        os.makedirs(name)  
+    # Change to directory    
+    os.chdir(name)
+
+    # Create spice file and fill it up with the netlist:
+    filename = name + ".sp"
+    the_file = open(filename, 'w')
+    the_file.write(".TITLE thirdstage\n\n")
+
+
+    the_file.write("********************************************************************************\n")
+    the_file.write("** Include libraries, parameters and other\n")
+    the_file.write("********************************************************************************\n\n")
+    the_file.write(".LIB \"../includes.l\" INCLUDES\n\n")
+
+    the_file.write("********************************************************************************\n")
+    the_file.write("** Setup and input\n")
+    the_file.write("********************************************************************************\n\n")
+    the_file.write(".TRAN 1p 4n SWEEP DATA=sweep_data\n")
+    the_file.write(".OPTIONS BRIEF=1\n\n")
+    the_file.write("* Input signal\n")
+    the_file.write("VIN n_in gnd PULSE (0 supply_v 0 0 0 2n 4n)\n")
+
+    
+    the_file.write("* Power rail for the circuit under test.\n")
+    the_file.write("* This allows us to measure power of a circuit under test without measuring the power of wave shaping and load circuitry.\n")
+    the_file.write("V_third1 vdd_third1 gnd supply_v\n\n")
+    the_file.write("V_third2 vdd_third2 gnd supply_v\n\n")
+
+    the_file.write("********************************************************************************\n")
+    the_file.write("** Measurement\n")
+    the_file.write("********************************************************************************\n\n")
+
+    if fanin1 !=0:
+        the_file.write("* inv_nand" + name + " delay\n")
+        the_file.write(".MEASURE TRAN meaz1_inv_nand"+str(gate_type)+"_" + name + "_1_tfall TRIG V(n_1_1) VAL='supply_v/2' RISE=1\n")
+        the_file.write("+    TARG V(Xloadnand"+str(fanin1)+".n_1_1) VAL='supply_v/2' FALL=1\n")
+        the_file.write(".MEASURE TRAN meaz1_inv_nand"+str(gate_type)+"_" + name + "_1_trise TRIG V(n_1_1) VAL='supply_v/2' FALL=1\n")
+        the_file.write("+    TARG V(Xloadnand"+str(fanin1)+".n_1_1) VAL='supply_v/2' RISE=1\n\n")
+
+
+        the_file.write("* inv" + name + "_2 delay\n")
+        the_file.write(".MEASURE TRAN meaz1_inv_" + name + "_2_tfall TRIG V(n_1_1) VAL='supply_v/2' FALL=1\n")
+        the_file.write("+    TARG V(Xloadnand"+str(fanin1)+".n_out) VAL='supply_v/2' FALL=1\n")
+        the_file.write(".MEASURE TRAN meaz1_inv_" + name + "_2_trise TRIG V(n_1_1) VAL='supply_v/2' RISE=1\n")
+        the_file.write("+    TARG V(Xloadnand"+str(fanin1)+".n_out) VAL='supply_v/2' RISE=1\n\n")
+
+        the_file.write("* Total delays\n")
+        the_file.write(".MEASURE TRAN meaz1_total_tfall TRIG V(n_1_1) VAL='supply_v/2' FALL=1\n")
+        the_file.write("+    TARG V(Xloadnand"+str(fanin1)+".n_out) VAL='supply_v/2' FALL=1\n")
+        the_file.write(".MEASURE TRAN meaz1_total_trise TRIG V(n_1_1) VAL='supply_v/2' RISE=1\n")
+        the_file.write("+    TARG V(Xloadnand"+str(fanin1)+".n_out) VAL='supply_v/2' RISE=1\n\n")
+
+        
+    if fanin2 !=0:
+        the_file.write("* inv_nand" + name + " delay\n")
+        the_file.write(".MEASURE TRAN meaz2_inv_nand"+str(gate_type)+"_" + name + "_1_tfall TRIG V(n_2_"+str(fanin2)+") VAL='supply_v/2' RISE=1\n")
+        the_file.write("+    TARG V(X2loadnand"+str(fanin2)+".n_1_1) VAL='supply_v/2' FALL=1\n")
+        the_file.write(".MEASURE TRAN meaz2_inv_nand"+str(gate_type)+"_" + name + "_1_trise TRIG V(n_2_"+str(fanin2)+") VAL='supply_v/2' FALL=1\n")
+        the_file.write("+    TARG V(X2loadnand"+str(fanin2)+".n_1_1) VAL='supply_v/2' RISE=1\n\n")
+
+        the_file.write("* inv" + name + "_2 delay\n")
+        the_file.write(".MEASURE TRAN meaz2_inv_" + name + "_2_tfall TRIG V(n_2_"+str(fanin2)+") VAL='supply_v/2' FALL=1\n")
+        the_file.write("+    TARG V(X2loadnand"+str(fanin2)+".n_out) VAL='supply_v/2' FALL=1\n")
+        the_file.write(".MEASURE TRAN meaz2_inv_" + name + "_2_trise TRIG V(n_2_"+str(fanin2)+") VAL='supply_v/2' RISE=1\n")
+        the_file.write("+    TARG V(X2loadnand"+str(fanin2)+".n_out) VAL='supply_v/2' RISE=1\n\n")
+
+
+        the_file.write("* Total delays\n")
+        the_file.write(".MEASURE TRAN meaz2_total_tfall TRIG V(n_2_"+str(fanin2)+") VAL='supply_v/2' FALL=1\n")
+        the_file.write("+    TARG V(X2loadnand"+str(fanin2)+".n_out) VAL='supply_v/2' FALL=1\n")
+        the_file.write(".MEASURE TRAN meaz2_total_trise TRIG V(n_2_"+str(fanin2)+") VAL='supply_v/2' RISE=1\n")
+        the_file.write("+    TARG V(X2loadnand"+str(fanin2)+".n_out) VAL='supply_v/2' RISE=1\n\n")
+
+
+    the_file.write(".MEASURE TRAN meas_logic_low_voltage FIND V(n_in) AT=3n\n\n")
+    if fanin1 != 0:
+        the_file.write("* Measure the power required to propagate a rise and a fall transition through the subcircuit at 250MHz.\n")
+        the_file.write(".MEASURE TRAN meaz1_current INTEGRAL I(V_third1) FROM=0ns TO=4ns\n")
+        the_file.write(".MEASURE TRAN meaz1_avg_power PARAM = '-(meaz1_current/4n)*supply_v'\n\n")
+    if fanin2 != 0:
+        the_file.write("* Measure the power required to propagate a rise and a fall transition through the subcircuit at 250MHz.\n")
+        the_file.write(".MEASURE TRAN meaz2_current INTEGRAL I(V_third2) FROM=0ns TO=4ns\n")
+        the_file.write(".MEASURE TRAN meaz2_avg_power PARAM = '-(meaz2_current/4n)*supply_v'\n\n")
+    
+    the_file.write("********************************************************************************\n")
+    the_file.write("** Circuit\n")
+    the_file.write("********************************************************************************\n\n")
+    if fanin1 !=0:
+        the_file.write("Xnandu n_in n_1_1 vdd gnd rowdecoderstage12\n")
+        for i in range(1, fanin1):
+            the_file.write("Xloadnand"+str(i)+" n_1_"+str(i)+" n_hang_"+str(i+1)+" vdd gnd rowdecoderstage3\n")
+            the_file.write("Xwire"+str(i)+" n_1_"+str(i)+" n_1_"+str(i+1)+" wire Rw=wire_rowdecoderstage0_res/"+str(fanin1)+" Cw=wire_rowdecoderstage0_cap/"+str(fanin1)+"\n")
+        the_file.write("Xloadnand"+str(fanin1)+" n_1_"+str(fanin1)+" n_1_"+str(fanin1 + 1)+" vdd_third1 gnd rowdecoderstage3\n")
+        the_file.write("Xwordline n_1_"+str(fanin1 + 1)+" n_1_"+str(fanin1 + 2)+" vdd gnd wordline_driver\n")
+
+
+    if fanin2 !=0:
+        the_file.write("Xnandv n_in n_2_1 vdd gnd rowdecoderstage13\n")
+        for i in range(1, fanin2):
+            the_file.write("X2loadnand"+str(i)+" n_2_"+str(i)+" n_hang2_"+str(i+1)+" vdd gnd rowdecoderstage3\n")
+            the_file.write("X2wire"+str(i)+" n_2_"+str(i)+" n_2_"+str(i+1)+" wire Rw=wire_rowdecoderstage0_res/"+str(fanin2)+" Cw=wire_rowdecoderstage0_cap/"+str(fanin2)+"\n")
+        the_file.write("X2loadnand"+str(fanin2)+" n_2_"+str(fanin2)+" n_2_"+str(fanin2 + 1)+" vdd_third2 gnd rowdecoderstage3\n")
+        the_file.write("X2wordline n_2_"+str(fanin2 + 1)+" n_2_"+str(fanin2 + 2)+" vdd gnd wordline_driver\n")
+
+
+    the_file.write(".END")
+    the_file.close()
+
+    # Come out of top-level directory
+    os.chdir("../")
+
+    return (name + "/" + name + ".sp")
+
+# This is the first stage of the row decoder:
+def generate_rowdecoderstage1_top(name, fanout, size):
+
+    # Create directories
+    if not os.path.exists(name):
+        os.makedirs(name)  
+    # Change to directory    
+    os.chdir(name)
+
+    # Create the spice file and generate netlist:
+    filename = name + ".sp"
+    the_file = open(filename, 'w')
+    the_file.write(".TITLE stage one of the small row decoder\n\n")
+
+    the_file.write("********************************************************************************\n")
+    the_file.write("** Include libraries, parameters and other\n")
+    the_file.write("********************************************************************************\n\n")
+    the_file.write(".LIB \"../includes.l\" INCLUDES\n\n")
+
+    the_file.write("********************************************************************************\n")
+    the_file.write("** Setup and input\n")
+    the_file.write("********************************************************************************\n\n")
+    the_file.write(".TRAN 1p 4n SWEEP DATA=sweep_data\n")
+    the_file.write(".OPTIONS BRIEF=1\n\n")
+    the_file.write("* Input signal\n")
+    the_file.write("VIN n_in gnd PULSE (0 supply_v 0 0 0 2n 4n)\n")
+    
+    the_file.write("* Power rail for the circuit under test.\n")
+    the_file.write("* This allows us to measure power of a circuit under test without measuring the power of wave shaping and load circuitry.\n")
+    the_file.write("V_sec vdd_sec gnd supply_v\n\n")
+
+    the_file.write("********************************************************************************\n")
+    the_file.write("** Measurement\n")
+    the_file.write("********************************************************************************\n\n")
+    the_file.write("* inv_nand2" + name + " delay\n")
+    the_file.write(".MEASURE TRAN meas_inv_nand" + str(size) + "_" + name + "_1_tfall TRIG V(n_1_1) VAL='supply_v/2' RISE=1\n")
+    the_file.write("+    TARG V(Xsec.n_1_1) VAL='supply_v/2' FALL=1\n")
+    the_file.write(".MEASURE TRAN meas_inv_nand" + str(size) + "_" + name + "_1_trise TRIG V(n_1_1) VAL='supply_v/2' FALL=1\n")
+    the_file.write("+    TARG V(Xsec.n_1_1) VAL='supply_v/2' RISE=1\n\n")
+
+    the_file.write("* inv_" + name + " delay\n")
+    the_file.write(".MEASURE TRAN meas_inv_" + name + "_2_tfall TRIG V(n_1_1) VAL='supply_v/2' FALL=1\n")
+    the_file.write("+    TARG V(n_1_"+str(1+fanout)+") VAL='supply_v/2' FALL=1\n")
+    the_file.write(".MEASURE TRAN meas_inv_" + name + "_2_trise TRIG V(n_1_1) VAL='supply_v/2' RISE=1\n")
+    the_file.write("+    TARG V(n_1_"+str(1+fanout)+") VAL='supply_v/2' RISE=1\n\n")
+
+    the_file.write("* Total delays\n")
+    the_file.write(".MEASURE TRAN meas_total_tfall TRIG V(n_1_1) VAL='supply_v/2' FALL=1\n")
+    the_file.write("+    TARG V(n_1_"+str(1+fanout)+") VAL='supply_v/2' FALL=1\n")
+    the_file.write(".MEASURE TRAN meas_total_trise TRIG V(n_1_1) VAL='supply_v/2' RISE=1\n")
+    the_file.write("+    TARG V(n_1_"+str(1+fanout)+") VAL='supply_v/2' RISE=1\n\n")
+
+    the_file.write(".MEASURE TRAN meas_logic_low_voltage FIND V(n_in) AT=3n\n\n")
+
+    the_file.write("* Measure the power required to propagate a rise and a fall transition through the subcircuit at 250MHz.\n")
+    the_file.write(".MEASURE TRAN meas_current INTEGRAL I(V_sec) FROM=0ns TO=4ns\n")
+    the_file.write(".MEASURE TRAN meas_avg_power PARAM = '-(meas_current/4n)*supply_v'\n\n")
+    
+    the_file.write("********************************************************************************\n")
+    the_file.write("** Circuit\n")
+    the_file.write("********************************************************************************\n\n")
+    # wave shaping circuitry
+    the_file.write("Xrowstage0 n_in n_1_1 vdd gnd rowdecoderstage0\n")
+    #add the nand2 circuit here
+    the_file.write("Xsec n_1_1 n_1_2 vdd_sec gnd "+ name +"\n")
+    #the load to this circuit:
+
+    for i in range(2, 2+fanout):
+        the_file.write("Xwire"+str(i)+" n_1_"+str(i)+" n_1_"+str(i+1)+" wire Rw=wire_rowdecoderstage0_res/"+str(fanout)+" Cw=wire_rowdecoderstage0_cap/"+str(fanout)+"\n")
+        the_file.write("Xloadnand"+str(i)+" n_1_"+str(i)+" n_hang_"+str(i+1)+" vdd gnd rowdecoderstage3\n")
+
+    the_file.write(".END")
+    the_file.close()
+
+    # Come out of top-level directory
+    os.chdir("../")
+
+    return (name + "/" + name + ".sp")
+
+
+
+# This is the first stage of row decoder using low power transistors:
+def generate_rowdecoderstage1_top_lp(name, fanout, size):
+
+    # Create directories
+    if not os.path.exists(name):
+        os.makedirs(name)  
+    # Change to directory    
+    os.chdir(name)
+
+    # Create the spice file:
+    filename = name + ".sp"
+    the_file = open(filename, 'w')
+    the_file.write(".TITLE stage one of the small row decoder\n\n")
+
+    the_file.write("********************************************************************************\n")
+    the_file.write("** Include libraries, parameters and other\n")
+    the_file.write("********************************************************************************\n\n")
+    the_file.write(".LIB \"../includes.l\" INCLUDES\n\n")
+
+    the_file.write("********************************************************************************\n")
+    the_file.write("** Setup and input\n")
+    the_file.write("********************************************************************************\n\n")
+    the_file.write(".TRAN 1p 4n SWEEP DATA=sweep_data\n")
+    the_file.write(".OPTIONS BRIEF=1\n\n")
+    the_file.write("* Input signal\n")
+    the_file.write("VIN n_in gnd PULSE (0 supply_v_lp 0 0 0 2n 4n)\n")
+    
+    the_file.write("* Power rail for the circuit under test.\n")
+    the_file.write("* This allows us to measure power of a circuit under test without measuring the power of wave shaping and load circuitry.\n")
+    the_file.write("V_sec vdd_sec gnd supply_v_lp\n\n")
+
+    the_file.write("********************************************************************************\n")
+    the_file.write("** Measurement\n")
+    the_file.write("********************************************************************************\n\n")
+    the_file.write("* inv_nand2" + name + " delay\n")
+    the_file.write(".MEASURE TRAN meas_inv_nand" + str(size) + "_" + name + "_1_tfall TRIG V(n_1_1) VAL='supply_v_lp/2' RISE=1\n")
+    the_file.write("+    TARG V(Xsec.n_1_1) VAL='supply_v_lp/2' FALL=1\n")
+    the_file.write(".MEASURE TRAN meas_inv_nand" + str(size) + "_" + name + "_1_trise TRIG V(n_1_1) VAL='supply_v_lp/2' FALL=1\n")
+    the_file.write("+    TARG V(Xsec.n_1_1) VAL='supply_v_lp/2' RISE=1\n\n")
+
+    the_file.write("* inv_" + name + " delay\n")
+    the_file.write(".MEASURE TRAN meas_inv_" + name + "_2_tfall TRIG V(n_1_1) VAL='supply_v_lp/2' FALL=1\n")
+    the_file.write("+    TARG V(n_1_"+str(1+fanout)+") VAL='supply_v_lp/2' FALL=1\n")
+    the_file.write(".MEASURE TRAN meas_inv_" + name + "_2_trise TRIG V(n_1_1) VAL='supply_v_lp/2' RISE=1\n")
+    the_file.write("+    TARG V(n_1_"+str(1+fanout)+") VAL='supply_v_lp/2' RISE=1\n\n")
+
+    the_file.write("* Total delays\n")
+    the_file.write(".MEASURE TRAN meas_total_tfall TRIG V(n_1_1) VAL='supply_v_lp/2' FALL=1\n")
+    the_file.write("+    TARG V(n_1_"+str(1+fanout)+") VAL='supply_v_lp/2' FALL=1\n")
+    the_file.write(".MEASURE TRAN meas_total_trise TRIG V(n_1_1) VAL='supply_v_lp/2' RISE=1\n")
+    the_file.write("+    TARG V(n_1_"+str(1+fanout)+") VAL='supply_v_lp/2' RISE=1\n\n")
+
+    the_file.write(".MEASURE TRAN meas_logic_low_voltage FIND V(n_in) AT=3n\n\n")
+
+    the_file.write("* Measure the power required to propagate a rise and a fall transition through the subcircuit at 250MHz.\n")
+    the_file.write(".MEASURE TRAN meas_current INTEGRAL I(V_sec) FROM=0ns TO=4ns\n")
+    the_file.write(".MEASURE TRAN meas_avg_power PARAM = '-(meas_current/4n)*supply_v_lp'\n\n")
+    
+    the_file.write("********************************************************************************\n")
+    the_file.write("** Circuit\n")
+    the_file.write("********************************************************************************\n\n")
+    # wave shaping circuitry
+    the_file.write("Xrowstage0 n_in n_1_1 vdd_lp gnd rowdecoderstage0\n")
+
+    #add the nand2 circuit here
+    the_file.write("Xsec n_1_1 n_1_2 vdd_sec gnd "+ name +"\n")
+    #the load to this circuit:
+    for i in range(2, 2+fanout):
+        the_file.write("Xwire"+str(i)+" n_1_"+str(i)+" n_1_"+str(i+1)+" wire Rw=wire_rowdecoderstage0_res/"+str(fanout)+" Cw=wire_rowdecoderstage0_cap/"+str(fanout)+"\n")
+        the_file.write("Xloadnand"+str(i)+" n_1_"+str(i)+" n_hang_"+str(i+1)+" vdd_lp gnd rowdecoderstage3\n")
+
+    the_file.write(".END")
+    the_file.close()
+
+    # Come out of top-level directory
+    os.chdir("../")
+
+    return (name + "/" + name + ".sp")
+
+
+# This is the top-level path for the second stage in the configurable decoder:
+def generate_configurabledecoder2ii_top(name, fanout, size):
+
+    # Create directories
+    if not os.path.exists(name):
+        os.makedirs(name)  
+    # Change to directory    
+    os.chdir(name)
+
+    # create the file and 
+    filename = name + ".sp"
+    the_file = open(filename, 'w')
+    the_file.write(".TITLE second stage in configurable decoder\n\n")
+
+    the_file.write("********************************************************************************\n")
+    the_file.write("** Include libraries, parameters and other\n")
+    the_file.write("********************************************************************************\n\n")
+    the_file.write(".LIB \"../includes.l\" INCLUDES\n\n")
+
+    the_file.write("********************************************************************************\n")
+    the_file.write("** Setup and input\n")
+    the_file.write("********************************************************************************\n\n")
+    the_file.write(".TRAN 1p 4n SWEEP DATA=sweep_data\n")
+    the_file.write(".OPTIONS BRIEF=1\n\n")
+    the_file.write("* Input signal\n")
+    the_file.write("VIN n_in gnd PULSE (0 supply_v 0 0 0 2n 4n)\n")
+    
+    the_file.write("* Power rail for the circuit under test.\n")
+    the_file.write("* This allows us to measure power of a circuit under test without measuring the power of wave shaping and load circuitry.\n")
+    the_file.write("V_sec vdd_sec gnd supply_v\n\n")
+
+    the_file.write("********************************************************************************\n")
+    the_file.write("** Measurement\n")
+    the_file.write("********************************************************************************\n\n")
+    the_file.write("* inv_nand2" + name + " delay\n")
+    the_file.write(".MEASURE TRAN meas_inv_nand" + str(size) + "_" + name + "_1_tfall TRIG V(n_1_1) VAL='supply_v/2' RISE=1\n")
+    the_file.write("+    TARG V(Xsec.n_1_1) VAL='supply_v/2' FALL=1\n")
+    the_file.write(".MEASURE TRAN meas_inv_nand" + str(size) + "_" + name + "_1_trise TRIG V(n_1_1) VAL='supply_v/2' FALL=1\n")
+    the_file.write("+    TARG V(Xsec.n_1_1) VAL='supply_v/2' RISE=1\n\n")
+
+    the_file.write("* inv_" + name + " delay\n")
+    the_file.write(".MEASURE TRAN meas_inv_" + name + "_2_tfall TRIG V(n_1_1) VAL='supply_v/2' FALL=1\n")
+    the_file.write("+    TARG V(n_1_"+str(1+fanout)+") VAL='supply_v/2' FALL=1\n")
+    the_file.write(".MEASURE TRAN meas_inv_" + name + "_2_trise TRIG V(n_1_1) VAL='supply_v/2' RISE=1\n")
+    the_file.write("+    TARG V(n_1_"+str(1+fanout)+") VAL='supply_v/2' RISE=1\n\n")
+
+    the_file.write("* Total delays\n")
+    the_file.write(".MEASURE TRAN meas_total_tfall TRIG V(n_1_1) VAL='supply_v/2' FALL=1\n")
+    the_file.write("+    TARG V(n_1_"+str(1+fanout)+") VAL='supply_v/2' FALL=1\n")
+    the_file.write(".MEASURE TRAN meas_total_trise TRIG V(n_1_1) VAL='supply_v/2' RISE=1\n")
+    the_file.write("+    TARG V(n_1_"+str(1+fanout)+") VAL='supply_v/2' RISE=1\n\n")
+
+    the_file.write(".MEASURE TRAN meas_logic_low_voltage FIND V(n_in) AT=3n\n\n")
+
+    the_file.write("* Measure the power required to propagate a rise and a fall transition through the subcircuit at 250MHz.\n")
+    the_file.write(".MEASURE TRAN meas_current INTEGRAL I(V_sec) FROM=0ns TO=4ns\n")
+    the_file.write(".MEASURE TRAN meas_avg_power PARAM = '-(meas_current/4n)*supply_v'\n\n")
+    
+    the_file.write("********************************************************************************\n")
+    the_file.write("** Circuit\n")
+    the_file.write("********************************************************************************\n\n")
+    # wave shaping circuitry
+    the_file.write("xconfigurabledecoderi n_in n_1_1 vdd gnd xconfigurabledecoderi\n")
+
+    #add the nand2 circuit here
+    the_file.write("Xsec n_1_1 n_1_2 vdd_sec gnd "+ name +"\n")
+    #the load to this circuit:
+
+    for i in range(2, 2+fanout):
+        the_file.write("Xwire"+str(i)+" n_1_"+str(i)+" n_1_"+str(i+1)+" wire Rw=wire_xconfigurabledecoderi_res/"+str(fanout)+" Cw=wire_xconfigurabledecoderi_cap/"+str(fanout)+"\n")
+        the_file.write("Xloadnand"+str(i)+" n_1_"+str(i)+" n_hang_"+str(i+1)+" vdd gnd xconfigurabledecoderiii\n")
+
+    the_file.write(".END")
+    the_file.close()
+
+    # Come out of top-level directory
+    os.chdir("../")
+
+    return (name + "/" + name + ".sp")
+
+
+# This is the top-level path for the second stage of the configurable decoder::
+def generate_configurabledecoder2ii_top_lp(name, fanout, size):
+
+    # Create directories
+    if not os.path.exists(name):
+        os.makedirs(name)  
+    # Change to directory    
+    os.chdir(name)
+
+
+    filename = name + ".sp"
+    the_file = open(filename, 'w')
+    the_file.write(".TITLE second stage in configurable decoder\n\n")
+
+    the_file.write("********************************************************************************\n")
+    the_file.write("** Include libraries, parameters and other\n")
+    the_file.write("********************************************************************************\n\n")
+    the_file.write(".LIB \"../includes.l\" INCLUDES\n\n")
+
+    the_file.write("********************************************************************************\n")
+    the_file.write("** Setup and input\n")
+    the_file.write("********************************************************************************\n\n")
+    the_file.write(".TRAN 1p 4n SWEEP DATA=sweep_data\n")
+    the_file.write(".OPTIONS BRIEF=1\n\n")
+    the_file.write("* Input signal\n")
+    the_file.write("VIN n_in gnd PULSE (0 supply_v_lp 0 0 0 2n 4n)\n")
+    
+    the_file.write("* Power rail for the circuit under test.\n")
+    the_file.write("* This allows us to measure power of a circuit under test without measuring the power of wave shaping and load circuitry.\n")
+    the_file.write("V_sec vdd_sec gnd supply_v_lp\n\n")
+
+    the_file.write("********************************************************************************\n")
+    the_file.write("** Measurement\n")
+    the_file.write("********************************************************************************\n\n")
+    the_file.write("* inv_nand2" + name + " delay\n")
+    the_file.write(".MEASURE TRAN meas_inv_nand" + str(size) + "_" + name + "_1_tfall TRIG V(n_1_1) VAL='supply_v_lp/2' RISE=1\n")
+    the_file.write("+    TARG V(Xsec.n_1_1) VAL='supply_v_lp/2' FALL=1\n")
+    the_file.write(".MEASURE TRAN meas_inv_nand" + str(size) + "_" + name + "_1_trise TRIG V(n_1_1) VAL='supply_v_lp/2' FALL=1\n")
+    the_file.write("+    TARG V(Xsec.n_1_1) VAL='supply_v_lp/2' RISE=1\n\n")
+
+    the_file.write("* inv_" + name + " delay\n")
+    the_file.write(".MEASURE TRAN meas_inv_" + name + "_2_tfall TRIG V(n_1_1) VAL='supply_v_lp/2' FALL=1\n")
+    the_file.write("+    TARG V(n_1_"+str(1+fanout)+") VAL='supply_v_lp/2' FALL=1\n")
+    the_file.write(".MEASURE TRAN meas_inv_" + name + "_2_trise TRIG V(n_1_1) VAL='supply_v_lp/2' RISE=1\n")
+    the_file.write("+    TARG V(n_1_"+str(1+fanout)+") VAL='supply_v_lp/2' RISE=1\n\n")
+
+    the_file.write("* Total delays\n")
+    the_file.write(".MEASURE TRAN meas_total_tfall TRIG V(n_1_1) VAL='supply_v_lp/2' FALL=1\n")
+    the_file.write("+    TARG V(n_1_"+str(1+fanout)+") VAL='supply_v_lp/2' FALL=1\n")
+    the_file.write(".MEASURE TRAN meas_total_trise TRIG V(n_1_1) VAL='supply_v_lp/2' RISE=1\n")
+    the_file.write("+    TARG V(n_1_"+str(1+fanout)+") VAL='supply_v_lp/2' RISE=1\n\n")
+
+    the_file.write(".MEASURE TRAN meas_logic_low_voltage FIND V(n_in) AT=3n\n\n")
+
+    the_file.write("* Measure the power required to propagate a rise and a fall transition through the subcircuit at 250MHz.\n")
+    the_file.write(".MEASURE TRAN meas_current INTEGRAL I(V_sec) FROM=0ns TO=4ns\n")
+    the_file.write(".MEASURE TRAN meas_avg_power PARAM = '-(meas_current/4n)*supply_v_lp'\n\n")
+    
+    the_file.write("********************************************************************************\n")
+    the_file.write("** Circuit\n")
+    the_file.write("********************************************************************************\n\n")
+    # wave shaping circuitry
+    the_file.write("xconfigurabledecoderi n_in n_1_1 vdd_lp gnd xconfigurabledecoderi\n")
+
+    #add the nand2 circuit here
+    the_file.write("Xsec n_1_1 n_1_2 vdd_sec gnd "+ name +"\n")
+    #the load to this circuit:
+
+    for i in range(2, 2+fanout):
+        the_file.write("Xwire"+str(i)+" n_1_"+str(i)+" n_1_"+str(i+1)+" wire Rw=wire_xconfigurabledecoderi_res/"+str(fanout)+" Cw=wire_xconfigurabledecoderi_cap/"+str(fanout)+"\n")
+        the_file.write("Xloadnand"+str(i)+" n_1_"+str(i)+" n_hang_"+str(i+1)+" vdd_lp gnd xconfigurabledecoderiii\n")
+
+    the_file.write(".END")
+    the_file.close()
+
+    # Come out of top-level directory
+    os.chdir("../")
+
+    return (name + "/" + name + ".sp")
+
+
+
+
+
+# This is the top-level path for the initial stage in the row-decoder:
+def generate_rowdecoderstage0_top(name,numberofgates2,numberofgates3, decodersize, label2, label3):
+
+    # Create directories
+    if not os.path.exists(name):
+        os.makedirs(name)  
+    # Change to directory    
+    os.chdir(name)
+
+    filename = name + ".sp"
+    the_file = open(filename, 'w')
+    the_file.write(".TITLE RAM row decoder stage 0\n\n")
+
+    the_file.write("********************************************************************************\n")
+    the_file.write("** Include libraries, parameters and other\n")
+    the_file.write("********************************************************************************\n\n")
+    the_file.write(".LIB \"../includes.l\" INCLUDES\n\n")
+
+    the_file.write("********************************************************************************\n")
+    the_file.write("** Setup and input\n")
+    the_file.write("********************************************************************************\n\n")
+    the_file.write(".TRAN 1p 5n SWEEP DATA=sweep_data\n")
+    the_file.write(".OPTIONS BRIEF=1\n\n")
+    the_file.write("* Input signal\n")
+    the_file.write("VIN n_in gnd PULSE (0 supply_v 0 0 0 2n 4n)\n")
+    the_file.write("* Power rail for the circuit under test.\n")
+    the_file.write("* This allows us to measure power of a circuit under test without measuring the power of wave shaping and load circuitry.\n")
+    the_file.write("V_test vdd_test gnd supply_v\n\n")
+
+    the_file.write("********************************************************************************\n")
+    the_file.write("** Measurement\n")
+    the_file.write("********************************************************************************\n\n")
+
+    the_file.write("* inv_rowdecoderstage0_1 delay\n")
+    the_file.write(".MEASURE TRAN meas_inv_rowdecoderstage0_1_tfall TRIG V(n_1_4) VAL='supply_v/2' RISE=1\n")
+    the_file.write("+    TARG V(n_1_"+str(numberofgates2 + 5+ numberofgates3)+") VAL='supply_v/2' FALL=1\n")
+    the_file.write(".MEASURE TRAN meas_inv_rowdecoderstage0_1_trise TRIG V(n_1_4) VAL='supply_v/2' FALL=1\n")
+    the_file.write("+    TARG V(n_1_"+str(numberofgates2 + 5+ numberofgates3)+") VAL='supply_v/2' RISE=1\n\n")
+    
+    the_file.write("* Total delays\n")
+    the_file.write(".MEASURE TRAN meas_total_tfall TRIG V(n_1_4) VAL='supply_v/2' RISE=1\n")
+    the_file.write("+    TARG V(n_1_"+str(numberofgates2 + 5+ numberofgates3)+") VAL='supply_v/2' FALL=1\n")
+    the_file.write(".MEASURE TRAN meas_total_trise TRIG V(n_1_4) VAL='supply_v/2' FALL=1\n")
+    the_file.write("+    TARG V(n_1_"+str(numberofgates2 + 5+ numberofgates3)+") VAL='supply_v/2' RISE=1\n\n")
+
+    the_file.write(".MEASURE TRAN meas_logic_low_voltage FIND V(n_in) AT=3n\n\n")
+
+
+    the_file.write("* Measure the power required to propagate a rise and a fall transition through the subcircuit at 250MHz.\n")
+    the_file.write(".MEASURE TRAN meas_current INTEGRAL I(V_test) FROM=0ns TO=4ns\n")
+    the_file.write(".MEASURE TRAN meas_avg_power PARAM = '-(meas_current/4n)*supply_v'\n\n")
+    
+    the_file.write("********************************************************************************\n")
+    the_file.write("** Circuit\n")
+    the_file.write("********************************************************************************\n\n")
+    the_file.write("Xrouting_wire_load_1 n_in n_1_1 n_1_2 vsram vsram_n vdd gnd vdd vdd routing_wire_load\n")
+    the_file.write("Xlocal_routing_wire_load_1 n_1_2 n_1_3 vsram vsram_n vdd gnd vdd RAM_local_routing_wire_load\n")
+    the_file.write("Xinv_ff_output_driver n_1_3 n_1_4 vdd gnd inv Wn=inv_ff_output_driver_nmos Wp=inv_ff_output_driver_pmos\n")
+    # Circuit Under test
+    the_file.write("Xdstage0 n_1_4 n_1_5 vdd_test gnd rowdecoderstage0\n")
+    #the load
+    for i in range(5, numberofgates2+5):
+        the_file.write("Xwire"+str(i)+" n_1_"+str(i)+" n_1_"+str(i+1)+" wire Rw=wire_rowdecoderstage0_res/"+str(numberofgates2+numberofgates3)+" Cw=wire_rowdecoderstage0_cap/"+str(numberofgates2+numberofgates3)+"\n")
+        the_file.write("Xnand2"+str(i)+" n_1_"+str(i+1)+" n_hang_"+str(i)+" vdd gnd nand2 Wn=inv_nand2_rowdecoderstage12_1_nmos Wp=inv_nand2_rowdecoderstage12_1_pmos\n")
+    for i in range(5+ numberofgates2, numberofgates2 + 5+ numberofgates3):
+        the_file.write("Xwire3"+str(i)+" n_1_"+str(i)+" n_1_"+str(i+1)+" wire Rw=wire_rowdecoderstage0_res/"+str(numberofgates2+numberofgates3)+" Cw=wire_rowdecoderstage0_cap/"+str(numberofgates2+numberofgates3)+"\n")
+        the_file.write("Xnand3"+str(i)+" n_1_"+str(i+1)+" n_hang_"+str(i)+" vdd gnd nand3 Wn=inv_nand3_rowdecoderstage13_1_nmos Wp=inv_nand3_rowdecoderstage13_1_pmos\n")
+
+
+    the_file.write(".END")
+    the_file.close()
+
+    # Come out of the directory
+    os.chdir("../")
+
+    return (name + "/" + name + ".sp")
+
+
+def generate_rowdecoderstage0_top_lp(name,numberofgates2,numberofgates3, decodersize, label2, label3):
+
+    # Create directories
+    if not os.path.exists(name):
+        os.makedirs(name)  
+    # Change to directory    
+    os.chdir(name)
+    filename = name + ".sp"
+    the_file = open(filename, 'w')
+    the_file.write(".TITLE RAM row decoder stage 0\n\n")
+
+    the_file.write("********************************************************************************\n")
+    the_file.write("** Include libraries, parameters and other\n")
+    the_file.write("********************************************************************************\n\n")
+    the_file.write(".LIB \"../includes.l\" INCLUDES\n\n")
+
+    the_file.write("********************************************************************************\n")
+    the_file.write("** Setup and input\n")
+    the_file.write("********************************************************************************\n\n")
+    the_file.write(".TRAN 1p 5n SWEEP DATA=sweep_data\n")
+    the_file.write(".OPTIONS BRIEF=1\n\n")
+    the_file.write("* Input signal\n")
+    the_file.write("VIN n_in gnd PULSE (0 supply_v_lp 0 0 0 2n 4n)\n")
+    the_file.write("* Power rail for the circuit under test.\n")
+    the_file.write("* This allows us to measure power of a circuit under test without measuring the power of wave shaping and load circuitry.\n")
+    the_file.write("V_test vdd_test gnd supply_v_lp\n\n")
+
+    the_file.write("********************************************************************************\n")
+    the_file.write("** Measurement\n")
+    the_file.write("********************************************************************************\n\n")
+
+    the_file.write("* inv_rowdecoderstage0_1 delay\n")
+    the_file.write(".MEASURE TRAN meas_inv_rowdecoderstage0_1_tfall TRIG V(n_1_4) VAL='supply_v_lp/2' RISE=1\n")
+    the_file.write("+    TARG V(n_1_"+str(numberofgates2 + 5+ numberofgates3)+") VAL='supply_v_lp/2' FALL=1\n")
+    the_file.write(".MEASURE TRAN meas_inv_rowdecoderstage0_1_trise TRIG V(n_1_4) VAL='supply_v_lp/2' FALL=1\n")
+    the_file.write("+    TARG V(n_1_"+str(numberofgates2 + 5+ numberofgates3)+") VAL='supply_v_lp/2' RISE=1\n\n")
+    
+    the_file.write("* Total delays\n")
+    the_file.write(".MEASURE TRAN meas_total_tfall TRIG V(n_1_4) VAL='supply_v_lp/2' RISE=1\n")
+    the_file.write("+    TARG V(n_1_"+str(numberofgates2 + 5+ numberofgates3)+") VAL='supply_v_lp/2' FALL=1\n")
+    the_file.write(".MEASURE TRAN meas_total_trise TRIG V(n_1_4) VAL='supply_v_lp/2' FALL=1\n")
+    the_file.write("+    TARG V(n_1_"+str(numberofgates2 + 5+ numberofgates3)+") VAL='supply_v_lp/2' RISE=1\n\n")
+
+    the_file.write(".MEASURE TRAN meas_logic_low_voltage FIND V(n_in) AT=3n\n\n")
+
+    the_file.write("* Measure the power required to propagate a rise and a fall transition through the subcircuit at 250MHz.\n")
+    the_file.write(".MEASURE TRAN meas_current INTEGRAL I(V_test) FROM=0ns TO=4ns\n")
+    the_file.write(".MEASURE TRAN meas_avg_power PARAM = '-(meas_current/4n)*supply_v_lp'\n\n")
+    
+    the_file.write("********************************************************************************\n")
+    the_file.write("** Circuit\n")
+    the_file.write("********************************************************************************\n\n")
+    the_file.write("Xrouting_wire_load_1 n_in n_1_1 n_1_2 vsram vsram_n vdd gnd vdd vdd routing_wire_load\n")
+    the_file.write("Xlocal_routing_wire_load_1 n_1_2 n_1_3 vsram vsram_n vdd gnd vdd RAM_local_routing_wire_load\n")
+    the_file.write("Xinv_ff_output_driver n_1_3 n_1_4 vdd_lp gnd inv_lp Wn=inv_ff_output_driver_nmos Wp=inv_ff_output_driver_pmos\n")
+    # Circuit Under test
+    the_file.write("Xdstage0 n_1_4 n_1_5 vdd_test gnd rowdecoderstage0\n")
+    #the load
+    for i in range(5, numberofgates2+5):
+        the_file.write("Xwire"+str(i)+" n_1_"+str(i)+" n_1_"+str(i+1)+" wire Rw=wire_rowdecoderstage0_res/"+str(numberofgates2+numberofgates3)+" Cw=wire_rowdecoderstage0_cap/"+str(numberofgates2+numberofgates3)+"\n")
+        the_file.write("Xnand2"+str(i)+" n_1_"+str(i+1)+" n_hang_"+str(i)+" vdd_lp gnd nand2_lp Wn=inv_nand2_rowdecoderstage12_1_nmos Wp=inv_nand2_rowdecoderstage12_1_pmos\n")
+    for i in range(5+ numberofgates2, numberofgates2 + 5+ numberofgates3):
+        the_file.write("Xwire3"+str(i)+" n_1_"+str(i)+" n_1_"+str(i+1)+" wire Rw=wire_rowdecoderstage0_res/"+str(numberofgates2+numberofgates3)+" Cw=wire_rowdecoderstage0_cap/"+str(numberofgates2+numberofgates3)+"\n")
+        the_file.write("Xnand3"+str(i)+" n_1_"+str(i+1)+" n_hang_"+str(i)+" vdd_lp gnd nand3_lp Wn=inv_nand3_rowdecoderstage13_1_nmos Wp=inv_nand3_rowdecoderstage13_1_pmos\n")
+
+    the_file.write(".END")
+    the_file.close()
+
+    # Come out of the directory
+    os.chdir("../")
+
+    return (name + "/" + name + ".sp")
+
+
+# This is the top-level path for the first stage in the configurable decoder:
+def generate_configurabledecoderi_top(name,numberofgates2,numberofgates3, ConfiDecodersize):
+
+    # Create directories
+    if not os.path.exists(name):
+        os.makedirs(name)  
+    # Change to directory    
+    os.chdir(name)
+
+    filename = name + ".sp"
+    the_file = open(filename, 'w')
+    the_file.write(".TITLE RAM configurable decoder\n\n")
+
+
+
+    the_file.write("********************************************************************************\n")
+    the_file.write("** Include libraries, parameters and other\n")
+    the_file.write("********************************************************************************\n\n")
+    the_file.write(".LIB \"../includes.l\" INCLUDES\n\n")
+
+    the_file.write("********************************************************************************\n")
+    the_file.write("** Setup and input\n")
+    the_file.write("********************************************************************************\n\n")
+    the_file.write(".TRAN 1p 5n SWEEP DATA=sweep_data\n")
+    the_file.write(".OPTIONS BRIEF=1\n\n")
+    the_file.write("* Input signal\n")
+    the_file.write("VIN n_in gnd PULSE (0 supply_v 0 0 0 2n 4n)\n")
+    the_file.write("* Power rail for the circuit under test.\n")
+    the_file.write("* This allows us to measure power of a circuit under test without measuring the power of wave shaping and load circuitry.\n")
+    the_file.write("V_test vdd_test gnd supply_v\n\n")
+
+    #fall time is meaningless in precharge circuitry. I'll keep the format to make things easier.
+
+    the_file.write("********************************************************************************\n")
+    the_file.write("** Measurement\n")
+    the_file.write("********************************************************************************\n\n")
+
+    the_file.write("* inv_columndecoder_1 delay\n")
+    the_file.write(".MEASURE TRAN meas_inv_xconfigurabledecoderi_1_tfall TRIG V(n_1_4) VAL='supply_v/2' RISE=1\n")
+    the_file.write("+    TARG V(n_1_"+str(numberofgates2 + 5+ numberofgates3)+") VAL='supply_v/2' FALL=1\n")
+    the_file.write(".MEASURE TRAN meas_inv_xconfigurabledecoderi_1_trise TRIG V(n_1_4) VAL='supply_v/2' FALL=1\n")
+    the_file.write("+    TARG V(n_1_"+str(numberofgates2 + 5+ numberofgates3)+") VAL='supply_v/2' RISE=1\n\n")
+    
+    the_file.write("* Total delays\n")
+    the_file.write(".MEASURE TRAN meas_total_tfall TRIG V(n_1_4) VAL='supply_v/2' RISE=1\n")
+    the_file.write("+    TARG V(n_1_"+str(numberofgates2 + 5+ numberofgates3)+") VAL='supply_v/2' FALL=1\n")
+    the_file.write(".MEASURE TRAN meas_total_trise TRIG V(n_1_4) VAL='supply_v/2' FALL=1\n")
+    the_file.write("+    TARG V(n_1_"+str(numberofgates2 + 5+ numberofgates3)+") VAL='supply_v/2' RISE=1\n\n")
+
+    the_file.write(".MEASURE TRAN meas_logic_low_voltage FIND V(n_in) AT=3n\n\n")
+
+    the_file.write("* Measure the power required to propagate a rise and a fall transition through the subcircuit at 250MHz.\n")
+    the_file.write(".MEASURE TRAN meas_current INTEGRAL I(V_test) FROM=0ns TO=4ns\n")
+    the_file.write(".MEASURE TRAN meas_avg_power PARAM = '-(meas_current/4n)*supply_v'\n\n")
+    
+    the_file.write("********************************************************************************\n")
+    the_file.write("** Circuit\n")
+    the_file.write("********************************************************************************\n\n")
+    the_file.write("Xrouting_wire_load_1 n_in n_1_1 n_1_2 vsram vsram_n vdd gnd vdd vdd routing_wire_load\n")
+    the_file.write("Xlocal_routing_wire_load_1 n_1_2 n_1_3 vsram vsram_n vdd gnd vdd RAM_local_routing_wire_load\n")
+    the_file.write("Xinv_ff_output_driver n_1_3 n_1_4 vdd gnd inv Wn=inv_ff_output_driver_nmos Wp=inv_ff_output_driver_pmos\n")
+    #add configurable recorder
+    the_file.write("Xdconfi n_1_4 n_1_5 vdd_test gnd xconfigurabledecoderi\n")
+    #the load
+    for i in range(5, numberofgates2+5):
+        the_file.write("Xwire"+str(i)+" n_1_"+str(i)+" n_1_"+str(i+1)+" wire Rw=wire_xconfigurabledecoderi_res/"+str(numberofgates2+numberofgates3)+" Cw=wire_xconfigurabledecoderi_cap/"+str(numberofgates2+numberofgates3)+"\n")
+        the_file.write("Xnand2"+str(i)+" n_1_"+str(i+1)+" n_hang_"+str(i)+" vdd gnd nand2 Wn=inv_nand2_xconfigurabledecoder2ii_1_nmos Wp=inv_nand2_xconfigurabledecoder2ii_1_pmos\n")
+
+    for i in range(5+ numberofgates2, numberofgates2 + 5+ numberofgates3):
+        the_file.write("Xwire3"+str(i)+" n_1_"+str(i)+" n_1_"+str(i+1)+" wire Rw=wire_xconfigurabledecoderi_res/"+str(numberofgates2+numberofgates3)+" Cw=wire_xconfigurabledecoderi_cap/"+str(numberofgates2+numberofgates3)+"\n")
+        the_file.write("Xnand3"+str(i)+" n_1_"+str(i+1)+" n_hang_"+str(i)+" vdd gnd nand3 Wn=inv_nand3_xconfigurabledecoder3ii_1_nmos Wp=inv_nand3_xconfigurabledecoder3ii_1_pmos\n")
+
+    the_file.write(".END")
+    the_file.close()
+
+    # Come out of top-level directory
+    os.chdir("../")
+
+    return (name + "/" + name + ".sp")
+
+
+# This is the top-level path for the first stage in the configurable decoder:
+def generate_configurabledecoderi_top_lp(name,numberofgates2,numberofgates3, ConfiDecodersize):
+
+    # Create directories
+    if not os.path.exists(name):
+        os.makedirs(name)  
+    # Change to directory    
+    os.chdir(name)
+
+    filename = name + ".sp"
+    the_file = open(filename, 'w')
+    the_file.write(".TITLE RAM configurable decoder\n\n")
+
+
+
+    the_file.write("********************************************************************************\n")
+    the_file.write("** Include libraries, parameters and other\n")
+    the_file.write("********************************************************************************\n\n")
+    the_file.write(".LIB \"../includes.l\" INCLUDES\n\n")
+
+    the_file.write("********************************************************************************\n")
+    the_file.write("** Setup and input\n")
+    the_file.write("********************************************************************************\n\n")
+    the_file.write(".TRAN 1p 5n SWEEP DATA=sweep_data\n")
+    the_file.write(".OPTIONS BRIEF=1\n\n")
+    the_file.write("* Input signal\n")
+    the_file.write("VIN n_in gnd PULSE (0 supply_v_lp 0 0 0 2n 4n)\n")
+    the_file.write("* Power rail for the circuit under test.\n")
+    the_file.write("* This allows us to measure power of a circuit under test without measuring the power of wave shaping and load circuitry.\n")
+    the_file.write("V_test vdd_test gnd supply_v_lp\n\n")
+
+    #fall time is meaningless in precharge circuitry. I'll keep the format to make things easier.
+
+    the_file.write("********************************************************************************\n")
+    the_file.write("** Measurement\n")
+    the_file.write("********************************************************************************\n\n")
+
+    the_file.write("* inv_columndecoder_1 delay\n")
+    the_file.write(".MEASURE TRAN meas_inv_xconfigurabledecoderi_1_tfall TRIG V(n_1_4) VAL='supply_v_lp/2' RISE=1\n")
+    the_file.write("+    TARG V(n_1_"+str(numberofgates2 + 5+ numberofgates3)+") VAL='supply_v_lp/2' FALL=1\n")
+    the_file.write(".MEASURE TRAN meas_inv_xconfigurabledecoderi_1_trise TRIG V(n_1_4) VAL='supply_v_lp/2' FALL=1\n")
+    the_file.write("+    TARG V(n_1_"+str(numberofgates2 + 5+ numberofgates3)+") VAL='supply_v_lp/2' RISE=1\n\n")
+    
+    the_file.write("* Total delays\n")
+    the_file.write(".MEASURE TRAN meas_total_tfall TRIG V(n_1_4) VAL='supply_v_lp/2' RISE=1\n")
+    the_file.write("+    TARG V(n_1_"+str(numberofgates2 + 5+ numberofgates3)+") VAL='supply_v_lp/2' FALL=1\n")
+    the_file.write(".MEASURE TRAN meas_total_trise TRIG V(n_1_4) VAL='supply_v_lp/2' FALL=1\n")
+    the_file.write("+    TARG V(n_1_"+str(numberofgates2 + 5+ numberofgates3)+") VAL='supply_v_lp/2' RISE=1\n\n")
+
+    the_file.write(".MEASURE TRAN meas_logic_low_voltage FIND V(n_in) AT=3n\n\n")
+
+    the_file.write("* Measure the power required to propagate a rise and a fall transition through the subcircuit at 250MHz.\n")
+    the_file.write(".MEASURE TRAN meas_current INTEGRAL I(V_test) FROM=0ns TO=4ns\n")
+    the_file.write(".MEASURE TRAN meas_avg_power PARAM = '-(meas_current/4n)*supply_v_lp'\n\n")
+    
+    the_file.write("********************************************************************************\n")
+    the_file.write("** Circuit\n")
+    the_file.write("********************************************************************************\n\n")
+    the_file.write("Xrouting_wire_load_1 n_in n_1_1 n_1_2 vsram vsram_n vdd gnd vdd vdd routing_wire_load\n")
+    the_file.write("Xlocal_routing_wire_load_1 n_1_2 n_1_3 vsram vsram_n vdd gnd vdd RAM_local_routing_wire_load\n")
+    the_file.write("Xinv_ff_output_driver n_1_3 n_1_4 vdd_lp gnd inv_lp Wn=inv_ff_output_driver_nmos Wp=inv_ff_output_driver_pmos\n")
+    #add configurable recorder
+    the_file.write("Xdconfi n_1_4 n_1_5 vdd_test gnd xconfigurabledecoderi\n")
+    #the load
+    for i in range(5, numberofgates2+5):
+        the_file.write("Xwire"+str(i)+" n_1_"+str(i)+" n_1_"+str(i+1)+" wire Rw=wire_xconfigurabledecoderi_res/"+str(numberofgates2+numberofgates3)+" Cw=wire_xconfigurabledecoderi_cap/"+str(numberofgates2+numberofgates3)+"\n")
+        the_file.write("Xnand2"+str(i)+" n_1_"+str(i+1)+" n_hang_"+str(i)+" vdd_lp gnd nand2 Wn=inv_nand2_xconfigurabledecoder2ii_1_nmos Wp=inv_nand2_xconfigurabledecoder2ii_1_pmos\n")
+
+    for i in range(5+ numberofgates2, numberofgates2 + 5+ numberofgates3):
+        the_file.write("Xwire3"+str(i)+" n_1_"+str(i)+" n_1_"+str(i+1)+" wire Rw=wire_xconfigurabledecoderi_res/"+str(numberofgates2+numberofgates3)+" Cw=wire_xconfigurabledecoderi_cap/"+str(numberofgates2+numberofgates3)+"\n")
+        the_file.write("Xnand3"+str(i)+" n_1_"+str(i+1)+" n_hang_"+str(i)+" vdd_lp gnd nand3 Wn=inv_nand3_xconfigurabledecoder3ii_1_nmos Wp=inv_nand3_xconfigurabledecoder3ii_1_pmos\n")
+
+    the_file.write(".END")
+    the_file.close()
+
+    # Come out of top-level directory
+    os.chdir("../")
+
+    return (name + "/" + name + ".sp")
+
+# This is the top-level path for column decoder:
+def generate_columndecoder_top(name, numberoftgates, decsize):
+
+    # Create directories
+    if not os.path.exists(name):
+        os.makedirs(name)  
+    # Change to directory    
+    os.chdir(name)
+
+    filename = name + ".sp"
+    the_file = open(filename, 'w')
+    the_file.write(".TITLE RAM column decoder\n\n")
+
+
+
+    the_file.write("********************************************************************************\n")
+    the_file.write("** Include libraries, parameters and other\n")
+    the_file.write("********************************************************************************\n\n")
+    the_file.write(".LIB \"../includes.l\" INCLUDES\n\n")
+
+    the_file.write("********************************************************************************\n")
+    the_file.write("** Setup and input\n")
+    the_file.write("********************************************************************************\n\n")
+    the_file.write(".TRAN 1p 5n SWEEP DATA=sweep_data\n")
+    the_file.write(".OPTIONS BRIEF=1\n\n")
+    the_file.write("* Input signal\n")
+    the_file.write("VIN n_in gnd PULSE (0 supply_v 0 0 0 2n 4n)\n")
+    the_file.write("* Power rail for the circuit under test.\n")
+    the_file.write("* This allows us to measure power of a circuit under test without measuring the power of wave shaping and load circuitry.\n")
+    the_file.write("V_col vdd_col gnd supply_v\n\n")
+
+    #fall time is meaningless in precharge circuitry. I'll keep the format to make things easier.
+
+    the_file.write("********************************************************************************\n")
+    the_file.write("** Measurement\n")
+    the_file.write("********************************************************************************\n\n")
+
+    the_file.write("* inv_columndecoder_1 delay\n")
+    the_file.write(".MEASURE TRAN meas_inv_columndecoder_1_tfall TRIG V(Xdecorder.n_in) VAL='supply_v/2' RISE=1\n")
+    the_file.write("+    TARG V(Xdecorder.n_1_1) VAL='supply_v/2' FALL=1\n")
+    the_file.write(".MEASURE TRAN meas_inv_columndecoder_1_trise TRIG V(Xdecorder.n_in) VAL='supply_v/2' FALL=1\n")
+    the_file.write("+    TARG V(Xdecorder.n_1_1) VAL='supply_v/2' RISE=1\n\n")
+    
+    the_file.write("* inv_columndecoder_2 delay\n")
+    the_file.write(".MEASURE TRAN meas_inv_columndecoder_2_tfall TRIG V(Xdecorder.n_in) VAL='supply_v/2' FALL=1\n")
+    the_file.write("+    TARG V(Xdecorder.n_1_2) VAL='supply_v/2' FALL=1\n")
+    the_file.write(".MEASURE TRAN meas_inv_columndecoder_2_trise TRIG V(Xdecorder.n_in) VAL='supply_v/2' RISE=1\n")
+    the_file.write("+    TARG V(Xdecorder.n_1_2) VAL='supply_v/2' RISE=1\n\n")
+
+    the_file.write("* inv_columndecoder_3 delay\n")
+    the_file.write(".MEASURE TRAN meas_inv_columndecoder_3_tfall TRIG V(Xdecorder.n_in) VAL='supply_v/2' RISE=1\n")
+    the_file.write("+    TARG V(n_1_"+str(numberoftgates+5)+") VAL='supply_v/2' FALL=1\n")
+    the_file.write(".MEASURE TRAN meas_inv_columndecoder_3_trise TRIG V(Xdecorder.n_in) VAL='supply_v/2' FALL=1\n")
+    the_file.write("+    TARG V(n_1_"+str(numberoftgates+5)+") VAL='supply_v/2' RISE=1\n\n")
+
+
+    the_file.write("* Total delays\n")
+    the_file.write(".MEASURE TRAN meas_total_tfall TRIG V(n_1_3) VAL='supply_v/2' FALL=1\n")
+    the_file.write("+    TARG V(n_1_"+str(numberoftgates+5)+") VAL='supply_v/2' FALL=1\n")
+    the_file.write(".MEASURE TRAN meas_total_trise TRIG V(n_1_3) VAL='supply_v/2' RISE=1\n")
+    the_file.write("+    TARG V(n_1_"+str(numberoftgates+5)+") VAL='supply_v/2' RISE=1\n\n")
+
+    the_file.write(".MEASURE TRAN meas_logic_low_voltage FIND V(n_in) AT=3n\n\n")
+
+    the_file.write("* Measure the power required to propagate a rise and a fall transition through the subcircuit at 250MHz.\n")
+    the_file.write(".MEASURE TRAN meas_current INTEGRAL I(V_col) FROM=0ns TO=4ns\n")
+    the_file.write(".MEASURE TRAN meas_avg_power PARAM = '-(meas_current/4n)*supply_v'\n\n")
+    
+    the_file.write("********************************************************************************\n")
+    the_file.write("** Circuit\n")
+    the_file.write("********************************************************************************\n\n")
+    the_file.write("Xrouting_wire_load_1 n_in n_1_1 n_1_2 vsram vsram_n vdd gnd vdd vdd routing_wire_load\n")
+    the_file.write("Xlocal_routing_wire_load_1 n_1_2 n_1_3 vsram vsram_n vdd gnd vdd RAM_local_routing_wire_load\n")
+    the_file.write("Xinv_ff_output_driver n_1_3 n_1_4 vdd gnd inv Wn=inv_ff_output_driver_nmos Wp=inv_ff_output_driver_pmos\n")
+    the_file.write("Xdecorder n_1_4 n_1_5 vdd_col gnd columndecoder\n")
+    #A chain of wires and tgates go here:
+    for i in range(5, numberoftgates+5,2):
+        the_file.write("Xwire"+str(i)+" n_1_"+str(i)+" n_1_"+str(i+1)+" wire Rw=wire_memorycell_horizontal_res/"+str(numberoftgates)+" Cw=wire_memorycell_horizontal_cap/"+str(numberoftgates)+"\n")
+        the_file.write("Xtgate"+str(i)+" gnd n_2_"+str(i)+" gnd n_1_"+str(i+1)+" vdd gnd RAM_tgate\n")
+        the_file.write("Xwire"+str(i+1)+" n_1_"+str(i+1)+" n_1_"+str(i+2)+" wire Rw=wire_memorycell_horizontal_res/"+str(numberoftgates)+" Cw=wire_memorycell_horizontal_cap/"+str(numberoftgates)+"\n")
+        the_file.write("Xtgate"+str(i+1)+" gnd n_2_"+str(i+1)+" n_1_"+str(i+2)+" gnd vdd gnd RAM_tgate\n")
+
+    the_file.write(".END")
+    the_file.close()
+
+    # Come out of top-level directory
+    os.chdir("../")
+
+    return (name + "/" + name + ".sp")
+
+
+# This is the top-level path for column decoder:
+def generate_columndecoder_top_lp(name, numberoftgates, decsize):
+
+    # Create directories
+    if not os.path.exists(name):
+        os.makedirs(name)  
+    # Change to directory    
+    os.chdir(name)
+
+    filename = name + ".sp"
+    the_file = open(filename, 'w')
+    the_file.write(".TITLE RAM column decoder\n\n")
+
+
+
+    the_file.write("********************************************************************************\n")
+    the_file.write("** Include libraries, parameters and other\n")
+    the_file.write("********************************************************************************\n\n")
+    the_file.write(".LIB \"../includes.l\" INCLUDES\n\n")
+
+    the_file.write("********************************************************************************\n")
+    the_file.write("** Setup and input\n")
+    the_file.write("********************************************************************************\n\n")
+    the_file.write(".TRAN 1p 5n SWEEP DATA=sweep_data\n")
+    the_file.write(".OPTIONS BRIEF=1\n\n")
+    the_file.write("* Input signal\n")
+    the_file.write("VIN n_in gnd PULSE (0 supply_v_lp 0 0 0 2n 4n)\n")
+    the_file.write("* Power rail for the circuit under test.\n")
+    the_file.write("* This allows us to measure power of a circuit under test without measuring the power of wave shaping and load circuitry.\n")
+    the_file.write("V_col vdd_col gnd supply_v_lp\n\n")
+
+    #fall time is meaningless in precharge circuitry. I'll keep the format to make things easier.
+
+    the_file.write("********************************************************************************\n")
+    the_file.write("** Measurement\n")
+    the_file.write("********************************************************************************\n\n")
+
+    the_file.write("* inv_columndecoder_1 delay\n")
+    the_file.write(".MEASURE TRAN meas_inv_columndecoder_1_tfall TRIG V(Xdecorder.n_in) VAL='supply_v_lp/2' RISE=1\n")
+    the_file.write("+    TARG V(Xdecorder.n_1_1) VAL='supply_v_lp/2' FALL=1\n")
+    the_file.write(".MEASURE TRAN meas_inv_columndecoder_1_trise TRIG V(Xdecorder.n_in) VAL='supply_v_lp/2' FALL=1\n")
+    the_file.write("+    TARG V(Xdecorder.n_1_1) VAL='supply_v_lp/2' RISE=1\n\n")
+    
+    the_file.write("* inv_columndecoder_2 delay\n")
+    the_file.write(".MEASURE TRAN meas_inv_columndecoder_2_tfall TRIG V(Xdecorder.n_in) VAL='supply_v_lp/2' FALL=1\n")
+    the_file.write("+    TARG V(Xdecorder.n_1_2) VAL='supply_v_lp/2' FALL=1\n")
+    the_file.write(".MEASURE TRAN meas_inv_columndecoder_2_trise TRIG V(Xdecorder.n_in) VAL='supply_v_lp/2' RISE=1\n")
+    the_file.write("+    TARG V(Xdecorder.n_1_2) VAL='supply_v_lp/2' RISE=1\n\n")
+
+    the_file.write("* inv_columndecoder_3 delay\n")
+    the_file.write(".MEASURE TRAN meas_inv_columndecoder_3_tfall TRIG V(Xdecorder.n_in) VAL='supply_v_lp/2' RISE=1\n")
+    the_file.write("+    TARG V(n_1_"+str(numberoftgates+5)+") VAL='supply_v_lp/2' FALL=1\n")
+    the_file.write(".MEASURE TRAN meas_inv_columndecoder_3_trise TRIG V(Xdecorder.n_in) VAL='supply_v_lp/2' FALL=1\n")
+    the_file.write("+    TARG V(n_1_"+str(numberoftgates+5)+") VAL='supply_v_lp/2' RISE=1\n\n")
+
+
+    the_file.write("* Total delays\n")
+    the_file.write(".MEASURE TRAN meas_total_tfall TRIG V(n_1_3) VAL='supply_v_lp/2' FALL=1\n")
+    the_file.write("+    TARG V(n_1_"+str(numberoftgates+5)+") VAL='supply_v_lp/2' FALL=1\n")
+    the_file.write(".MEASURE TRAN meas_total_trise TRIG V(n_1_3) VAL='supply_v_lp/2' RISE=1\n")
+    the_file.write("+    TARG V(n_1_"+str(numberoftgates+5)+") VAL='supply_v_lp/2' RISE=1\n\n")
+
+    the_file.write(".MEASURE TRAN meas_logic_low_voltage FIND V(n_in) AT=3n\n\n")
+
+    the_file.write("* Measure the power required to propagate a rise and a fall transition through the subcircuit at 250MHz.\n")
+    the_file.write(".MEASURE TRAN meas_current INTEGRAL I(V_col) FROM=0ns TO=4ns\n")
+    the_file.write(".MEASURE TRAN meas_avg_power PARAM = '-(meas_current/4n)*supply_v_lp'\n\n")
+    
+    the_file.write("********************************************************************************\n")
+    the_file.write("** Circuit\n")
+    the_file.write("********************************************************************************\n\n")
+    the_file.write("Xrouting_wire_load_1 n_in n_1_1 n_1_2 vsram vsram_n vdd gnd vdd vdd routing_wire_load\n")
+    the_file.write("Xlocal_routing_wire_load_1 n_1_2 n_1_3 vsram vsram_n vdd gnd vdd RAM_local_routing_wire_load\n")
+    the_file.write("Xinv_ff_output_driver n_1_3 n_1_4 vdd_lp gnd inv_lp Wn=inv_ff_output_driver_nmos Wp=inv_ff_output_driver_pmos\n")
+    the_file.write("Xdecorder n_1_4 n_1_5 vdd_col gnd columndecoder\n")
+    #A chain of wires and tgates go here:
+    for i in range(5, numberoftgates+5,2):
+        the_file.write("Xwire"+str(i)+" n_1_"+str(i)+" n_1_"+str(i+1)+" wire Rw=wire_memorycell_horizontal_res/"+str(numberoftgates)+" Cw=wire_memorycell_horizontal_cap/"+str(numberoftgates)+"\n")
+        the_file.write("Xtgate"+str(i)+" gnd n_2_"+str(i)+" gnd n_1_"+str(i+1)+" vdd_lp gnd RAM_tgate\n")
+        the_file.write("Xwire"+str(i+1)+" n_1_"+str(i+1)+" n_1_"+str(i+2)+" wire Rw=wire_memorycell_horizontal_res/"+str(numberoftgates)+" Cw=wire_memorycell_horizontal_cap/"+str(numberoftgates)+"\n")
+        the_file.write("Xtgate"+str(i+1)+" gnd n_2_"+str(i+1)+" n_1_"+str(i+2)+" gnd vdd_lp gnd RAM_tgate\n")
+
+    the_file.write(".END")
+    the_file.close()
+
+    # Come out of top-level directory
+    os.chdir("../")
+
+    return (name + "/" + name + ".sp")
+
+def generate_writedriver_top(name, numberofsrams):
+
+    # Create directories
+    if not os.path.exists(name):
+        os.makedirs(name)  
+    # Change to directory    
+    os.chdir(name)
+
+    filename = name + ".sp"
+    the_file = open(filename, 'w')
+    the_file.write(".TITLE RAM write driver\n\n")
+
+
+    the_file.write("********************************************************************************\n")
+    the_file.write("** Include libraries, parameters and other\n")
+    the_file.write("********************************************************************************\n\n")
+    the_file.write(".LIB \"../includes.l\" INCLUDES\n\n")
+
+    the_file.write("********************************************************************************\n")
+    the_file.write("** Setup and input\n")
+    the_file.write("********************************************************************************\n\n")
+    the_file.write(".TRAN 1p 5n SWEEP DATA=sweep_data\n")
+    the_file.write(".OPTIONS BRIEF=1\n\n")
+    the_file.write("* Input signal\n")
+    the_file.write("VIN n_in gnd PULSE (0 supply_v 0 0 0 2n 4n)\n")
+    the_file.write("VIwe we gnd PULSE (0 supply_v 0 0 0 4n 8n)\n")
+    the_file.write("* Power rail for the circuit under test.\n")
+    the_file.write("* This allows us to measure power of a circuit under test without measuring the power of wave shaping and load circuitry.\n")
+    the_file.write("V_write vdd_wr gnd supply_v\n\n")
+
+    #fall time is meaningless in precharge circuitry. I'll keep the format to make things easier.
+
+    the_file.write("********************************************************************************\n")
+    the_file.write("** Measurement\n")
+    the_file.write("********************************************************************************\n\n")
+
+    the_file.write("* inv_writedriver_1 delay\n")
+    the_file.write(".MEASURE TRAN meas_inv_writedriver_1_tfall TRIG V(xwrite.n_din) VAL='supply_v/2' RISE=1\n")
+    the_file.write("+    TARG V(xwrite.n_dinb) VAL='supply_v/2' FALL=1\n")
+    the_file.write(".MEASURE TRAN meas_inv_writedriver_1_trise TRIG V(xwrite.n_din) VAL='supply_v/2' FALL=1\n")
+    the_file.write("+    TARG V(xwrite.n_dinb) VAL='supply_v/2' RISE=1\n\n")
+    
+    the_file.write("* inv_writedriver_2 delay\n")
+    the_file.write(".MEASURE TRAN meas_inv_writedriver_2_tfall TRIG V(xwrite.n_we) VAL='supply_v/2' RISE=1\n")
+    the_file.write("+    TARG V(xwrite.n_web) VAL='supply_v/2' FALL=1\n")
+    the_file.write(".MEASURE TRAN meas_inv_writedriver_2_trise TRIG V(xwrite.n_we) VAL='supply_v/2' FALL=1\n")
+    the_file.write("+    TARG V(xwrite.n_web) VAL='supply_v/2' RISE=1\n\n")
+
+    the_file.write("* Total delays\n")
+    the_file.write(".MEASURE TRAN meas_total_tfall TRIG V(n_in) VAL='supply_v/2' RISE=1\n")
+    the_file.write("+    TARG V(Xsram1.n_1_2) VAL='supply_v/2' FALL=1\n")
+    the_file.write(".MEASURE TRAN meas_total_trise TRIG V(n_in) VAL='supply_v/2' FALL=1\n")
+    the_file.write("+    TARG V(Xsram1.n_1_2) VAL='supply_v/2' RISE=1\n\n")
+
+    the_file.write(".MEASURE TRAN meas_logic_low_voltage FIND V(n_in) AT=3n\n\n")
+
+    the_file.write("* Measure the power required to propagate a rise and a fall transition through the subcircuit at 250MHz.\n")
+    the_file.write(".MEASURE TRAN meas_current INTEGRAL I(V_write) FROM=0ns TO=4ns\n")
+    the_file.write(".MEASURE TRAN meas_avg_power PARAM = '-(meas_current/4n)*supply_v'\n\n")
+    
+    the_file.write("********************************************************************************\n")
+    the_file.write("** Circuit\n")
+    the_file.write("********************************************************************************\n\n")
+
+    #shape the form of n_in and w_in before passing to the actual circuit:
+    the_file.write("X_inv_shape_0 n_in n_in1 vdd gnd inv Wn=inv_writedriver_1_nmos Wp=inv_writedriver_1_pmos\n")
+    the_file.write("X_inv_shape_1 n_in1 n_in_shaped vdd gnd inv Wn=inv_writedriver_1_nmos Wp=inv_writedriver_1_pmos\n")
+
+    the_file.write("X_inv_shape_2 we n_we vdd gnd inv Wn=inv_writedriver_1_nmos Wp=inv_writedriver_1_pmos\n")
+    the_file.write("X_inv_shape_3 n_we n_we_shaped vdd gnd inv Wn=inv_writedriver_1_nmos Wp=inv_writedriver_1_pmos\n")
+
+    the_file.write("xprecharge vdd n_bl_0 n_br_0 vdd gnd precharge\n")
+    #the_file.write("xwrite we n_in n_bl_0 n_br_0 vdd_wr gnd writedriver\n")
+    for i in range(2, numberofsrams+1):
+        the_file.write("Xwire"+str(i)+" n_bl_"+str(i-1)+" n_bl_"+str(i)+" wire Rw=wire_memorycell_vertical_res/"+str(numberofsrams)+" Cw=wire_memorycell_vertical_cap/"+str(numberofsrams)+"\n")
+        the_file.write("Xwirer"+str(i)+" n_br_"+str(i-1)+" n_br_"+str(i)+" wire Rw=wire_memorycell_vertical_res/"+str(numberofsrams)+" Cw=wire_memorycell_vertical_cap/"+str(numberofsrams)+"\n")
+        the_file.write("Xsram"+str(i)+" gnd gnd n_bl_"+str(i)+" gnd n_br_"+str(i)+" gnd vdd gnd memorycell\n")
+
+    the_file.write("Xwire1 n_bl_0 n_bl_1 wire Rw=wire_memorycell_vertical_res/"+str(numberofsrams)+" Cw=wire_memorycell_vertical_cap/"+str(numberofsrams)+"\n")
+    the_file.write("Xwirer1 n_br_0 n_br_1 wire Rw=wire_memorycell_vertical_res/"+str(numberofsrams)+" Cw=wire_memorycell_vertical_cap/"+str(numberofsrams)+"\n")
+    the_file.write("Xsram1 vdd gnd n_bl_0 gnd n_br_0 gnd vdd gnd memorycell\n")
+
+    the_file.write(".IC V(Xsram1.n_1_2) = 'supply_v'\n")
+    the_file.write(".IC V(Xsram1.n_1_1) = 0\n")
+    #we'll sense the left side of the sram
+
+    #This part can actually be set to any value because it will be overwritten by the bl and br lines.
+    the_file.write(".IC V(xsamp1.n_1_2) = 0\n")
+    the_file.write(".IC V(xsamp1.n_1_1) = 'supply_v'\n")
+    #tgates on path:
+    the_file.write("xtgate1 n_bl_"+str(numberofsrams)+" tgate_l vdd gnd vdd gnd RAM_tgate\n")
+    the_file.write("xtgater n_br_"+str(numberofsrams)+" tgate_r vdd gnd vdd gnd RAM_tgate\n")
+    #samp and write driver:
+    the_file.write("xwrite n_we_shaped n_in_shaped tgate_l tgate_r vdd_wr gnd writedriver\n")
+    the_file.write("xsamp1 vdd tgate_l tgate_r n_hang_samp vdd gnd samp1\n")
+
+    #bitline initial conditions
+    the_file.write(".IC V(tgate_r) = 'supply_v'\n")
+    the_file.write(".IC V(tgate_l) = 'supply_v'\n")
+    for i in range(0, numberofsrams+1):
+        the_file.write(".IC V(n_br_"+str(i-1)+") = 'supply_v'\n")
+        the_file.write(".IC V(n_br_"+str(i-1)+") = 'supply_v'\n")  
+
+    the_file.write(".END")
+    the_file.close()
+
+    # Come out of top-level directory
+    os.chdir("../")
+
+    return (name + "/" + name + ".sp")
+
+# This is the write driver for SRAM-based BRAMs:
+def generate_writedriver_top_lp(name, numberofsrams):
+
+    # Create directories
+    if not os.path.exists(name):
+        os.makedirs(name)  
+    # Change to directory    
+    os.chdir(name)
+
+    filename = name + ".sp"
+    the_file = open(filename, 'w')
+    the_file.write(".TITLE RAM write driver\n\n")
+
+    the_file.write("********************************************************************************\n")
+    the_file.write("** Include libraries, parameters and other\n")
+    the_file.write("********************************************************************************\n\n")
+    the_file.write(".LIB \"../includes.l\" INCLUDES\n\n")
+
+    the_file.write("********************************************************************************\n")
+    the_file.write("** Setup and input\n")
+    the_file.write("********************************************************************************\n\n")
+    the_file.write(".TRAN 1p 5n SWEEP DATA=sweep_data\n")
+    the_file.write(".OPTIONS BRIEF=1\n\n")
+    the_file.write("* Input signal\n")
+    the_file.write("VIN n_in gnd PULSE (0 supply_v_lp 0 0 0 2n 4n)\n")
+    the_file.write("VIwe we gnd PULSE (0 supply_v_lp 0 0 0 4n 8n)\n")
+    the_file.write("* Power rail for the circuit under test.\n")
+    the_file.write("* This allows us to measure power of a circuit under test without measuring the power of wave shaping and load circuitry.\n")
+    the_file.write("V_write vdd_wr gnd supply_v_lp\n\n")
+
+    #fall time is meaningless in precharge circuitry. I'll keep the format to make things easier.
+
+    the_file.write("********************************************************************************\n")
+    the_file.write("** Measurement\n")
+    the_file.write("********************************************************************************\n\n")
+
+    the_file.write("* inv_writedriver_1 delay\n")
+    the_file.write(".MEASURE TRAN meas_inv_writedriver_1_tfall TRIG V(xwrite.n_din) VAL='supply_v_lp/2' RISE=1\n")
+    the_file.write("+    TARG V(xwrite.n_dinb) VAL='supply_v_lp/2' FALL=1\n")
+    the_file.write(".MEASURE TRAN meas_inv_writedriver_1_trise TRIG V(xwrite.n_din) VAL='supply_v_lp/2' FALL=1\n")
+    the_file.write("+    TARG V(xwrite.n_dinb) VAL='supply_v_lp/2' RISE=1\n\n")
+    
+    the_file.write("* inv_writedriver_2 delay\n")
+    the_file.write(".MEASURE TRAN meas_inv_writedriver_2_tfall TRIG V(xwrite.n_we) VAL='supply_v_lp/2' RISE=1\n")
+    the_file.write("+    TARG V(xwrite.n_web) VAL='supply_v_lp/2' FALL=1\n")
+    the_file.write(".MEASURE TRAN meas_inv_writedriver_2_trise TRIG V(xwrite.n_we) VAL='supply_v_lp/2' FALL=1\n")
+    the_file.write("+    TARG V(xwrite.n_web) VAL='supply_v_lp/2' RISE=1\n\n")
+
+    the_file.write("* Total delays\n")
+    the_file.write(".MEASURE TRAN meas_total_tfall TRIG V(n_in) VAL='supply_v_lp/2' RISE=1\n")
+    the_file.write("+    TARG V(Xsram1.n_1_2) VAL='supply_v_lp/2' FALL=1\n")
+    the_file.write(".MEASURE TRAN meas_total_trise TRIG V(n_in) VAL='supply_v_lp/2' FALL=1\n")
+    the_file.write("+    TARG V(Xsram1.n_1_2) VAL='supply_v_lp/2' RISE=1\n\n")
+
+    the_file.write(".MEASURE TRAN meas_logic_low_voltage FIND V(n_in) AT=3n\n\n")
+    the_file.write("* Measure the power required to propagate a rise and a fall transition through the subcircuit at 250MHz.\n")
+    the_file.write(".MEASURE TRAN meas_current INTEGRAL I(V_write) FROM=0ns TO=4ns\n")
+    the_file.write(".MEASURE TRAN meas_avg_power PARAM = '-(meas_current/4n)*supply_v_lp'\n\n")
+    
+    the_file.write("********************************************************************************\n")
+    the_file.write("** Circuit\n")
+    the_file.write("********************************************************************************\n\n")
+
+    #shape the form of n_in and w_in before passing to the actual circuit:
+    the_file.write("X_inv_shape_0 n_in n_in1 vdd_lp gnd inv Wn=90n Wp=90n\n")
+    the_file.write("X_inv_shape_1 n_in1 n_in_shaped vdd_lp gnd inv Wn=90n Wp=90n\n")
+
+    the_file.write("X_inv_shape_2 we n_we vdd_lp gnd inv Wn=90n Wp=90n\n")
+    the_file.write("X_inv_shape_3 n_we n_we_shaped vdd_lp gnd inv Wn=90n Wp=90n\n")
+    the_file.write("xprecharge vdd_lp n_bl_0 n_br_0 vdd_lp gnd precharge\n")
+    #the_file.write("xwrite we n_in n_bl_0 n_br_0 vdd_wr gnd writedriver\n")
+    for i in range(2, numberofsrams+1):
+        the_file.write("Xwire"+str(i)+" n_bl_"+str(i-1)+" n_bl_"+str(i)+" wire Rw=wire_memorycell_vertical_res/"+str(numberofsrams)+" Cw=wire_memorycell_vertical_cap/"+str(numberofsrams)+"\n")
+        the_file.write("Xwirer"+str(i)+" n_br_"+str(i-1)+" n_br_"+str(i)+" wire Rw=wire_memorycell_vertical_res/"+str(numberofsrams)+" Cw=wire_memorycell_vertical_cap/"+str(numberofsrams)+"\n")
+        the_file.write("Xsram"+str(i)+" gnd gnd n_bl_"+str(i)+" gnd n_br_"+str(i)+" gnd vdd_lp gnd memorycell\n")
+
+    the_file.write("Xwire1 n_bl_0 n_bl_1 wire Rw=wire_memorycell_vertical_res/"+str(numberofsrams)+" Cw=wire_memorycell_vertical_cap/"+str(numberofsrams)+"\n")
+    the_file.write("Xwirer1 n_br_0 n_br_1 wire Rw=wire_memorycell_vertical_res/"+str(numberofsrams)+" Cw=wire_memorycell_vertical_cap/"+str(numberofsrams)+"\n")
+    the_file.write("Xsram1 vdd_lp gnd n_bl_0 gnd n_br_0 gnd vdd_lp gnd memorycell\n")
+
+    the_file.write(".IC V(Xsram1.n_1_2) = 'supply_v_lp'\n")
+    the_file.write(".IC V(Xsram1.n_1_1) = 0\n")
+    #we'll sense the left side of the sram
+
+    #This part can actually be set to any value because it will be overwritten by the bl and br lines.
+    the_file.write(".IC V(xsamp1.n_1_2) = 0\n")
+    the_file.write(".IC V(xsamp1.n_1_1) = 'supply_v_lp'\n")
+    #tgates on path:
+    the_file.write("xtgate1 n_bl_"+str(numberofsrams)+" tgate_l vdd_lp gnd vdd_lp gnd RAM_tgate_lp\n")
+    the_file.write("xtgater n_br_"+str(numberofsrams)+" tgate_r vdd_lp gnd vdd_lp gnd RAM_tgate_lp\n")
+    #samp and write driver:
+    #initial conditions for the bitline:
+    the_file.write(".IC V(tgate_r) = 'supply_v_lp'\n")
+    the_file.write(".IC V(tgate_l) = 'supply_v_lp'\n")
+    for i in range(0, numberofsrams+1):
+        the_file.write(".IC V(n_br_"+str(i-1)+") = 'supply_v_lp'\n")
+        the_file.write(".IC V(n_br_"+str(i-1)+") = 'supply_v_lp'\n")     
+
+    the_file.write("xwrite n_we_shaped n_in_shaped tgate_l tgate_r vdd_wr gnd writedriver\n")
+    the_file.write("xsamp1 vdd_lp tgate_l tgate_r n_hang_samp vdd_lp gnd samp1\n")
+
+    the_file.write(".END")
+    the_file.close()
+
+    # Come out of top-level directory
+    os.chdir("../")
+
+    return (name + "/" + name + ".sp")
+
+
+
+# This is the sense amplifier for SRAM-based BRAMs:
+def generate_samp_top_part2(name, numberofsrams, difference):
+
+    # Create directories
+    if not os.path.exists(name):
+        os.makedirs(name)  
+    # Change to directory    
+    os.chdir(name)
+
+    filename = name + ".sp"
+    the_file = open(filename, 'w')
+    the_file.write(".TITLE Sense amp\n\n")
+
+
+
+    the_file.write("********************************************************************************\n")
+    the_file.write("** Include libraries, parameters and other\n")
+    the_file.write("********************************************************************************\n\n")
+    the_file.write(".LIB \"../includes.l\" INCLUDES\n\n")
+
+    the_file.write("********************************************************************************\n")
+    the_file.write("** Setup and input\n")
+    the_file.write("********************************************************************************\n\n")
+    the_file.write(".TRAN 1p 4n SWEEP DATA=sweep_data\n")
+    the_file.write(".OPTIONS BRIEF=1\n\n")
+    the_file.write("* Input signal\n")
+    the_file.write("VIN n_in gnd PULSE ( supply_v 0 0 0 0 4n 8n)\n")
+    the_file.write("VIww wordline gnd PULSE (0 supply_v 0 0 0 4n 8n)\n")
+    the_file.write("* Power rail for the circuit under test.\n")
+    the_file.write("* This allows us to measure power of a circuit under test without measuring the power of wave shaping and load circuitry.\n")
+    the_file.write("V_se vdd_se gnd supply_v\n\n")
+
+    #fall time is meaningless in precharge circuitry. I'll keep the format to make things easier.
+
+    the_file.write("********************************************************************************\n")
+    the_file.write("** Measurement\n")
+    the_file.write("********************************************************************************\n\n")
+
+
+    the_file.write("* Total delays\n")
+    the_file.write(".MEASURE TRAN meas_total_tfall TRIG V(n_in) VAL='sense_v' FALL=1\n")
+    the_file.write("+    TARG V(xsamp1.n_1_1) VAL='sense_v' FALL=1\n")
+    # the fall delay is actually 0 for this sense amp, but since the total delay is equal to rise delay, I'll just measure it as that so that ERF doesnt fail.
+    the_file.write(".MEASURE TRAN meas_total_trise TRIG V(n_in) VAL='sense_v' FALL=1\n")
+    the_file.write("+    TARG V(xsamp1.n_1_1) VAL='sense_v' FALL=1\n\n")
+
+    #the_file.write(".MEASURE TRAN meas_logic_low_voltage FIND V(gnd) AT=1n\n\n")
+    #the_file.write(".MEASURE TRAN meas_logic_low_voltage FIND V(gnd) AT=1n\n\n")
+    the_file.write(".MEASURE TRAN meas_logic_low_voltage FIND V(gnd) AT=1n\n\n")
+    the_file.write("* Measure the power required to propagate a rise and a fall transition through the subcircuit at 250MHz.\n")
+    the_file.write(".MEASURE TRAN meas_current INTEGRAL I(V_se) FROM=0ns TO=4ns\n")
+
+    the_file.write(".MEASURE TRAN meas_avg_power PARAM = '-(meas_current/4n)*supply_v'\n\n")
+
+
+    the_file.write("********************************************************************************\n")
+    the_file.write("** Circuit\n")
+    the_file.write("********************************************************************************\n\n")
+    the_file.write("xprecharge vdd n_bl_0 n_br_0 vdd gnd precharge\n")
+    for i in range(2, numberofsrams+1):
+        the_file.write("Xwire"+str(i)+" n_bl_"+str(i-1)+" n_bl_"+str(i)+" wire Rw=wire_memorycell_vertical_res/"+str(numberofsrams)+" Cw=wire_memorycell_vertical_cap/"+str(numberofsrams)+"\n")
+        the_file.write("Xwirer"+str(i)+" n_br_"+str(i-1)+" n_br_"+str(i)+" wire Rw=wire_memorycell_vertical_res/"+str(numberofsrams)+" Cw=wire_memorycell_vertical_cap/"+str(numberofsrams)+"\n")
+        the_file.write("Xsram"+str(i)+" gnd gnd n_bl_"+str(i)+" gnd n_br_"+str(i)+" gnd vdd gnd memorycell\n")
+
+    the_file.write("Xwire"+str(1)+" n_bl_"+str(0)+" n_bl_"+str(1)+" wire Rw=wire_memorycell_vertical_res/"+str(numberofsrams)+" Cw=wire_memorycell_vertical_cap/"+str(numberofsrams)+"\n")
+    the_file.write("Xwirer"+str(1)+" n_br_"+str(0)+" n_br_"+str(1)+" wire Rw=wire_memorycell_vertical_res/"+str(numberofsrams)+" Cw=wire_memorycell_vertical_cap/"+str(numberofsrams)+"\n")
+
+    the_file.write("Xsram"+str(1)+" gnd gnd n_bl_"+str(1)+" gnd n_br_"+str(1)+" gnd vdd gnd memorycell\n")
+    the_file.write("Iread n_br_"+str(1)+" gnd PULSE(0 Rcurrent 0 0 0 4n 8n)\n")
+
+    #left size of sram should produce vdd
+    #uncomment the following to set to 0, but the delay will be 0 in that case.
+    #the_file.write(".IC V(Xsram"+str(numberofsrams)+".n_1_2) = 0\n")
+    #the_file.write(".IC V(Xsram"+str(numberofsrams)+".n_1_1) = 'supply_v'\n")
+    #the_file.write(".IC V(Xsram"+str(numberofsrams)+".n_1_2) = 0\n")
+    #the_file.write(".IC V(Xsram"+str(numberofsrams)+".n_1_1) = 'supply_v'\n")
+    #we'll sense the left side of the sram
+    #precharge bitlines
+    the_file.write(".IC V(n_bl_"+str(numberofsrams)+") = 'supply_v'\n")
+    the_file.write(".IC V(n_br_"+str(numberofsrams)+") = 'supply_v'\n")
+    the_file.write(".IC V(tgate_l) = 'supply_v'\n")
+    the_file.write(".IC V(tgate_r) = 'supply_v'\n")
+    #samp produces the opposite value at the start
+    #This part can actually be set to any value because it will be overwritten by the bl and br lines.
+    the_file.write(".IC V(xsamp1.n_1_2) = 'supply_v'\n")
+    the_file.write(".IC V(xsamp1.n_1_1) = 'supply_v'\n")
+    #tgates on path:
+    the_file.write("xtgate1 n_bl_"+str(numberofsrams)+" tgate_l vdd gnd vdd gnd RAM_tgate\n")
+    the_file.write("xtgater n_br_"+str(numberofsrams)+" tgate_r vdd gnd vdd gnd RAM_tgate\n")
+    #samp and column decoder:
+    the_file.write("xwrite gnd gnd tgate_l tgate_r vdd gnd writedriver\n")
+    the_file.write("xsamp1 n_in tgate_l tgate_r n_out vdd_se gnd samp1\n")
+
+    the_file.write(".END")
+    the_file.close()
+
+    # Come out of top-level directory
+    os.chdir("../")
+
+    return (name + "/" + name + ".sp")
+
+
+
+# This is the sense amplifier for SRAM-based BRAMs:
+def generate_samp_top_part2_lp(name, numberofsrams, difference):
+
+    # Create directories
+    if not os.path.exists(name):
+        os.makedirs(name)  
+    # Change to directory    
+    os.chdir(name)
+
+    filename = name + ".sp"
+    the_file = open(filename, 'w')
+    the_file.write(".TITLE Sense amp\n\n")
+
+    the_file.write("********************************************************************************\n")
+    the_file.write("** Include libraries, parameters and other\n")
+    the_file.write("********************************************************************************\n\n")
+    the_file.write(".LIB \"../includes.l\" INCLUDES\n\n")
+
+    the_file.write("********************************************************************************\n")
+    the_file.write("** Setup and input\n")
+    the_file.write("********************************************************************************\n\n")
+    the_file.write(".TRAN 1p 4n SWEEP DATA=sweep_data\n")
+    the_file.write(".OPTIONS BRIEF=1\n\n")
+    the_file.write("* Input signal\n")
+    the_file.write("VIN n_in gnd PULSE ( supply_v_lp 0 0 0 0 4n 8n)\n")
+    the_file.write("VIww wordline gnd PULSE (0 supply_v_lp 0 0 0 4n 8n)\n")
+    the_file.write("* Power rail for the circuit under test.\n")
+    the_file.write("* This allows us to measure power of a circuit under test without measuring the power of wave shaping and load circuitry.\n")
+    the_file.write("V_se vdd_se gnd supply_v_lp\n\n")
+
+    #fall time is meaningless in precharge circuitry. I'll keep the format to make things easier.
+
+    the_file.write("********************************************************************************\n")
+    the_file.write("** Measurement\n")
+    the_file.write("********************************************************************************\n\n")
+
+
+    the_file.write("* Total delays\n")
+    the_file.write(".MEASURE TRAN meas_total_tfall TRIG V(n_in) VAL='sense_v' FALL=1\n")
+    the_file.write("+    TARG V(xsamp1.n_1_2) VAL='sense_v' FALL=1\n")
+    # the fall delay is actually 0 for this sense amp, but since the total delay is equal to rise delay, I'll just measure it as that so that ERF doesnt fail.
+    the_file.write(".MEASURE TRAN meas_total_trise TRIG V(n_in) VAL='sense_v' FALL=1\n")
+    the_file.write("+    TARG V(xsamp1.n_1_2) VAL='sense_v' FALL=1\n\n")
+
+    #the_file.write(".MEASURE TRAN meas_logic_low_voltage FIND V(gnd) AT=1n\n\n")
+    #the_file.write(".MEASURE TRAN meas_logic_low_voltage FIND V(gnd) AT=1n\n\n")
+    the_file.write(".MEASURE TRAN meas_logic_low_voltage FIND V(gnd) AT=1n\n\n")
+
+
+    the_file.write("* Measure the power required to propagate a rise and a fall transition through the subcircuit at 250MHz.\n")
+    the_file.write(".MEASURE TRAN meas_current INTEGRAL I(V_se) FROM=0ns TO=4ns\n")
+
+    the_file.write(".MEASURE TRAN meas_avg_power PARAM = '-(meas_current/4n)*supply_v_lp'\n\n")
+
+    the_file.write("********************************************************************************\n")
+    the_file.write("** Circuit\n")
+    the_file.write("********************************************************************************\n\n")
+    the_file.write("xprecharge vdd_lp n_bl_0 n_br_0 vdd_lp gnd precharge\n")
+    for i in range(2, numberofsrams+1):
+        #the_file.write("Xwire"+str(i)+" n_bl_"+str(i-1)+" n_bl_"+str(i)+" wire Rw=wire_memorycell_vertical_res/"+str(numberofsrams)+" Cw=wire_memorycell_vertical_cap/"+str(numberofsrams)+"\n")
+        #the_file.write("Xwirer"+str(i)+" n_br_"+str(i-1)+" n_br_"+str(i)+" wire Rw=wire_memorycell_vertical_res/"+str(numberofsrams)+" Cw=wire_memorycell_vertical_cap/"+str(numberofsrams)+"\n")
+        the_file.write("Xwire"+str(i)+" n_bl_"+str(i-1)+" n_bl_"+str(i)+" wire Rw=wire_memorycell_vertical_res/"+str(numberofsrams)+" Cw=wire_memorycell_vertical_cap/"+str(numberofsrams)+"\n")
+        the_file.write("Xwirer"+str(i)+" n_br_"+str(i-1)+" n_br_"+str(i)+" wire Rw=wire_memorycell_vertical_res/"+str(numberofsrams)+" Cw= wire_memorycell_vertical_cap/"+str(numberofsrams)+"\n")
+        the_file.write("Xsram"+str(i)+" gnd gnd n_bl_"+str(i)+" gnd n_br_"+str(i)+" gnd vdd_lp gnd memorycell\n")
+
+    #the_file.write("Xwire"+str(1)+" n_bl_"+str(0)+" n_bl_"+str(1)+" wire Rw=wire_memorycell_vertical_res/"+str(numberofsrams)+" Cw=wire_memorycell_vertical_cap/"+str(numberofsrams)+"\n")
+    #the_file.write("Xwirer"+str(1)+" n_br_"+str(0)+" n_br_"+str(1)+" wire Rw=wire_memorycell_vertical_res/"+str(numberofsrams)+" Cw=wire_memorycell_vertical_cap/"+str(numberofsrams)+"\n")
+    the_file.write("Xwire"+str(1)+" n_bl_"+str(0)+" n_bl_"+str(1)+" wire Rw=wire_memorycell_vertical_res/"+str(numberofsrams)+" Cw=wire_memorycell_vertical_cap/"+str(numberofsrams)+"\n")
+    the_file.write("Xwirer"+str(1)+" n_br_"+str(0)+" n_br_"+str(1)+" wire Rw=wire_memorycell_vertical_res/"+str(numberofsrams)+" Cw=wire_memorycell_vertical_cap/"+str(numberofsrams)+"\n")
+    the_file.write("Xsram"+str(1)+" gnd gnd n_bl_"+str(1)+" gnd n_br_"+str(1)+" gnd vdd_lp gnd memorycell\n")
+    the_file.write("Iread n_br_"+str(1)+" gnd PULSE(0 Rcurrent 0 0 0 4n 8n)\n")
+
+    #left size of sram should produce vdd
+    #uncomment the following to set to 0, but the delay will be 0 in that case.
+    #the_file.write(".IC V(Xsram"+str(numberofsrams)+".n_1_2) = 0\n")
+    #the_file.write(".IC V(Xsram"+str(numberofsrams)+".n_1_1) = 'supply_v'\n")
+    #the_file.write(".IC V(Xsram"+str(numberofsrams)+".n_1_2) = 0\n")
+    #the_file.write(".IC V(Xsram"+str(numberofsrams)+".n_1_1) = 'supply_v'\n")
+    #we'll sense the left side of the sram
+    #precharge bitlines
+    the_file.write(".IC V(n_bl_"+str(numberofsrams)+") = 'supply_v_lp'\n")
+    the_file.write(".IC V(n_br_"+str(numberofsrams)+") = 'supply_v_lp'\n")
+    the_file.write(".IC V(tgate_l) = 'supply_v_lp'\n")
+    the_file.write(".IC V(tgate_r) = 'supply_v_lp'\n")
+    #samp produces the opposite value at the start
+    #This part can actually be set to any value because it will be overwritten by the bl and br lines.
+    the_file.write(".IC V(xsamp1.n_1_2) = 'supply_v_lp'\n")
+    the_file.write(".IC V(xsamp1.n_1_1) = 'supply_v_lp'\n")
+    #tgates on path:
+
+    the_file.write("xtgate1 n_bl_"+str(numberofsrams)+" tgate_l vdd_lp gnd vdd_lp gnd RAM_tgate_lp\n")
+    the_file.write("xtgater n_br_"+str(numberofsrams)+" tgate_r vdd_lp gnd vdd_lp gnd RAM_tgate_lp\n")
+    #samp and column decoder:
+    the_file.write("xwrite gnd gnd tgate_l tgate_r vdd_lp gnd writedriver\n")
+    the_file.write("xsamp1 gnd tgate_l tgate_r n_out vdd_se gnd samp1\n")
+
+    the_file.write(".END")
+    the_file.close()
+
+    # Come out of top-level directory
+    os.chdir("../")
+
+    return (name + "/" + name + ".sp")
+
+
+# This is the sense amplifier for SRAM-based BRAMs:
+def generate_samp_top_part1(name, numberofsrams, difference):
+
+    # Create directories
+    if not os.path.exists(name):
+        os.makedirs(name)  
+    # Change to directory    
+    os.chdir(name)
+
+    filename = name + ".sp"
+    the_file = open(filename, 'w')
+    the_file.write(".TITLE Sense amp\n\n")
+
+
+    the_file.write("********************************************************************************\n")
+    the_file.write("** Include libraries, parameters and other\n")
+    the_file.write("********************************************************************************\n\n")
+    the_file.write(".LIB \"../includes.l\" INCLUDES\n\n")
+
+    the_file.write("********************************************************************************\n")
+    the_file.write("** Setup and input\n")
+    the_file.write("********************************************************************************\n\n")
+    the_file.write(".TRAN 1p 4n SWEEP DATA=sweep_data\n")
+    the_file.write(".OPTIONS BRIEF=1\n\n")
+    the_file.write("* Input signal\n")
+    the_file.write("VIN n_in gnd PULSE ( 0 supply_v 0 0 0 4n 8n)\n")
+    the_file.write("VIww wordline gnd PULSE (0 supply_v 0 0 0 4n 8n)\n")
+    the_file.write("* Power rail for the circuit under test.\n")
+    the_file.write("* This allows us to measure power of a circuit under test without measuring the power of wave shaping and load circuitry.\n")
+    the_file.write("V_se vdd_se gnd supply_v\n")
+    the_file.write("V_left tgate_r gnd supply_v\n")
+    the_file.write("V_right tgate_l gnd sense_v\n\n")
+    #fall time is meaningless in precharge circuitry. I'll keep the format to make things easier.
+
+    the_file.write("********************************************************************************\n")
+    the_file.write("** Measurement\n")
+    the_file.write("********************************************************************************\n\n")
+
+
+    the_file.write("* Total delays\n")
+    the_file.write(".MEASURE TRAN meas_total_tfall TRIG V(n_in) VAL='supply_v/2' RISE=1\n")
+    the_file.write("+    TARG V(n_out) VAL='sense_v' RISE=1\n")
+    # the fall delay is actually 0 for this sense amp, but since the total delay is equal to rise delay, I'll just measure it as that so that ERF doesnt fail.
+    the_file.write(".MEASURE TRAN meas_total_trise TRIG V(n_in) VAL='supply_v/2' RISE=1\n")
+    the_file.write("+    TARG V(n_out) VAL='sense_v' RISE=1\n\n")
+
+    the_file.write(".MEASURE TRAN meas_logic_low_voltage FIND V(gnd) AT=1n\n\n")
+    the_file.write("* Measure the power required to propagate a rise and a fall transition through the subcircuit at 250MHz.\n")
+    the_file.write(".MEASURE TRAN meas_current INTEGRAL I(V_se) FROM=0ns TO=4ns\n")
+    the_file.write(".MEASURE TRAN meas_avg_power PARAM = '-(meas_current/4n)*supply_v'\n\n")
+    
+    the_file.write("********************************************************************************\n")
+    the_file.write("** Circuit\n")
+    the_file.write("********************************************************************************\n\n")
+    #samp produces the opposite value at the start
+    #This part can actually be set to any value because it will be overwritten by the bl and br lines.
+    the_file.write(".IC V(xsamp1.n_1_2) = 'sense_v'\n")
+    the_file.write(".IC V(xsamp1.n_1_1) = 'supply_v'\n")
+
+    the_file.write("xsamp1 n_in tgate_l tgate_r n_out vdd_se gnd samp1\n")
+
+    the_file.write(".END")
+    the_file.close()
+
+    # Come out of top-level directory
+    os.chdir("../")
+
+    return (name + "/" + name + ".sp")
+
+
+
+
+# This is the sense amplifier for SRAM-based BRAMs:
+def generate_samp_top_part1_lp(name, numberofsrams, difference):
+
+    # Create directories
+    if not os.path.exists(name):
+        os.makedirs(name)  
+    # Change to directory    
+    os.chdir(name)
+
+
+    # Create the file spice file and fill it with the netlist:
+    filename = name + ".sp"
+    the_file = open(filename, 'w')
+    the_file.write(".TITLE Sense amp\n\n")
+
+
+    the_file.write("********************************************************************************\n")
+    the_file.write("** Include libraries, parameters and other\n")
+    the_file.write("********************************************************************************\n\n")
+    the_file.write(".LIB \"../includes.l\" INCLUDES\n\n")
+
+    the_file.write("********************************************************************************\n")
+    the_file.write("** Setup and input\n")
+    the_file.write("********************************************************************************\n\n")
+    the_file.write(".TRAN 1p 4n SWEEP DATA=sweep_data\n")
+    the_file.write(".OPTIONS BRIEF=1\n\n")
+    the_file.write("* Input signal\n")
+    the_file.write("VIN n_in gnd PULSE ( 0 supply_v_lp 0 0 0 4n 8n)\n")
+    the_file.write("VIww wordline gnd PULSE (0 supply_v_lp 0 0 0 4n 8n)\n")
+    the_file.write("* Power rail for the circuit under test.\n")
+    the_file.write("* This allows us to measure power of a circuit under test without measuring the power of wave shaping and load circuitry.\n")
+    the_file.write("V_se vdd_se gnd supply_v_lp\n")
+    the_file.write("V_left tgate_r gnd supply_v_lp\n")
+    the_file.write("V_right tgate_l gnd sense_v\n\n")
+    #fall time is meaningless in precharge circuitry. I'll keep the format to make things easier.
+
+    the_file.write("********************************************************************************\n")
+    the_file.write("** Measurement\n")
+    the_file.write("********************************************************************************\n\n")
+
+
+    the_file.write("* Total delays\n")
+    the_file.write(".MEASURE TRAN meas_total_tfall TRIG V(n_in) VAL='supply_v_lp/2' RISE=1\n")
+    the_file.write("+    TARG V(n_out) VAL='sense_v' RISE=1\n")
+    # the fall delay is actually 0 for this sense amp, but since the total delay is equal to rise delay, I'll just measure it as that so that ERF doesnt fail.
+    the_file.write(".MEASURE TRAN meas_total_trise TRIG V(n_in) VAL='supply_v_lp/2' RISE=1\n")
+    the_file.write("+    TARG V(n_out) VAL='sense_v' RISE=1\n\n")
+
+    the_file.write(".MEASURE TRAN meas_logic_low_voltage FIND V(gnd) AT=1n\n\n")
+    the_file.write("* Measure the power required to propagate a rise and a fall transition through the subcircuit at 250MHz.\n")
+    the_file.write(".MEASURE TRAN meas_current INTEGRAL I(V_se) FROM=0ns TO=4ns\n")
+    the_file.write(".MEASURE TRAN meas_avg_power PARAM = '-(meas_current/4n)*supply_v_lp'\n\n")
+    
+    the_file.write("********************************************************************************\n")
+    the_file.write("** Circuit\n")
+    the_file.write("********************************************************************************\n\n")
+    #samp produces the opposite value at the start
+    #This part can actually be set to any value because it will be overwritten by the bl and br lines.
+    the_file.write(".IC V(xsamp1.n_1_2) = 'sense_v'\n")
+    the_file.write(".IC V(xsamp1.n_1_1) = 'supply_v_lp'\n")
+
+    the_file.write("xsamp1 n_in tgate_l tgate_r n_out vdd_se gnd samp1\n")
+
+    the_file.write(".END")
+    the_file.close()
+
+    # Come out of top-level directory
+    os.chdir("../")
+
+    return (name + "/" + name + ".sp")
+
+
+
+# This is the sense amplifier for SRAM-based BRAMs:
+def generate_samp_top(name, numberofsrams):
+
+    # Create directories
+    if not os.path.exists(name):
+        os.makedirs(name)  
+    # Change to directory    
+    os.chdir(name)
+
+
+
+    # Create the file spice file and fill it with the netlist:
+    filename = name + ".sp"
+    the_file = open(filename, 'w')
+    the_file.write(".TITLE Sense amp\n\n")
+
+
+
+    the_file.write("********************************************************************************\n")
+    the_file.write("** Include libraries, parameters and other\n")
+    the_file.write("********************************************************************************\n\n")
+    the_file.write(".LIB \"../includes.l\" INCLUDES\n\n")
+
+    the_file.write("********************************************************************************\n")
+    the_file.write("** Setup and input\n")
+    the_file.write("********************************************************************************\n\n")
+    the_file.write(".TRAN 1p 4n SWEEP DATA=sweep_data\n")
+    the_file.write(".OPTIONS BRIEF=1\n\n")
+    the_file.write("* Input signal\n")
+    the_file.write("VIN n_in gnd PULSE ( 0 supply_v 400p 0 0 4n 8n)\n")
+    the_file.write("VIww wordline gnd PULSE (0 supply_v 0 0 0 4n 8n)\n")
+    the_file.write("* Power rail for the circuit under test.\n")
+    the_file.write("* This allows us to measure power of a circuit under test without measuring the power of wave shaping and load circuitry.\n")
+    the_file.write("V_se vdd_se gnd supply_v\n\n")
+
+    #fall time is meaningless in precharge circuitry. I'll keep the format to make things easier.
+    the_file.write("********************************************************************************\n")
+    the_file.write("** Measurement\n")
+    the_file.write("********************************************************************************\n\n")
+
+
+    the_file.write("* Total delays\n")
+    the_file.write(".MEASURE TRAN meas_total_tfall TRIG V(n_in) VAL='supply_v/2' RISE=1\n")
+    the_file.write("+    TARG V(n_out) VAL='supply_v/2' RISE=1\n")
+    # the fall delay is actually 0 for this sense amp, but since the total delay is equal to rise delay, I'll just measure it as that so that ERF doesnt fail.
+    the_file.write(".MEASURE TRAN meas_total_trise TRIG V(n_in) VAL='supply_v/2' RISE=1\n")
+    the_file.write("+    TARG V(n_out) VAL='supply_v/2' RISE=1\n\n")
+
+    the_file.write(".MEASURE TRAN meas_logic_low_voltage FIND V(gnd) AT=1n\n\n")
+    the_file.write("* Measure the power required to propagate a rise and a fall transition through the subcircuit at 250MHz.\n")
+    the_file.write(".MEASURE TRAN meas_current INTEGRAL I(V_se) FROM=0ns TO=4ns\n")
+    the_file.write(".MEASURE TRAN meas_avg_power PARAM = '-(meas_current/4n)*supply_v'\n\n")
+    
+    the_file.write("********************************************************************************\n")
+    the_file.write("** Circuit\n")
+    the_file.write("********************************************************************************\n\n")
+    the_file.write("xprecharge vdd n_bl_0 n_br_0 vdd gnd precharge\n")
+    for i in range(2, numberofsrams+1):
+        the_file.write("Xwire"+str(i)+" n_bl_"+str(i-1)+" n_bl_"+str(i)+" wire Rw=wire_memorycell_vertical_res/"+str(numberofsrams)+" Cw=wire_memorycell_vertical_cap/"+str(numberofsrams)+"\n")
+        the_file.write("Xwirer"+str(i)+" n_br_"+str(i-1)+" n_br_"+str(i)+" wire Rw=wire_memorycell_vertical_res/"+str(numberofsrams)+" Cw=wire_memorycell_vertical_cap/"+str(numberofsrams)+"\n")
+        the_file.write("Xsram"+str(i)+" gnd gnd n_bl_"+str(i)+" gnd n_br_"+str(i)+" gnd vdd gnd memorycell\n")
+
+    the_file.write("Xwire"+str(1)+" n_bl_"+str(0)+" n_bl_"+str(1)+" wire Rw=wire_memorycell_vertical_res/"+str(numberofsrams)+" Cw=wire_memorycell_vertical_cap/"+str(numberofsrams)+"\n")
+    the_file.write("Xwirer"+str(1)+" n_br_"+str(0)+" n_br_"+str(1)+" wire Rw=wire_memorycell_vertical_res/"+str(numberofsrams)+" Cw=wire_memorycell_vertical_cap/"+str(numberofsrams)+"\n")
+    the_file.write("Xsram"+str(1)+" wordline gnd n_bl_"+str(1)+" gnd n_br_"+str(1)+" gnd vdd gnd memorycell\n")
+
+    #left size of sram should produce vdd
+    #uncomment the following to set to 0, but the delay will be 0 in that case.
+    #the_file.write(".IC V(Xsram"+str(numberofsrams)+".n_1_2) = 0\n")
+    #the_file.write(".IC V(Xsram"+str(numberofsrams)+".n_1_1) = 'supply_v'\n")
+    the_file.write(".IC V(Xsram"+str(numberofsrams)+".n_1_2) = 0\n")
+    the_file.write(".IC V(Xsram"+str(numberofsrams)+".n_1_1) = 'supply_v'\n")
+    #we'll sense the left side of the sram
+    #precharge bitlines
+    the_file.write(".IC V(n_bl_"+str(numberofsrams)+") = 'supply_v'\n")
+    the_file.write(".IC V(n_br_"+str(numberofsrams)+") = 'supply_v'\n")
+    the_file.write(".IC V(tgate_l) = 'supply_v'\n")
+    the_file.write(".IC V(tgate_r) = 'supply_v'\n")
+    #samp produces the opposite value at the start
+    #This part can actually be set to any value because it will be overwritten by the bl and br lines.
+    the_file.write(".IC V(xsamp1.n_1_2) = 'supply_v'\n")
+    the_file.write(".IC V(xsamp1.n_1_1) = 'supply_v'\n")
+    #tgates on path:
+    the_file.write("xtgate1 n_bl_"+str(numberofsrams)+" tgate_l vdd gnd vdd gnd RAM_tgate\n")
+    the_file.write("xtgater n_br_"+str(numberofsrams)+" tgate_r vdd gnd vdd gnd RAM_tgate\n")
+    #samp and column decoder:
+    the_file.write("xwrite gnd gnd tgate_l tgate_r vdd gnd writedriver\n")
+    the_file.write("xsamp1 n_in tgate_l tgate_r n_out vdd_se gnd samp1\n")
+
+    the_file.write(".END")
+    the_file.close()
+
+    # Come out of top-level directory
+    os.chdir("../")
+
+    return (name + "/" + name + ".sp")
+
+
+# This is the precharge top-level path for SRAM-based BRAMs
+def generate_precharge_top(name, numberofsrams):
+
+    # Create directories
+    if not os.path.exists(name):
+        os.makedirs(name)  
+    # Change to directory    
+    os.chdir(name)
+
+    filename = name + ".sp"
+    the_file = open(filename, 'w')
+    the_file.write(".TITLE precharge and equalization\n\n")
+
+    half = 0
+    #if there are more than 256 SRAMs, we add an additional precharge at the bototm
+    # This modeled by instanciating less SRAM cells
+    if numberofsrams == 512:
+        half = 1
+        numberofsrams2 = 256
+    else:
+        numberofsrams2 = numberofsrams
+
+    the_file.write("********************************************************************************\n")
+    the_file.write("** Include libraries, parameters and other\n")
+    the_file.write("********************************************************************************\n\n")
+    the_file.write(".LIB \"../includes.l\" INCLUDES\n\n")
+
+    the_file.write("********************************************************************************\n")
+    the_file.write("** Setup and input\n")
+    the_file.write("********************************************************************************\n\n")
+    the_file.write(".TRAN 1p 4n SWEEP DATA=sweep_data\n")
+    the_file.write(".OPTIONS BRIEF=1\n\n")
+    the_file.write("* Input signal\n")
+    the_file.write("VIN n_in gnd PULSE (0 supply_v 0 0 0 4n 8n)\n")
+    the_file.write("* Power rail for the circuit under test.\n")
+    the_file.write("* This allows us to measure power of a circuit under test without measuring the power of wave shaping and load circuitry.\n")
+    the_file.write("V_eq vdd_eq gnd supply_v\n\n")
+
+    #fall time is meaningless in precharge circuitry. I'll keep the format to make things easier.
+
+    the_file.write("********************************************************************************\n")
+    the_file.write("** Measurement\n")
+    the_file.write("********************************************************************************\n\n")
+    the_file.write("* Total delays\n")
+    the_file.write(".MEASURE TRAN meas_total_tfall TRIG V(v_precharge) VAL='supply_v/2' FALL=1\n")
+    the_file.write("+    TARG V(n_bl_"+str(numberofsrams2)+") VAL='0.99*supply_v' RISE=1\n")
+    the_file.write(".MEASURE TRAN meas_total_trise TRIG V(v_precharge) VAL='supply_v/2' FALL=1\n")
+    the_file.write("+    TARG V(n_bl_"+str(numberofsrams2)+") VAL='0.99*supply_v' RISE=1\n\n")
+
+    the_file.write(".MEASURE TRAN meas_logic_low_voltage FIND V(v_precharge) AT=3n\n\n")
+    the_file.write("* Measure the power required to propagate a rise and a fall transition through the subcircuit at 250MHz.\n")
+    the_file.write(".MEASURE TRAN meas_current INTEGRAL I(V_eq) FROM=0ns TO=4ns\n")
+    if half ==0:
+        the_file.write(".MEASURE TRAN meas_avg_power PARAM = '-(meas_current/4n)*supply_v'\n\n")
+    else:
+        the_file.write(".MEASURE TRAN meas_avg_power PARAM = '-(meas_current/2n)*supply_v'\n\n")
+
+    the_file.write("********************************************************************************\n")
+    the_file.write("** Circuit\n")
+    the_file.write("********************************************************************************\n\n")
+    the_file.write("xinv n_in v_precharge vdd gnd inv l=gate_length w=2*gate_length\n")
+    the_file.write("xprecharge v_precharge n_bl_0 n_br_0 vdd_eq gnd precharge\n")
+    for i in range(1, numberofsrams2+1):
+        the_file.write("Xwire"+str(i)+" n_bl_"+str(i-1)+" n_bl_"+str(i)+" wire Rw=wire_memorycell_vertical_res/"+str(numberofsrams)+" Cw=wire_memorycell_vertical_cap/"+str(numberofsrams)+"\n")
+        the_file.write("Xwirer"+str(i)+" n_br_"+str(i-1)+" n_br_"+str(i)+" wire Rw=wire_memorycell_vertical_res/"+str(numberofsrams)+" Cw=wire_memorycell_vertical_cap/"+str(numberofsrams)+"\n")
+        the_file.write("Xsram"+str(i)+" gnd gnd n_bl_"+str(i)+" gnd n_br_"+str(i)+" gnd vdd gnd memorycell\n")
+    #tgates on path:
+    the_file.write("xtgate1 n_bl_"+str(numberofsrams2)+" tgate_l vdd gnd vdd gnd RAM_tgate\n")
+    the_file.write("xtgater n_br_"+str(numberofsrams2)+" tgate_r vdd gnd vdd gnd RAM_tgate\n")
+    #samp and column decoder:
+    the_file.write("xwrite gnd gnd tgate_l tgate_r vdd gnd writedriver\n")
+    the_file.write("xsamp1 gnd tgate_l tgate_r n_samp_out vdd gnd samp1\n")
+
+    the_file.write(".IC V(n_bl_0) = 0\n")
+    the_file.write(".IC V(n_br_0) = 'supply_v'\n")
+    the_file.write(".IC V(tgate_r) = 'supply_v'\n")
+    the_file.write(".END")
+    the_file.close()
+
+    # Come out of top-level directory
+    os.chdir("../")
+
+    return (name + "/" + name + ".sp")
+
+
+# This is the precharge top-level path for SRAM-based BRAMs
+def generate_precharge_top_lp(name, numberofsrams):
+
+    # Create directories
+    if not os.path.exists(name):
+        os.makedirs(name)  
+    # Change to directory    
+    os.chdir(name)
+
+    filename = name + ".sp"
+    the_file = open(filename, 'w')
+    the_file.write(".TITLE precharge and equalization\n\n")
+
+    half = 0
+    # if there are more than 256 SRAMs, we add an additional precharge at the bottom
+    # This modeled by instanciating less SRAM cells
+    if numberofsrams == 512:
+        half = 1
+        numberofsrams2 = 256
+    else:
+        numberofsrams2 = numberofsrams
+
+
+    the_file.write("********************************************************************************\n")
+    the_file.write("** Include libraries, parameters and other\n")
+    the_file.write("********************************************************************************\n\n")
+    the_file.write(".LIB \"../includes.l\" INCLUDES\n\n")
+
+    the_file.write("********************************************************************************\n")
+    the_file.write("** Setup and input\n")
+    the_file.write("********************************************************************************\n\n")
+    the_file.write(".TRAN 1p 4n SWEEP DATA=sweep_data\n")
+    the_file.write(".OPTIONS BRIEF=1\n\n")
+    the_file.write("* Input signal\n")
+    the_file.write("VIN n_in gnd PULSE (0 supply_v_lp 0 0 0 4n 8n)\n")
+    the_file.write("* Power rail for the circuit under test.\n")
+    the_file.write("* This allows us to measure power of a circuit under test without measuring the power of wave shaping and load circuitry.\n")
+    the_file.write("V_eq vdd_eq gnd supply_v_lp\n\n")
+
+    #fall time is meaningless in precharge circuitry. I'll keep the format to make things easier.
+
+    the_file.write("********************************************************************************\n")
+    the_file.write("** Measurement\n")
+    the_file.write("********************************************************************************\n\n")
+    the_file.write("* Total delays\n")
+    the_file.write(".MEASURE TRAN meas_total_tfall TRIG V(v_precharge) VAL='supply_v_lp/2' FALL=1\n")
+    the_file.write("+    TARG V(n_bl_"+str(numberofsrams2)+") VAL='0.99*supply_v_lp' RISE=1\n")
+    the_file.write(".MEASURE TRAN meas_total_trise TRIG V(v_precharge) VAL='supply_v_lp/2' FALL=1\n")
+    the_file.write("+    TARG V(n_bl_"+str(numberofsrams2)+") VAL='0.99*supply_v_lp' RISE=1\n\n")
+
+    the_file.write(".MEASURE TRAN meas_logic_low_voltage FIND V(v_precharge) AT=3n\n\n")
+    the_file.write("* Measure the power required to propagate a rise and a fall transition through the subcircuit at 250MHz.\n")
+    the_file.write(".MEASURE TRAN meas_current INTEGRAL I(V_eq) FROM=0ns TO=4ns\n")
+    if half == 0:
+        the_file.write(".MEASURE TRAN meas_avg_power PARAM = '-(meas_current/4n)*supply_v_lp'\n\n")
+    else:
+        the_file.write(".MEASURE TRAN meas_avg_power PARAM = '-(meas_current/2n)*supply_v_lp'\n\n")
+    
+    the_file.write("********************************************************************************\n")
+    the_file.write("** Circuit\n")
+    the_file.write("********************************************************************************\n\n")
+    the_file.write("xinv n_in v_precharge vdd_lp gnd inv l=gate_length w=2*gate_length\n")
+    the_file.write("xprecharge v_precharge n_bl_0 n_br_0 vdd_eq gnd precharge\n")
+    for i in range(1, numberofsrams2+1):
+        the_file.write("Xwire"+str(i)+" n_bl_"+str(i-1)+" n_bl_"+str(i)+" wire Rw=wire_memorycell_vertical_res/"+str(numberofsrams)+" Cw=wire_memorycell_vertical_cap/"+str(numberofsrams)+"\n")
+        the_file.write("Xwirer"+str(i)+" n_br_"+str(i-1)+" n_br_"+str(i)+" wire Rw=wire_memorycell_vertical_res/"+str(numberofsrams)+" Cw=wire_memorycell_vertical_cap/"+str(numberofsrams)+"\n")
+        the_file.write("Xsram"+str(i)+" gnd gnd n_bl_"+str(i)+" gnd n_br_"+str(i)+" gnd vdd gnd memorycell\n")
+    #tgates on path:
+    the_file.write("xtgate1 n_bl_"+str(numberofsrams2)+" tgate_l vdd_lp gnd vdd_lp gnd RAM_tgate_lp\n")
+    the_file.write("xtgater n_br_"+str(numberofsrams2)+" tgate_r vdd_lp gnd vdd_lp gnd RAM_tgate_lp\n")
+    #samp and column decoder:
+    the_file.write("xwrite gnd gnd tgate_l tgate_r vdd_lp gnd writedriver\n")
+    the_file.write("xsamp1 gnd tgate_l tgate_r n_samp_out vdd_lp gnd samp1\n")
+
+    the_file.write(".IC V(n_bl_0) = 0\n")
+    the_file.write(".IC V(n_br_0) = 'supply_v_lp'\n")
+    the_file.write(".IC V(tgate_r) = 'supply_v_lp'\n")
+    the_file.write(".END")
+    the_file.close()
+
+    # Come out of top-level directory
+    os.chdir("../")
+
+    return (name + "/" + name + ".sp")
+
+
+def generate_HB_local_mux_top(mux_name, name):
+    """ Generate the top level local mux SPICE file """    
+    # Create directories
+    if not os.path.exists(mux_name):
+        os.makedirs(mux_name)  
+    # Change to directory    
+    os.chdir(mux_name)
+    
+    connection_block_filename = mux_name + ".sp"
+    local_mux_file = open(connection_block_filename, 'w')
+    local_mux_file.write(".TITLE RAM Local routing multiplexer\n\n") 
+    
+    local_mux_file.write("********************************************************************************\n")
+    local_mux_file.write("** Include libraries, parameters and other\n")
+    local_mux_file.write("********************************************************************************\n\n")
+    local_mux_file.write(".LIB \"../includes.l\" INCLUDES\n\n")
+    
+    local_mux_file.write("********************************************************************************\n")
+    local_mux_file.write("** Setup and input\n")
+    local_mux_file.write("********************************************************************************\n\n")
+    local_mux_file.write(".TRAN 1p 4n SWEEP DATA=sweep_data\n")
+    local_mux_file.write(".OPTIONS BRIEF=1\n\n")
+    local_mux_file.write("* Input signal\n")
+    local_mux_file.write("VIN n_in gnd PULSE (0 supply_v 0 0 0 2n 4n)\n\n")
+    
+    local_mux_file.write("* Power rail for the circuit under test.\n")
+    local_mux_file.write("* This allows us to measure power of a circuit under test without measuring the power of wave shaping and load circuitry.\n")
+    local_mux_file.write("V_LOCAL_MUX vdd_local_mux gnd supply_v\n\n")
+
+    local_mux_file.write("********************************************************************************\n")
+    local_mux_file.write("** Measurement\n")
+    local_mux_file.write("********************************************************************************\n\n")
+    local_mux_file.write("* inv_RAM_local_mux_1 delay\n")
+    local_mux_file.write(".MEASURE TRAN meas_inv_"+mux_name+"_1_tfall TRIG V(Xlocal_routing_wire_load_1.Xlocal_mux_on_1.n_in) VAL='supply_v/2' FALL=1\n")
+    local_mux_file.write("+    TARG V(Xlocal_routing_wire_load_1.Xlocal_mux_on_1.n_1_1) VAL='supply_v/2' FALL=1\n")
+    local_mux_file.write(".MEASURE TRAN meas_inv_"+mux_name+"_1_trise TRIG V(Xlocal_routing_wire_load_1.Xlocal_mux_on_1.n_in) VAL='supply_v/2' RISE=1\n")
+    local_mux_file.write("+    TARG V(Xlocal_routing_wire_load_1.Xlocal_mux_on_1.n_1_1) VAL='supply_v/2' RISE=1\n\n")
+
+    local_mux_file.write("* inv_RAM_local_mux_2 delay\n")
+    local_mux_file.write(".MEASURE TRAN meas_inv_"+mux_name+"_2_tfall TRIG V(Xlocal_routing_wire_load_1.Xlocal_mux_on_1.n_in) VAL='supply_v/2' FALL=1\n")
+    local_mux_file.write("+    TARG V(n_1_5) VAL='supply_v/2' FALL=1\n")
+    local_mux_file.write(".MEASURE TRAN meas_inv_"+mux_name+"_2_trise TRIG V(Xlocal_routing_wire_load_1.Xlocal_mux_on_1.n_in) VAL='supply_v/2' RISE=1\n")
+    local_mux_file.write("+    TARG V(n_1_5) VAL='supply_v/2' RISE=1\n\n")
+
+    local_mux_file.write("* Total delays\n")
+    local_mux_file.write(".MEASURE TRAN meas_total_tfall TRIG V(Xlocal_routing_wire_load_1.Xlocal_mux_on_1.n_in) VAL='supply_v/2' FALL=1\n")
+    local_mux_file.write("+    TARG V(n_1_5) VAL='supply_v/2' FALL=1\n")
+    local_mux_file.write(".MEASURE TRAN meas_total_trise TRIG V(Xlocal_routing_wire_load_1.Xlocal_mux_on_1.n_in) VAL='supply_v/2' RISE=1\n")
+    local_mux_file.write("+    TARG V(n_1_5) VAL='supply_v/2' RISE=1\n\n")
+
+    local_mux_file.write(".MEASURE TRAN meas_logic_low_voltage FIND V(n_in) AT=3n\n\n")#check
+
+    local_mux_file.write("* Measure the power required to propagate a rise and a fall transition through the subcircuit at 250MHz.\n")
+    local_mux_file.write(".MEASURE TRAN meas_current INTEGRAL I(V_LOCAL_MUX) FROM=0ns TO=4ns\n")
+    local_mux_file.write(".MEASURE TRAN meas_avg_power PARAM = '-(meas_current/4n)*supply_v'\n\n")
+    
+    local_mux_file.write("********************************************************************************\n")
+    local_mux_file.write("** Circuit\n")
+    local_mux_file.write("********************************************************************************\n\n")
+    local_mux_file.write("Xsb_mux_on_1 n_in n_1_1 vsram vsram_n vdd gnd sb_mux_on\n")
+    local_mux_file.write("Xrouting_wire_load_1 n_1_1 n_1_2 n_1_3 vsram vsram_n vdd gnd vdd vdd routing_wire_load\n")
+    local_mux_file.write("Xlocal_routing_wire_load_1 n_1_3 n_1_4 vsram vsram_n vdd gnd vdd_local_mux "+name+"_local_routing_wire_load\n")
+    # the inputs have to be registered, but we don't know where EDI places them.
+    # therefore, I'll add a considerably long wire here (calculated in fpga.py)
+    local_mux_file.write("Xwirer_edi n_1_4 n_1_5 wire Rw=wire_"+name+"_1_res Cw=wire_"+name+"_1_cap \n")
+    local_mux_file.write("Xff n_1_5 n_hang1 vsram vsram_n vdd gnd gnd vdd gnd vdd vdd gnd ff\n\n")
+    local_mux_file.write(".END")
+    local_mux_file.close()
+
+    # Come out of top-level directory
+    os.chdir("../")
+    
+    return (mux_name + "/" + mux_name + ".sp")
+
+
+
+
+
+def generate_RAM_local_mux_top(mux_name):
+    """ Generate the top level local mux SPICE file """
+    
+    # Create directories
+    if not os.path.exists(mux_name):
+        os.makedirs(mux_name)  
+    # Change to directory    
+    os.chdir(mux_name)
+    
+    connection_block_filename = mux_name + ".sp"
+    local_mux_file = open(connection_block_filename, 'w')
+    local_mux_file.write(".TITLE RAM Local routing multiplexer\n\n") 
+    
+    local_mux_file.write("********************************************************************************\n")
+    local_mux_file.write("** Include libraries, parameters and other\n")
+    local_mux_file.write("********************************************************************************\n\n")
+    local_mux_file.write(".LIB \"../includes.l\" INCLUDES\n\n")
+    
+    local_mux_file.write("********************************************************************************\n")
+    local_mux_file.write("** Setup and input\n")
+    local_mux_file.write("********************************************************************************\n\n")
+    local_mux_file.write(".TRAN 1p 4n SWEEP DATA=sweep_data\n")
+    local_mux_file.write(".OPTIONS BRIEF=1\n\n")
+    local_mux_file.write("* Input signal\n")
+    local_mux_file.write("VIN n_in gnd PULSE (0 supply_v 0 0 0 2n 4n)\n\n")
+    
+    local_mux_file.write("* Power rail for the circuit under test.\n")
+    local_mux_file.write("* This allows us to measure power of a circuit under test without measuring the power of wave shaping and load circuitry.\n")
+    local_mux_file.write("V_LOCAL_MUX vdd_local_mux gnd supply_v\n\n")
+
+    local_mux_file.write("********************************************************************************\n")
+    local_mux_file.write("** Measurement\n")
+    local_mux_file.write("********************************************************************************\n\n")
+    local_mux_file.write("* inv_RAM_local_mux_1 delay\n")
+    local_mux_file.write(".MEASURE TRAN meas_inv_RAM_local_mux_1_tfall TRIG V(Xlocal_routing_wire_load_1.XRAM_local_mux_on_1.n_in) VAL='supply_v/2' RISE=1\n")
+    local_mux_file.write("+    TARG V(n_1_4) VAL='supply_v/2' FALL=1\n")
+    local_mux_file.write(".MEASURE TRAN meas_inv_RAM_local_mux_1_trise TRIG V(Xlocal_routing_wire_load_1.XRAM_local_mux_on_1.n_in) VAL='supply_v/2' FALL=1\n")
+    local_mux_file.write("+    TARG V(n_1_4) VAL='supply_v/2' RISE=1\n\n")
+    local_mux_file.write("* Total delays\n")
+    local_mux_file.write(".MEASURE TRAN meas_total_tfall TRIG V(Xlocal_routing_wire_load_1.XRAM_local_mux_on_1.n_in) VAL='supply_v/2' RISE=1\n")
+    local_mux_file.write("+    TARG V(n_1_4) VAL='supply_v/2' FALL=1\n")
+    local_mux_file.write(".MEASURE TRAN meas_total_trise TRIG V(Xlocal_routing_wire_load_1.XRAM_local_mux_on_1.n_in) VAL='supply_v/2' FALL=1\n")
+    local_mux_file.write("+    TARG V(n_1_4) VAL='supply_v/2' RISE=1\n\n")
+
+    local_mux_file.write(".MEASURE TRAN meas_logic_low_voltage FIND V(n_in) AT=3n\n\n")#check
+
+    local_mux_file.write("* Measure the power required to propagate a rise and a fall transition through the subcircuit at 250MHz.\n")
+    local_mux_file.write(".MEASURE TRAN meas_current INTEGRAL I(V_LOCAL_MUX) FROM=0ns TO=4ns\n")
+    local_mux_file.write(".MEASURE TRAN meas_avg_power PARAM = '-(meas_current/4n)*supply_v'\n\n")
+    
+    local_mux_file.write("********************************************************************************\n")
+    local_mux_file.write("** Circuit\n")
+    local_mux_file.write("********************************************************************************\n\n")
+    local_mux_file.write("Xsb_mux_on_1 n_in n_1_1 vsram vsram_n vdd gnd sb_mux_on\n")
+    local_mux_file.write("Xrouting_wire_load_1 n_1_1 n_1_2 n_1_3 vsram vsram_n vdd gnd vdd vdd routing_wire_load\n")
+    local_mux_file.write("Xlocal_routing_wire_load_1 n_1_3 n_1_4 vsram vsram_n vdd gnd vdd_local_mux RAM_local_routing_wire_load\n")
+    local_mux_file.write("Xff n_1_4 n_hang1 vsram vsram_n vdd gnd gnd vdd gnd vdd vdd gnd ff\n\n")
+    #im putting a flip flop here for now, if we are going to move it, this needs to change.
+    local_mux_file.write(".END")
+    local_mux_file.close()
+
+    # Come out of top-level directory
+    os.chdir("../")
+    
+    return (mux_name + "/" + mux_name + ".sp")
+
+
+
+def generate_RAM_local_mux_top_lp(mux_name):
+    """ Generate the top level local mux SPICE file """
+    
+    # Create directories
+    if not os.path.exists(mux_name):
+        os.makedirs(mux_name)  
+    # Change to directory    
+    os.chdir(mux_name)
+    
+    connection_block_filename = mux_name + ".sp"
+    local_mux_file = open(connection_block_filename, 'w')
+    local_mux_file.write(".TITLE RAM Local routing multiplexer\n\n") 
+    
+    local_mux_file.write("********************************************************************************\n")
+    local_mux_file.write("** Include libraries, parameters and other\n")
+    local_mux_file.write("********************************************************************************\n\n")
+    local_mux_file.write(".LIB \"../includes.l\" INCLUDES\n\n")
+    
+    local_mux_file.write("********************************************************************************\n")
+    local_mux_file.write("** Setup and input\n")
+    local_mux_file.write("********************************************************************************\n\n")
+    local_mux_file.write(".TRAN 1p 4n SWEEP DATA=sweep_data\n")
+    local_mux_file.write(".OPTIONS BRIEF=1\n\n")
+    local_mux_file.write("* Input signal\n")
+    local_mux_file.write("VIN n_in gnd PULSE (0 supply_v 0 0 0 2n 4n)\n\n")
+    
+    local_mux_file.write("* Power rail for the circuit under test.\n")
+    local_mux_file.write("* This allows us to measure power of a circuit under test without measuring the power of wave shaping and load circuitry.\n")
+    local_mux_file.write("V_LOCAL_MUX vdd_local_mux gnd supply_v\n\n")
+
+    local_mux_file.write("********************************************************************************\n")
+    local_mux_file.write("** Measurement\n")
+    local_mux_file.write("********************************************************************************\n\n")
+    local_mux_file.write("* inv_RAM_local_mux_1 delay\n")
+    local_mux_file.write(".MEASURE TRAN meas_inv_RAM_local_mux_1_tfall TRIG V(Xlocal_routing_wire_load_1.XRAM_local_mux_on_1.n_in) VAL='supply_v/2' RISE=1\n")
+    local_mux_file.write("+    TARG V(n_1_4) VAL='supply_v/2' FALL=1\n")
+    local_mux_file.write(".MEASURE TRAN meas_inv_RAM_local_mux_1_trise TRIG V(Xlocal_routing_wire_load_1.XRAM_local_mux_on_1.n_in) VAL='supply_v/2' FALL=1\n")
+    local_mux_file.write("+    TARG V(n_1_4) VAL='supply_v/2' RISE=1\n\n")
+
+    #local_mux_file.write(".MEASURE TRAN meas_inv_RAM_local_mux_2_tfall TRIG V(XCSVL.n_in) VAL='supply_v/2' RISE=1\n")
+    #local_mux_file.write("+    TARG V(XCSVL.n_1_1) VAL='supply_v/2' FALL=1\n")
+    #local_mux_file.write(".MEASURE TRAN meas_inv_RAM_local_mux_2_trise TRIG V(XCSVL.n_in) VAL='supply_v/2' FALL=1\n")
+    #local_mux_file.write("+    TARG V(XCSVL.n_1_1) VAL='supply_v/2' RISE=1\n\n")
+
+    #local_mux_file.write(".MEASURE TRAN meas_inv_RAM_local_mux_3_tfall TRIG V(Xlocal_routing_wire_load_1.XRAM_local_mux_on_1.n_in) VAL='supply_v/2' RISE=1\n")
+    #local_mux_file.write("+    TARG V(XCSVL.n_out) VAL='supply_v/2' FALL=1\n")
+    #local_mux_file.write(".MEASURE TRAN meas_inv_RAM_local_mux_3_trise TRIG V(Xlocal_routing_wire_load_1.XRAM_local_mux_on_1.n_in) VAL='supply_v/2' FALL=1\n")
+    #local_mux_file.write("+    TARG V(XCSVL.n_out) VAL='supply_v/2' RISE=1\n\n")
+
+    local_mux_file.write("* Total delays\n")
+    local_mux_file.write(".MEASURE TRAN meas_total_tfall TRIG V(Xlocal_routing_wire_load_1.XRAM_local_mux_on_1.n_in) VAL='supply_v/2' RISE=1\n")
+    local_mux_file.write("+    TARG V(n_1_5) VAL='supply_v_lp/2' FALL=1\n")
+    local_mux_file.write(".MEASURE TRAN meas_total_trise TRIG V(Xlocal_routing_wire_load_1.XRAM_local_mux_on_1.n_in) VAL='supply_v/2' FALL=1\n")
+    local_mux_file.write("+    TARG V(n_1_5) VAL='supply_v_lp/2' RISE=1\n\n")
+
+    local_mux_file.write(".MEASURE TRAN meas_logic_low_voltage FIND V(n_in) AT=3n\n\n")#check
+    local_mux_file.write(".MEASURE TRAN test1 FIND V(n_1_5) AT=1.99n\n\n")#check
+    local_mux_file.write(".MEASURE TRAN test11 FIND V(XCSVL.n_in) AT=1.99n\n\n")#check
+    local_mux_file.write(".MEASURE TRAN test12 FIND V(XCSVL.n_1_1) AT=1.99n\n\n")#check
+    local_mux_file.write(".MEASURE TRAN test13 FIND V(XCSVL.n_out) AT=1.99n\n\n")#check
+    local_mux_file.write(".MEASURE TRAN test14 FIND V(XCSVL.n_out_b) AT=1.99n\n\n")#check
+    local_mux_file.write(".MEASURE TRAN test31 FIND V(n_1_5) AT=3.99n\n\n")#check
+    local_mux_file.write(".MEASURE TRAN test15 FIND V(XCSVL.n_in) AT=3.99n\n\n")#check
+    local_mux_file.write(".MEASURE TRAN test16 FIND V(XCSVL.n_1_1) AT=3.99n\n\n")#check
+    local_mux_file.write(".MEASURE TRAN test17 FIND V(XCSVL.n_out) AT=3.99n\n\n")#check
+    local_mux_file.write(".MEASURE TRAN test18 FIND V(XCSVL.n_out_b) AT=3.99n\n\n")#check
+    local_mux_file.write("* Measure the power required to propagate a rise and a fall transition through the subcircuit at 250MHz.\n")
+    local_mux_file.write(".MEASURE TRAN meas_current INTEGRAL I(V_LOCAL_MUX) FROM=0ns TO=4ns\n")
+    local_mux_file.write(".MEASURE TRAN meas_avg_power PARAM = '-(meas_current/4n)*supply_v'\n\n")
+    
+    local_mux_file.write("********************************************************************************\n")
+    local_mux_file.write("** Circuit\n")
+    local_mux_file.write("********************************************************************************\n\n")
+    local_mux_file.write("Xsb_mux_on_1 n_in n_1_1 vsram vsram_n vdd gnd sb_mux_on\n")
+    local_mux_file.write("Xrouting_wire_load_1 n_1_1 n_1_2 n_1_3 vsram vsram_n vdd gnd vdd vdd routing_wire_load\n")
+    local_mux_file.write("Xlocal_routing_wire_load_1 n_1_3 n_1_4 vsram vsram_n vdd gnd vdd_local_mux RAM_local_routing_wire_load\n")
+    local_mux_file.write("XCSVL n_1_4 n_1_5 vdd vdd_lp gnd CSVL\n")
+    local_mux_file.write("Xff n_1_5 n_hang1 vsram vsram_n vdd_lp gnd gnd vdd_lp gnd vdd_lp vdd gnd ff\n\n")
+    #im putting a flip flop here for now, if we are going to move it, this needs to change.
+    local_mux_file.write(".END")
+    local_mux_file.close()
+
+    # Come out of top-level directory
+    os.chdir("../")
+    
+    return (mux_name + "/" + mux_name + ".sp")
+    
+def generate_lut6_top(lut_name, use_tgate):
+    """ Generate the top level 6-LUT SPICE file """
+
+    """
+    TODO:
+    - This should be modified for the case of FLUTs since the LUTs in this case are loaded differently
+      they are loaded with a full adder and the input to the flut mux and not with the lut output load.
+    """
+
+    # Create directory
+    if not os.path.exists(lut_name):
+        os.makedirs(lut_name)  
+    # Change to directory    
+    os.chdir(lut_name) 
+    
+    lut_filename = lut_name + ".sp"
+    lut_file = open(lut_filename, 'w')
+    lut_file.write(".TITLE 6-LUT\n\n") 
+    
+    lut_file.write("********************************************************************************\n")
+    lut_file.write("** Include libraries, parameters and other\n")
+    lut_file.write("********************************************************************************\n\n")
+    lut_file.write(".LIB \"../includes.l\" INCLUDES\n\n")
+    
+    lut_file.write("********************************************************************************\n")
+    lut_file.write("** Setup and input\n")
+    lut_file.write("********************************************************************************\n\n")
+    lut_file.write(".TRAN 1p 4n SWEEP DATA=sweep_data\n")
+    lut_file.write(".OPTIONS BRIEF=1\n\n")
+    lut_file.write("* Input signal\n")
+    lut_file.write("VIN n_in gnd PULSE (0 supply_v 0 0 0 2n 4n)\n\n")
+    
+    lut_file.write("********************************************************************************\n")
+    lut_file.write("** Measurement\n")
+    lut_file.write("********************************************************************************\n\n")
+    lut_file.write("* inv_lut_0sram_driver_1 delay\n")
+    lut_file.write(".MEASURE TRAN meas_inv_lut_0sram_driver_1_tfall TRIG V(n_in) VAL='supply_v/2' RISE=1\n")
+    lut_file.write("+    TARG V(Xlut.n_1_1) VAL='supply_v/2' FALL=1\n")
+    lut_file.write(".MEASURE TRAN meas_inv_lut_0sram_driver_1_trise TRIG V(n_in) VAL='supply_v/2' FALL=1\n")
+    lut_file.write("+    TARG V(Xlut.n_1_1) VAL='supply_v/2' RISE=1\n\n")
+    lut_file.write("* inv_lut_sram_driver_2 delay\n")
+    lut_file.write(".MEASURE TRAN meas_inv_lut_0sram_driver_2_tfall TRIG V(n_in) VAL='supply_v/2' FALL=1\n")
+    lut_file.write("+    TARG V(Xlut.n_2_1) VAL='supply_v/2' FALL=1\n")
+    lut_file.write(".MEASURE TRAN meas_inv_lut_0sram_driver_2_trise TRIG V(n_in) VAL='supply_v/2' RISE=1\n")
+    lut_file.write("+    TARG V(Xlut.n_2_1) VAL='supply_v/2' RISE=1\n\n")
+    lut_file.write("* Xinv_lut_int_buffer_1 delay\n")
+    lut_file.write(".MEASURE TRAN meas_inv_lut_int_buffer_1_tfall TRIG V(n_in) VAL='supply_v/2' RISE=1\n")
+    lut_file.write("+    TARG V(Xlut.n_6_1) VAL='supply_v/2' FALL=1\n")
+    lut_file.write(".MEASURE TRAN meas_inv_lut_int_buffer_1_trise TRIG V(n_in) VAL='supply_v/2' FALL=1\n")
+    lut_file.write("+    TARG V(Xlut.n_6_1) VAL='supply_v/2' RISE=1\n\n")
+    lut_file.write("* Xinv_lut_int_buffer_2 delay\n")
+    lut_file.write(".MEASURE TRAN meas_inv_lut_int_buffer_2_tfall TRIG V(n_in) VAL='supply_v/2' FALL=1\n")
+    lut_file.write("+    TARG V(Xlut.n_7_1) VAL='supply_v/2' FALL=1\n")
+    lut_file.write(".MEASURE TRAN meas_inv_lut_int_buffer_2_trise TRIG V(n_in) VAL='supply_v/2' RISE=1\n")
+    lut_file.write("+    TARG V(Xlut.n_7_1) VAL='supply_v/2' RISE=1\n\n")
+    lut_file.write("* Xinv_lut_out_buffer_1 delay\n")
+    lut_file.write(".MEASURE TRAN meas_inv_lut_out_buffer_1_tfall TRIG V(n_in) VAL='supply_v/2' RISE=1\n")
+    lut_file.write("+    TARG V(Xlut.n_11_1) VAL='supply_v/2' FALL=1\n")
+    lut_file.write(".MEASURE TRAN meas_inv_lut_out_buffer_1_trise TRIG V(n_in) VAL='supply_v/2' FALL=1\n")
+    lut_file.write("+    TARG V(Xlut.n_11_1) VAL='supply_v/2' RISE=1\n\n")
+    lut_file.write("* Xinv_lut_out_buffer_2 delay\n")
+    lut_file.write(".MEASURE TRAN meas_inv_lut_out_buffer_2_tfall TRIG V(n_in) VAL='supply_v/2' FALL=1\n")
+    lut_file.write("+    TARG V(n_out) VAL='supply_v/2' FALL=1\n")
+    lut_file.write(".MEASURE TRAN meas_inv_lut_out_buffer_2_trise TRIG V(n_in) VAL='supply_v/2' RISE=1\n")
+    lut_file.write("+    TARG V(n_out) VAL='supply_v/2' RISE=1\n\n")
+    lut_file.write("* Total delays\n")
+    lut_file.write(".MEASURE TRAN meas_total_tfall TRIG V(n_in) VAL='supply_v/2' FALL=1\n")
+    lut_file.write("+    TARG V(n_out) VAL='supply_v/2' FALL=1\n")
+    lut_file.write(".MEASURE TRAN meas_total_trise TRIG V(n_in) VAL='supply_v/2' RISE=1\n")
+    lut_file.write("+    TARG V(n_out) VAL='supply_v/2' RISE=1\n\n")
+    lut_file.write(".MEASURE TRAN meas_logic_low_voltage FIND V(n_out) AT=3n\n\n")
+	
+    lut_file.write(".MEASURE TRAN info_node1_lut_tfall TRIG V(n_in) VAL='supply_v/2' FALL=1\n")
+    lut_file.write("+    TARG V(Xlut.n_3_1) VAL='supply_v/2' FALL=1\n")
+    lut_file.write(".MEASURE TRAN info_node1_lut_trise TRIG V(n_in) VAL='supply_v/2' RISE=1\n")
+    lut_file.write("+    TARG V(Xlut.n_3_1) VAL='supply_v/2' RISE=1\n\n") 
+
+    lut_file.write(".MEASURE TRAN info_node2_lut_tfall TRIG V(n_in) VAL='supply_v/2' FALL=1\n")
+    lut_file.write("+    TARG V(Xlut.n_4_1) VAL='supply_v/2' FALL=1\n")
+    lut_file.write(".MEASURE TRAN info_node2_lut_trise TRIG V(n_in) VAL='supply_v/2' RISE=1\n")
+    lut_file.write("+    TARG V(Xlut.n_4_1) VAL='supply_v/2' RISE=1\n\n")     
+
+    lut_file.write(".MEASURE TRAN info_node3_lut_tfall TRIG V(n_in) VAL='supply_v/2' FALL=1\n")
+    lut_file.write("+    TARG V(Xlut.n_7_1) VAL='supply_v/2' FALL=1\n")
+    lut_file.write(".MEASURE TRAN info_node3_lut_trise TRIG V(n_in) VAL='supply_v/2' RISE=1\n")
+    lut_file.write("+    TARG V(Xlut.n_7_1) VAL='supply_v/2' RISE=1\n\n")   
+
+    lut_file.write(".MEASURE TRAN info_node4_lut_tfall TRIG V(n_in) VAL='supply_v/2' FALL=1\n")
+    lut_file.write("+    TARG V(Xlut.n_8_1) VAL='supply_v/2' FALL=1\n")
+    lut_file.write(".MEASURE TRAN info_node4_lut_trise TRIG V(n_in) VAL='supply_v/2' RISE=1\n")
+    lut_file.write("+    TARG V(Xlut.n_8_1) VAL='supply_v/2' RISE=1\n\n")   
+
+
+    lut_file.write(".MEASURE TRAN info_node5_lut_tfall TRIG V(n_in) VAL='supply_v/2' FALL=1\n")
+    lut_file.write("+    TARG V(Xlut.n_9_1) VAL='supply_v/2' FALL=1\n")
+    lut_file.write(".MEASURE TRAN info_node5_lut_trise TRIG V(n_in) VAL='supply_v/2' RISE=1\n")
+    lut_file.write("+    TARG V(Xlut.n_9_1) VAL='supply_v/2' RISE=1\n\n")   
+    lut_file.write("********************************************************************************\n")
+    lut_file.write("** Circuit\n")
+    lut_file.write("********************************************************************************\n\n")
+
+    if not use_tgate :
+        lut_file.write("Xlut n_in n_out vdd vdd vdd vdd vdd vdd vdd gnd lut\n\n")
+        lut_file.write("Xlut_output_load n_out n_local_out n_general_out vsram vsram_n vdd gnd vdd vdd lut_output_load\n\n")
+    else :
+        lut_file.write("Xlut n_in n_out vdd gnd vdd gnd vdd gnd vdd gnd vdd gnd vdd gnd vdd gnd lut\n\n")
+        lut_file.write("Xlut_output_load n_out n_local_out n_general_out vsram vsram_n vdd gnd vdd vdd lut_output_load\n\n")
+    
+    lut_file.write(".END")
+    lut_file.close()
+
+    # Come out of lut directory
+    os.chdir("../")
+    
+    return (lut_name + "/" + lut_name + ".sp")
+ 
+
+def generate_lut5_top(lut_name, use_tgate):
+    """ Generate the top level 5-LUT SPICE file """
+
+    
+    # TODO:
+    # This should be modified for the case of FLUTs since the LUTs in this case are loaded differently
+    # they are loaded with a full adder and the input to the flut mux and not with the lut output load.
+    
+
+    # Create directory
+    if not os.path.exists(lut_name):
+        os.makedirs(lut_name)  
+    # Change to directory    
+    os.chdir(lut_name) 
+    
+    lut_filename = lut_name + ".sp"
+    lut_file = open(lut_filename, 'w')
+    lut_file.write(".TITLE 5-LUT\n\n") 
+    
+    lut_file.write("********************************************************************************\n")
+    lut_file.write("** Include libraries, parameters and other\n")
+    lut_file.write("********************************************************************************\n\n")
+    lut_file.write(".LIB \"../includes.l\" INCLUDES\n\n")
+    
+    lut_file.write("********************************************************************************\n")
+    lut_file.write("** Setup and input\n")
+    lut_file.write("********************************************************************************\n\n")
+    lut_file.write(".TRAN 1p 4n SWEEP DATA=sweep_data\n")
+    lut_file.write(".OPTIONS BRIEF=1\n\n")
+    lut_file.write("* Input signal\n")
+    lut_file.write("VIN n_in gnd PULSE (0 supply_v 0 0 0 2n 4n)\n\n")
+    
+    lut_file.write("********************************************************************************\n")
+    lut_file.write("** Measurement\n")
+    lut_file.write("********************************************************************************\n\n")
+    lut_file.write("* inv_lut_0sram_driver_1 delay\n")
+    lut_file.write(".MEASURE TRAN meas_inv_lut_0sram_driver_1_tfall TRIG V(n_in) VAL='supply_v/2' RISE=1\n")
+    lut_file.write("+    TARG V(Xlut.n_1_1) VAL='supply_v/2' FALL=1\n")
+    lut_file.write(".MEASURE TRAN meas_inv_lut_0sram_driver_1_trise TRIG V(n_in) VAL='supply_v/2' FALL=1\n")
+    lut_file.write("+    TARG V(Xlut.n_1_1) VAL='supply_v/2' RISE=1\n\n")
+    lut_file.write("* inv_lut_sram_driver_2 delay\n")
+    lut_file.write(".MEASURE TRAN meas_inv_lut_0sram_driver_2_tfall TRIG V(n_in) VAL='supply_v/2' FALL=1\n")
+    lut_file.write("+    TARG V(Xlut.n_2_1) VAL='supply_v/2' FALL=1\n")
+    lut_file.write(".MEASURE TRAN meas_inv_lut_0sram_driver_2_trise TRIG V(n_in) VAL='supply_v/2' RISE=1\n")
+    lut_file.write("+    TARG V(Xlut.n_2_1) VAL='supply_v/2' RISE=1\n\n")
+    lut_file.write("* Xinv_lut_int_buffer_1 delay\n")
+    lut_file.write(".MEASURE TRAN meas_inv_lut_int_buffer_1_tfall TRIG V(n_in) VAL='supply_v/2' RISE=1\n")
+    lut_file.write("+    TARG V(Xlut.n_6_1) VAL='supply_v/2' FALL=1\n")
+    lut_file.write(".MEASURE TRAN meas_inv_lut_int_buffer_1_trise TRIG V(n_in) VAL='supply_v/2' FALL=1\n")
+    lut_file.write("+    TARG V(Xlut.n_6_1) VAL='supply_v/2' RISE=1\n\n")
+    lut_file.write("* Xinv_lut_int_buffer_2 delay\n")
+    lut_file.write(".MEASURE TRAN meas_inv_lut_int_buffer_2_tfall TRIG V(n_in) VAL='supply_v/2' FALL=1\n")
+    lut_file.write("+    TARG V(Xlut.n_7_1) VAL='supply_v/2' FALL=1\n")
+    lut_file.write(".MEASURE TRAN meas_inv_lut_int_buffer_2_trise TRIG V(n_in) VAL='supply_v/2' RISE=1\n")
+    lut_file.write("+    TARG V(Xlut.n_7_1) VAL='supply_v/2' RISE=1\n\n")
+    lut_file.write("* Xinv_lut_out_buffer_1 delay\n")
+    lut_file.write(".MEASURE TRAN meas_inv_lut_out_buffer_1_tfall TRIG V(n_in) VAL='supply_v/2' RISE=1\n")
+    lut_file.write("+    TARG V(Xlut.n_11_1) VAL='supply_v/2' FALL=1\n")
+    lut_file.write(".MEASURE TRAN meas_inv_lut_out_buffer_1_trise TRIG V(n_in) VAL='supply_v/2' FALL=1\n")
+    lut_file.write("+    TARG V(Xlut.n_11_1) VAL='supply_v/2' RISE=1\n\n")
+    lut_file.write("* Xinv_lut_out_buffer_2 delay\n")
+    lut_file.write(".MEASURE TRAN meas_inv_lut_out_buffer_2_tfall TRIG V(n_in) VAL='supply_v/2' FALL=1\n")
+    lut_file.write("+    TARG V(n_out) VAL='supply_v/2' FALL=1\n")
+    lut_file.write(".MEASURE TRAN meas_inv_lut_out_buffer_2_trise TRIG V(n_in) VAL='supply_v/2' RISE=1\n")
+    lut_file.write("+    TARG V(n_out) VAL='supply_v/2' RISE=1\n\n")
+    lut_file.write("* Total delays\n")
+    lut_file.write(".MEASURE TRAN meas_total_tfall TRIG V(n_in) VAL='supply_v/2' FALL=1\n")
+    lut_file.write("+    TARG V(n_out) VAL='supply_v/2' FALL=1\n")
+    lut_file.write(".MEASURE TRAN meas_total_trise TRIG V(n_in) VAL='supply_v/2' RISE=1\n")
+    lut_file.write("+    TARG V(n_out) VAL='supply_v/2' RISE=1\n\n")
+    lut_file.write(".MEASURE TRAN meas_logic_low_voltage FIND V(n_out) AT=3n\n\n")
+    
+    lut_file.write("********************************************************************************\n")
+    lut_file.write("** Circuit\n")
+    lut_file.write("********************************************************************************\n\n")
+    if not use_tgate :
+        lut_file.write("Xlut n_in n_out vdd vdd vdd vdd vdd vdd vdd gnd lut\n\n")
+        lut_file.write("Xlut_output_load n_out n_local_out n_general_out vsram vsram_n vdd gnd vdd vdd lut_output_load\n\n")
+    else :
+        lut_file.write("Xlut n_in n_out vdd gnd vdd gnd vdd gnd vdd gnd vdd gnd vdd gnd vdd gnd lut\n\n")
+        lut_file.write("Xlut_output_load n_out n_local_out n_general_out vsram vsram_n vdd gnd vdd vdd lut_output_load\n\n")
+    
+    lut_file.write(".END")
+    lut_file.close()
+
+    # Come out of lut directory
+    os.chdir("../")
+    
+    return (lut_name + "/" + lut_name + ".sp") 
+ 
+
+def generate_lut4_top(lut_name, use_tgate):
+    """ Generate the top level 4-LUT SPICE file """
+
+    
+    # TODO:
+    # This should be modified for the case of FLUTs since the LUTs in this case are loaded differently
+    # they are loaded with a full adder and the input to the flut mux and not with the lut output load.
+    
+
+    # Create directory
+    if not os.path.exists(lut_name):
+        os.makedirs(lut_name)  
+    # Change to directory    
+    os.chdir(lut_name) 
+    
+    lut_filename = lut_name + ".sp"
+    lut_file = open(lut_filename, 'w')
+    lut_file.write(".TITLE 4-LUT\n\n") 
+    
+    lut_file.write("********************************************************************************\n")
+    lut_file.write("** Include libraries, parameters and other\n")
+    lut_file.write("********************************************************************************\n\n")
+    lut_file.write(".LIB \"../includes.l\" INCLUDES\n\n")
+    
+    lut_file.write("********************************************************************************\n")
+    lut_file.write("** Setup and input\n")
+    lut_file.write("********************************************************************************\n\n")
+    lut_file.write(".TRAN 1p 4n SWEEP DATA=sweep_data\n")
+    lut_file.write(".OPTIONS BRIEF=1\n\n")
+    lut_file.write("* Input signal\n")
+    lut_file.write("VIN n_in gnd PULSE (0 supply_v 0 0 0 2n 4n)\n\n")
+    
+    lut_file.write("********************************************************************************\n")
+    lut_file.write("** Measurement\n")
+    lut_file.write("********************************************************************************\n\n")
+    lut_file.write("* inv_lut_0sram_driver_1 delay\n")
+    lut_file.write(".MEASURE TRAN meas_inv_lut_0sram_driver_1_tfall TRIG V(n_in) VAL='supply_v/2' RISE=1\n")
+    lut_file.write("+    TARG V(Xlut.n_1_1) VAL='supply_v/2' FALL=1\n")
+    lut_file.write(".MEASURE TRAN meas_inv_lut_0sram_driver_1_trise TRIG V(n_in) VAL='supply_v/2' FALL=1\n")
+    lut_file.write("+    TARG V(Xlut.n_1_1) VAL='supply_v/2' RISE=1\n\n")
+    lut_file.write("* inv_lut_sram_driver_2 delay\n")
+    lut_file.write(".MEASURE TRAN meas_inv_lut_0sram_driver_2_tfall TRIG V(n_in) VAL='supply_v/2' FALL=1\n")
+    lut_file.write("+    TARG V(Xlut.n_2_1) VAL='supply_v/2' FALL=1\n")
+    lut_file.write(".MEASURE TRAN meas_inv_lut_0sram_driver_2_trise TRIG V(n_in) VAL='supply_v/2' RISE=1\n")
+    lut_file.write("+    TARG V(Xlut.n_2_1) VAL='supply_v/2' RISE=1\n\n")
+    lut_file.write("* Xinv_lut_int_buffer_1 delay\n")
+    lut_file.write(".MEASURE TRAN meas_inv_lut_int_buffer_1_tfall TRIG V(n_in) VAL='supply_v/2' RISE=1\n")
+    lut_file.write("+    TARG V(Xlut.n_5_1) VAL='supply_v/2' FALL=1\n")
+    lut_file.write(".MEASURE TRAN meas_inv_lut_int_buffer_1_trise TRIG V(n_in) VAL='supply_v/2' FALL=1\n")
+    lut_file.write("+    TARG V(Xlut.n_5_1) VAL='supply_v/2' RISE=1\n\n")
+    lut_file.write("* Xinv_lut_int_buffer_2 delay\n")
+    lut_file.write(".MEASURE TRAN meas_inv_lut_int_buffer_2_tfall TRIG V(n_in) VAL='supply_v/2' FALL=1\n")
+    lut_file.write("+    TARG V(Xlut.n_6_1) VAL='supply_v/2' FALL=1\n")
+    lut_file.write(".MEASURE TRAN meas_inv_lut_int_buffer_2_trise TRIG V(n_in) VAL='supply_v/2' RISE=1\n")
+    lut_file.write("+    TARG V(Xlut.n_6_1) VAL='supply_v/2' RISE=1\n\n")
+    lut_file.write("* Xinv_lut_out_buffer_1 delay\n")
+    lut_file.write(".MEASURE TRAN meas_inv_lut_out_buffer_1_tfall TRIG V(n_in) VAL='supply_v/2' RISE=1\n")
+    lut_file.write("+    TARG V(Xlut.n_9_1) VAL='supply_v/2' FALL=1\n")
+    lut_file.write(".MEASURE TRAN meas_inv_lut_out_buffer_1_trise TRIG V(n_in) VAL='supply_v/2' FALL=1\n")
+    lut_file.write("+    TARG V(Xlut.n_9_1) VAL='supply_v/2' RISE=1\n\n")
+    lut_file.write("* Xinv_lut_out_buffer_2 delay\n")
+    lut_file.write(".MEASURE TRAN meas_inv_lut_out_buffer_2_tfall TRIG V(n_in) VAL='supply_v/2' FALL=1\n")
+    lut_file.write("+    TARG V(n_out) VAL='supply_v/2' FALL=1\n")
+    lut_file.write(".MEASURE TRAN meas_inv_lut_out_buffer_2_trise TRIG V(n_in) VAL='supply_v/2' RISE=1\n")
+    lut_file.write("+    TARG V(n_out) VAL='supply_v/2' RISE=1\n\n")
+    lut_file.write("* Total delays\n")
+    lut_file.write(".MEASURE TRAN meas_total_tfall TRIG V(n_in) VAL='supply_v/2' FALL=1\n")
+    lut_file.write("+    TARG V(n_out) VAL='supply_v/2' FALL=1\n")
+    lut_file.write(".MEASURE TRAN meas_total_trise TRIG V(n_in) VAL='supply_v/2' RISE=1\n")
+    lut_file.write("+    TARG V(n_out) VAL='supply_v/2' RISE=1\n\n")
+    lut_file.write(".MEASURE TRAN meas_logic_low_voltage FIND V(n_out) AT=3n\n\n")
+    
+    lut_file.write("********************************************************************************\n")
+    lut_file.write("** Circuit\n")
+    lut_file.write("********************************************************************************\n\n")
+    if not use_tgate :
+        lut_file.write("Xlut n_in n_out vdd vdd vdd vdd vdd vdd vdd gnd lut\n\n")
+        lut_file.write("Xlut_output_load n_out n_local_out n_general_out vsram vsram_n vdd gnd vdd vdd lut_output_load\n\n")
+    else :
+        lut_file.write("Xlut n_in n_out vdd gnd vdd gnd vdd gnd vdd gnd vdd gnd vdd gnd vdd gnd lut\n\n")
+        lut_file.write("Xlut_output_load n_out n_local_out n_general_out vsram vsram_n vdd gnd vdd vdd lut_output_load\n\n")
+
+    lut_file.write(".END")
+    lut_file.close()
+
+    # Come out of lut directory
+    os.chdir("../")
+    
+    return (lut_name + "/" + lut_name + ".sp")
+    
+ 
+def generate_lut_driver_top(input_driver_name, input_driver_type):
+    """ Generate the top level lut input driver SPICE file """
+    
+    # Create directories
+    if not os.path.exists(input_driver_name):
+        os.makedirs(input_driver_name)  
+    # Change to directory    
+    os.chdir(input_driver_name) 
+ 
+    lut_driver_filename = input_driver_name + ".sp"
+    input_driver_file = open(lut_driver_filename, 'w')
+    input_driver_file.write(".TITLE " + input_driver_name + " \n\n") 
+ 
+    input_driver_file.write("********************************************************************************\n")
+    input_driver_file.write("** Include libraries, parameters and other\n")
+    input_driver_file.write("********************************************************************************\n\n")
+    input_driver_file.write(".LIB \"../includes.l\" INCLUDES\n\n")
+    
+    input_driver_file.write("********************************************************************************\n")
+    input_driver_file.write("** Setup and input\n")
+    input_driver_file.write("********************************************************************************\n\n")
+    input_driver_file.write(".TRAN 1p 4n SWEEP DATA=sweep_data\n")
+    input_driver_file.write(".OPTIONS BRIEF=1\n\n")
+    input_driver_file.write("* Input signal\n")
+    input_driver_file.write("VIN n_in gnd PULSE (0 supply_v 0 0 0 2n 4n)\n\n")
+    input_driver_file.write("* Power rail for the circuit under test.\n")
+    input_driver_file.write("* This allows us to measure power of a circuit under test without measuring the power of wave shaping and load circuitry.\n")
+    input_driver_file.write("V_LUT_DRIVER vdd_lut_driver gnd supply_v\n\n")
+
+    input_driver_file.write("********************************************************************************\n")
+    input_driver_file.write("** Measurement\n")
+    input_driver_file.write("********************************************************************************\n\n")
+    # We measure different things based on the input driver type
+    if input_driver_type != "default":
+        input_driver_file.write("* inv_" + input_driver_name + "_0 delays\n")
+        input_driver_file.write(".MEASURE TRAN meas_inv_" + input_driver_name + "_0_tfall TRIG V(n_1_2) VAL='supply_v/2' RISE=1\n")
+        input_driver_file.write("+    TARG V(X" + input_driver_name + "_1.n_1_1) VAL='supply_v/2' FALL=1\n")
+        input_driver_file.write(".MEASURE TRAN meas_inv_" + input_driver_name + "_0_trise TRIG V(n_1_2) VAL='supply_v/2' FALL=1\n")
+        input_driver_file.write("+    TARG V(X" + input_driver_name + "_1.n_1_1) VAL='supply_v/2' RISE=1\n\n")
+        input_driver_file.write("* inv_" + input_driver_name + "_1 delays\n")
+        input_driver_file.write(".MEASURE TRAN meas_inv_" + input_driver_name + "_1_tfall TRIG V(n_1_2) VAL='supply_v/2' FALL=1\n")
+        input_driver_file.write("+    TARG V(X" + input_driver_name + "_1.n_3_1) VAL='supply_v/2' FALL=1\n")
+        input_driver_file.write(".MEASURE TRAN meas_inv_" + input_driver_name + "_1_trise TRIG V(n_1_2) VAL='supply_v/2' RISE=1\n")
+        input_driver_file.write("+    TARG V(X" + input_driver_name + "_1.n_3_1) VAL='supply_v/2' RISE=1\n\n")
+    input_driver_file.write("* inv_" + input_driver_name + "_2 delays\n")
+    input_driver_file.write(".MEASURE TRAN meas_inv_" + input_driver_name + "_2_tfall TRIG V(n_1_2) VAL='supply_v/2' RISE=1\n")
+    input_driver_file.write("+    TARG V(n_out) VAL='supply_v/2' FALL=1\n")
+    input_driver_file.write(".MEASURE TRAN meas_inv_" + input_driver_name + "_2_trise TRIG V(n_1_2) VAL='supply_v/2' FALL=1\n")
+    input_driver_file.write("+    TARG V(n_out) VAL='supply_v/2' RISE=1\n\n")
+    input_driver_file.write("* Total delays\n")
+    input_driver_file.write(".MEASURE TRAN meas_total_tfall TRIG V(n_1_2) VAL='supply_v/2' RISE=1\n")
+    input_driver_file.write("+    TARG V(n_out) VAL='supply_v/2' FALL=1\n")
+    input_driver_file.write(".MEASURE TRAN meas_total_trise TRIG V(n_1_2) VAL='supply_v/2' FALL=1\n")
+    input_driver_file.write("+    TARG V(n_out) VAL='supply_v/2' RISE=1\n\n")
+
+    input_driver_file.write(".MEASURE TRAN meas_logic_low_voltage FIND V(n_out) AT=3n\n\n")
+
+    input_driver_file.write("* Measure the power required to propagate a rise and a fall transition through the lut driver at 250MHz.\n")
+    input_driver_file.write(".MEASURE TRAN meas_current INTEGRAL I(V_LUT_DRIVER) FROM=0ns TO=4ns\n")
+    input_driver_file.write(".MEASURE TRAN meas_avg_power PARAM = '-((meas_current)/4n)*supply_v'\n\n")
+
+    input_driver_file.write("********************************************************************************\n")
+    input_driver_file.write("** Circuit\n")
+    input_driver_file.write("********************************************************************************\n\n")
+    input_driver_file.write("Xcb_mux_on_1 n_in n_1_1 vsram vsram_n vdd gnd cb_mux_on\n")
+    input_driver_file.write("Xlocal_routing_wire_load_1 n_1_1 n_1_2 vsram vsram_n vdd gnd vdd local_routing_wire_load\n")
+    input_driver_file.write("X" + input_driver_name + "_1 n_1_2 n_out vsram vsram_n n_rsel n_2_1 vdd_lut_driver gnd " + input_driver_name + "\n")
+    if input_driver_type == "default_rsel" or input_driver_type == "reg_fb_rsel":
+        # Connect a load to n_rsel node
+        input_driver_file.write("Xff n_rsel n_ff_out vsram vsram_n gnd vdd gnd vdd gnd vdd vdd gnd ff\n")
+    input_driver_file.write("X" + input_driver_name + "_not_1 n_2_1 n_out_n vdd gnd " + input_driver_name + "_not\n")
+    input_driver_file.write("X" + input_driver_name + "_load_1 n_out vdd gnd " + input_driver_name + "_load\n")
+    input_driver_file.write("X" + input_driver_name + "_load_2 n_out_n vdd gnd " + input_driver_name + "_load\n\n")
+    input_driver_file.write(".END")
+    input_driver_file.close()
+
+    # Come out of lut_driver directory
+    os.chdir("../")
+    
+    return (input_driver_name + "/" + input_driver_name + ".sp")
+    
+
+def generate_lut_driver_not_top(input_driver_name, input_driver_type):
+    """ Generate the top level lut input not driver SPICE file """
+    
+    # Create directories
+    input_driver_name_no_not = input_driver_name.replace("_not", "")
+    if not os.path.exists(input_driver_name_no_not):
+        os.makedirs(input_driver_name_no_not)  
+    # Change to directory    
+    os.chdir(input_driver_name_no_not)    
+    
+    lut_driver_filename = input_driver_name + ".sp"
+    input_driver_file = open(lut_driver_filename, 'w')
+    input_driver_file.write(".TITLE " + input_driver_name + " \n\n") 
+    
+    input_driver_file.write("********************************************************************************\n")
+    input_driver_file.write("** Include libraries, parameters and other\n")
+    input_driver_file.write("********************************************************************************\n\n")
+    input_driver_file.write(".LIB \"../includes.l\" INCLUDES\n\n")
+    
+    input_driver_file.write("********************************************************************************\n")
+    input_driver_file.write("** Setup and input\n")
+    input_driver_file.write("********************************************************************************\n\n")
+    input_driver_file.write(".TRAN 1p 4n SWEEP DATA=sweep_data\n")
+    input_driver_file.write(".OPTIONS BRIEF=1\n\n")
+    input_driver_file.write("* Input signal\n")
+    input_driver_file.write("VIN n_in gnd PULSE (0 supply_v 0 0 0 2n 4n)\n\n")
+    input_driver_file.write("* Power rail for the circuit under test.\n")
+    input_driver_file.write("* This allows us to measure power of a circuit under test without measuring the power of wave shaping and load circuitry.\n")
+    input_driver_file.write("V_LUT_DRIVER vdd_lut_driver gnd supply_v\n\n")
+    
+    input_driver_file.write("********************************************************************************\n")
+    input_driver_file.write("** Measurement\n")
+    input_driver_file.write("********************************************************************************\n\n")
+    input_driver_file.write("* inv_" + input_driver_name + "_1 delays\n")
+    input_driver_file.write(".MEASURE TRAN meas_inv_" + input_driver_name + "_1_tfall TRIG V(n_1_2) VAL='supply_v/2' RISE=1\n")
+    input_driver_file.write("+    TARG V(X" + input_driver_name + "_1.n_1_1) VAL='supply_v/2' FALL=1\n")
+    input_driver_file.write(".MEASURE TRAN meas_inv_" + input_driver_name + "_1_trise TRIG V(n_1_2) VAL='supply_v/2' FALL=1\n")
+    input_driver_file.write("+    TARG V(X" + input_driver_name + "_1.n_1_1) VAL='supply_v/2' RISE=1\n\n")
+    input_driver_file.write("* inv_" + input_driver_name + "_2 delays\n")
+    input_driver_file.write(".MEASURE TRAN meas_inv_" + input_driver_name + "_2_tfall TRIG V(n_1_2) VAL='supply_v/2' FALL=1\n")
+    input_driver_file.write("+    TARG V(n_out_n) VAL='supply_v/2' FALL=1\n")
+    input_driver_file.write(".MEASURE TRAN meas_inv_" + input_driver_name + "_2_trise TRIG V(n_1_2) VAL='supply_v/2' RISE=1\n")
+    input_driver_file.write("+    TARG V(n_out_n) VAL='supply_v/2' RISE=1\n\n")
+    input_driver_file.write("* Total delays\n")
+    input_driver_file.write(".MEASURE TRAN meas_total_tfall TRIG V(n_1_2) VAL='supply_v/2' FALL=1\n")
+    input_driver_file.write("+    TARG V(n_out_n) VAL='supply_v/2' FALL=1\n")
+    input_driver_file.write(".MEASURE TRAN meas_total_trise TRIG V(n_1_2) VAL='supply_v/2' RISE=1\n")
+    input_driver_file.write("+    TARG V(n_out_n) VAL='supply_v/2' RISE=1\n\n")
+
+    input_driver_file.write(".MEASURE TRAN meas_logic_low_voltage FIND V(n_out) AT=3n\n\n")
+    
+    input_driver_file.write("* Measure the power required to propagate a rise and a fall transition through the lut driver at 250MHz.\n")
+    input_driver_file.write(".MEASURE TRAN meas_current INTEGRAL I(V_LUT_DRIVER) FROM=0ns TO=4ns\n")
+    input_driver_file.write(".MEASURE TRAN meas_avg_power PARAM = '-((meas_current)/4n)*supply_v'\n\n")
+
+    input_driver_file.write("********************************************************************************\n")
+    input_driver_file.write("** Circuit\n")
+    input_driver_file.write("********************************************************************************\n\n")
+    input_driver_file.write("Xcb_mux_on_1 n_in n_1_1 vsram vsram_n vdd gnd cb_mux_on\n")
+    input_driver_file.write("Xlocal_routing_wire_load_1 n_1_1 n_1_2 vsram vsram_n vdd gnd vdd local_routing_wire_load\n")
+    input_driver_file.write("X" + input_driver_name_no_not + "_1 n_1_2 n_out vsram vsram_n n_rsel n_2_1 vdd gnd " + input_driver_name_no_not + "\n")
+    if input_driver_type == "default_rsel" or input_driver_type == "reg_fb_rsel":
+        # Connect a load to n_rsel node
+        input_driver_file.write("Xff n_rsel n_ff_out vsram vsram_n gnd vdd gnd vdd gnd vdd vdd gnd ff\n")
+    input_driver_file.write("X" + input_driver_name + "_1 n_2_1 n_out_n vdd_lut_driver gnd " + input_driver_name + "\n")
+    input_driver_file.write("X" + input_driver_name_no_not + "_load_1 n_out n_vdd n_gnd " + input_driver_name_no_not + "_load\n")
+    input_driver_file.write("X" + input_driver_name_no_not + "_load_2 n_out_n n_vdd n_gnd " + input_driver_name_no_not + "_load\n\n")
+    input_driver_file.write(".END")
+    input_driver_file.close()
+
+    # Come out of lut_driver directory
+    os.chdir("../")
+    
+    return (input_driver_name_no_not + "/" + input_driver_name + ".sp")    
+   
+  
+def generate_lut_and_driver_top(input_driver_name, input_driver_type, use_tgate, use_fluts):
+    """ Generate the top level lut with driver SPICE file. We use this to measure final delays of paths through the LUT. """
+    
+    # Create directories
+    if not os.path.exists(input_driver_name):
+        os.makedirs(input_driver_name)  
+    # Change to directory    
+    os.chdir(input_driver_name)  
+    
+    lut_driver_filename = input_driver_name + "_with_lut.sp"
+    spice_file = open(lut_driver_filename, 'w')
+    spice_file.write(".TITLE " + input_driver_name + " \n\n") 
+    
+    spice_file.write("********************************************************************************\n")
+    spice_file.write("** Include libraries, parameters and other\n")
+    spice_file.write("********************************************************************************\n\n")
+    spice_file.write(".LIB \"../includes.l\" INCLUDES\n\n")
+    # spice_file.write(".OPTIONS POST=2\n\n")
+    
+    spice_file.write("********************************************************************************\n")
+    spice_file.write("** Setup and input\n")
+    spice_file.write("********************************************************************************\n\n")
+    spice_file.write(".TRAN 1p 16n SWEEP DATA=sweep_data\n")
+    spice_file.write(".OPTIONS BRIEF=1\n\n")
+    spice_file.write("* Input signal\n")
+    spice_file.write("VIN_SRAM n_in_sram gnd PULSE (0 supply_v 4n 0 0 4n 8n)\n")
+    spice_file.write("VIN_GATE n_in_gate gnd PULSE (supply_v 0 3n 0 0 2n 4n)\n\n")
+    spice_file.write("* Power rail for the circuit under test.\n")
+    spice_file.write("* This allows us to measure power of a circuit under test without measuring the power of wave shaping and load circuitry.\n")
+    spice_file.write("V_LUT vdd_lut gnd supply_v\n\n")
+
+    spice_file.write("********************************************************************************\n")
+    spice_file.write("** Measurement\n")
+    spice_file.write("********************************************************************************\n\n")
+    spice_file.write("* Total delays\n")
+    spice_file.write(".MEASURE TRAN meas_total_tfall TRIG V(n_3_1) VAL='supply_v/2' RISE=2\n")
+    spice_file.write("+    TARG V(n_out) VAL='supply_v/2' FALL=1\n")
+    spice_file.write(".MEASURE TRAN meas_total_trise TRIG V(n_3_1) VAL='supply_v/2' RISE=1\n")
+    spice_file.write("+    TARG V(n_out) VAL='supply_v/2' RISE=1\n\n")
+    
+    spice_file.write(".MEASURE TRAN meas_logic_low_voltage FIND V(n_out) AT=3n\n\n")
+
+    spice_file.write("* Measure the power required to propagate a rise and a fall transition through the lut at 250MHz.\n")
+    spice_file.write(".MEASURE TRAN meas_current1 INTEGRAL I(V_LUT) FROM=5ns TO=7ns\n")
+    spice_file.write(".MEASURE TRAN meas_current2 INTEGRAL I(V_LUT) FROM=9ns TO=11ns\n")
+    spice_file.write(".MEASURE TRAN meas_avg_power PARAM = '-((meas_current1 + meas_current2)/4n)*supply_v'\n\n")
+
+    spice_file.write("********************************************************************************\n")
+    spice_file.write("** Circuit\n")
+    spice_file.write("********************************************************************************\n\n")    
+    spice_file.write("Xcb_mux_on_1 n_in_gate n_1_1 vsram vsram_n vdd gnd cb_mux_on\n")
+    spice_file.write("Xlocal_routing_wire_load_1 n_1_1 n_1_2 vsram vsram_n vdd gnd vdd local_routing_wire_load\n")
+    spice_file.write("X" + input_driver_name + "_1 n_1_2 n_3_1 vsram vsram_n n_rsel n_2_1 vdd gnd " + input_driver_name + "\n")
+
+    # Connect a load to n_rsel node
+    if input_driver_type == "default_rsel" or input_driver_type == "reg_fb_rsel":
+        spice_file.write("Xff n_rsel n_ff_out vsram vsram_n gnd vdd gnd vdd gnd vdd vdd gnd ff\n")
+    spice_file.write("X" + input_driver_name + "_not_1 n_2_1 n_1_4 vdd gnd " + input_driver_name + "_not\n")
+
+    # Connect the LUT driver to a different LUT input based on LUT driver name and connect the other inputs to vdd
+    # pass- transistor ----> "Xlut n_in_sram n_out a b c d e f vdd_lut gnd lut"
+    # transmission gate ---> "Xlut n_in_sram n_out a a_not b b_not c c_not d d_not e e_not f f_not vdd_lut gnd lut"
+    lut_letter = input_driver_name.replace("_driver", "")
+    lut_letter = lut_letter.replace("lut_", "")
+    # string holding lut input connections depending on the driver letter
+    lut_input_nodes = ""
+    # loop over the letters a -> f
+    for letter in range(97,103):
+        # if this is the driver connect it to n_3_1 else connect it to vdd
+        if chr(letter) == lut_letter:
+            lut_input_nodes += "n_3_1 "
+            # if tgate connect the complement input to n_1_4
+            if use_tgate: lut_input_nodes += "n_1_4 "
+        else:
+            lut_input_nodes += "vdd "
+            # if tgate connect the complement to gnd
+            if use_tgate: lut_input_nodes += "gnd "
+
+    spice_file.write("Xlut n_in_sram n_out " + lut_input_nodes + "vdd_lut gnd lut\n")
+    
+    if use_fluts:
+        spice_file.write("Xwireflut n_out n_out2 wire Rw=wire_lut_to_flut_mux_res Cw=wire_lut_to_flut_mux_cap\n") 
+        spice_file.write("Xthemux n_out2 n_out3 vdd gnd vdd gnd flut_mux\n") 
+    else:
+        spice_file.write("Xlut_output_load n_out n_local_out n_general_out vsram vsram_n vdd gnd vdd vdd lut_output_load\n\n")
+    
+    
+    spice_file.write(".END")
+    spice_file.close()
+
+    # Come out of lut_driver directory
+    os.chdir("../")  
+  
+    
+def generate_local_ble_output_top(name, use_tgate):
+    """ Generate the top level local ble output SPICE file """
+    
+    # Create directories
+    if not os.path.exists(name):
+        os.makedirs(name)  
+    # Change to directory    
+    os.chdir(name)   
+    
+    local_ble_output_filename = name + ".sp"
+    top_file = open(local_ble_output_filename, 'w')
+    top_file.write(".TITLE Local BLE output\n\n") 
+    
+    top_file.write("********************************************************************************\n")
+    top_file.write("** Include libraries, parameters and other\n")
+    top_file.write("********************************************************************************\n\n")
+    top_file.write(".LIB \"../includes.l\" INCLUDES\n\n")
+    
+    top_file.write("********************************************************************************\n")
+    top_file.write("** Setup and input\n")
+    top_file.write("********************************************************************************\n\n")
+    top_file.write(".TRAN 1p 4n SWEEP DATA=sweep_data\n")
+    top_file.write(".OPTIONS BRIEF=1\n\n")
+    top_file.write("* Input signal\n")
+    top_file.write("VIN n_in gnd PULSE (0 supply_v 0 0 0 2n 4n)\n\n")
+    top_file.write("* Power rail for the circuit under test.\n")
+    top_file.write("* This allows us to measure power of a circuit under test without measuring the power of wave shaping and load circuitry.\n")
+    top_file.write("V_LOCAL_OUTPUT vdd_local_output gnd supply_v\n\n")
+
+    top_file.write("********************************************************************************\n")
+    top_file.write("** Measurement\n")
+    top_file.write("********************************************************************************\n\n")
+    top_file.write("* inv_local_ble_output_1 delay\n")
+    top_file.write(".MEASURE TRAN meas_inv_local_ble_output_1_tfall TRIG V(n_1_1) VAL='supply_v/2' RISE=1\n")
+    top_file.write("+    TARG V(Xlut_output_load.Xble_outputs.Xlocal_ble_output_1.n_2_1) VAL='supply_v/2' FALL=1\n")
+    top_file.write(".MEASURE TRAN meas_inv_local_ble_output_1_trise TRIG V(n_1_1) VAL='supply_v/2' FALL=1\n")
+    top_file.write("+    TARG V(Xlut_output_load.Xble_outputs.Xlocal_ble_output_1.n_2_1) VAL='supply_v/2' RISE=1\n\n")
+    top_file.write("* inv_local_ble_output_2 delays\n")
+    top_file.write(".MEASURE TRAN meas_inv_local_ble_output_2_tfall TRIG V(n_1_1) VAL='supply_v/2' FALL=1\n")
+    top_file.write("+    TARG V(Xlocal_ble_output_load.n_1_2) VAL='supply_v/2' RISE=1\n")
+    top_file.write(".MEASURE TRAN meas_inv_local_ble_output_2_trise TRIG V(n_1_1) VAL='supply_v/2' RISE=1\n")
+    top_file.write("+    TARG V(Xlocal_ble_output_load.n_1_2) VAL='supply_v/2' FALL=1\n\n")
+    top_file.write("* Total delays\n")
+    top_file.write(".MEASURE TRAN meas_total_tfall TRIG V(n_1_1) VAL='supply_v/2' FALL=1\n")
+    top_file.write("+    TARG V(Xlocal_ble_output_load.n_1_2) VAL='supply_v/2' RISE=1\n")
+    top_file.write(".MEASURE TRAN meas_total_trise TRIG V(n_1_1) VAL='supply_v/2' RISE=1\n")
+    top_file.write("+    TARG V(Xlocal_ble_output_load.n_1_2) VAL='supply_v/2' FALL=1\n\n")
+
+    top_file.write(".MEASURE TRAN meas_logic_low_voltage FIND V(n_local_out) AT=3n\n\n")
+
+    top_file.write("* Measure the power required to propagate a rise and a fall transition through the subcircuit at 250MHz.\n")
+    top_file.write(".MEASURE TRAN meas_current INTEGRAL I(V_LOCAL_OUTPUT) FROM=0ns TO=4ns\n")
+    top_file.write(".MEASURE TRAN meas_avg_power PARAM = '-((meas_current)/4n)*supply_v'\n\n")
+
+    top_file.write("********************************************************************************\n")
+    top_file.write("** Circuit\n")
+    top_file.write("********************************************************************************\n\n")
+    if not use_tgate :
+        top_file.write("Xlut n_in n_1_1 vdd vdd vdd vdd vdd vdd vdd gnd lut\n\n")
+        top_file.write("Xlut_output_load n_1_1 n_local_out n_general_out vsram vsram_n vdd gnd vdd_local_output vdd lut_output_load\n\n")
+    else :
+        top_file.write("Xlut n_in n_1_1 vdd gnd vdd gnd vdd gnd vdd gnd vdd gnd vdd gnd vdd gnd lut\n\n")
+        top_file.write("Xlut_output_load n_1_1 n_local_out n_general_out vsram vsram_n vdd gnd vdd_local_output vdd lut_output_load\n\n")
+
+    top_file.write("Xlocal_ble_output_load n_local_out vsram vsram_n vdd gnd local_ble_output_load\n")
+    top_file.write(".END")
+    top_file.close()
+
+    # Come out of top-level directory
+    os.chdir("../")
+    
+    return (name + "/" + name + ".sp")
+    
+    
+def generate_general_ble_output_top(name, use_tgate):
+    """ """
+    
+    # Create directories
+    if not os.path.exists(name):
+        os.makedirs(name)  
+    # Change to directory    
+    os.chdir(name)  
+    
+    general_ble_output_filename = name + ".sp"
+    top_file = open(general_ble_output_filename, 'w')
+    top_file.write(".TITLE General BLE output\n\n") 
+    
+    top_file.write("********************************************************************************\n")
+    top_file.write("** Include libraries, parameters and other\n")
+    top_file.write("********************************************************************************\n\n")
+    top_file.write(".LIB \"../includes.l\" INCLUDES\n\n")
+    
+    top_file.write("********************************************************************************\n")
+    top_file.write("** Setup and input\n")
+    top_file.write("********************************************************************************\n\n")
+    top_file.write(".TRAN 1p 4n SWEEP DATA=sweep_data\n")
+    top_file.write(".OPTIONS BRIEF=1\n\n")
+    top_file.write("* Input signal\n")
+    top_file.write("VIN n_in gnd PULSE (0 supply_v 0 0 0 2n 4n)\n\n")
+    top_file.write("* Power rail for the circuit under test.\n")
+    top_file.write("* This allows us to measure power of a circuit under test without measuring the power of wave shaping and load circuitry.\n")
+    top_file.write("V_GENERAL_OUTPUT vdd_general_output gnd supply_v\n\n")
+
+    top_file.write("********************************************************************************\n")
+    top_file.write("** Measurement\n")
+    top_file.write("********************************************************************************\n\n")
+    top_file.write("* inv_general_ble_output_1 delay\n")
+    top_file.write(".MEASURE TRAN meas_inv_general_ble_output_1_tfall TRIG V(n_1_1) VAL='supply_v/2' RISE=1\n")
+    top_file.write("+    TARG V(Xlut_output_load.Xble_outputs.Xgeneral_ble_output_1.n_2_1) VAL='supply_v/2' FALL=1\n")
+    top_file.write(".MEASURE TRAN meas_inv_general_ble_output_1_trise TRIG V(n_1_1) VAL='supply_v/2' FALL=1\n")
+    top_file.write("+    TARG V(Xlut_output_load.Xble_outputs.Xgeneral_ble_output_1.n_2_1) VAL='supply_v/2' RISE=1\n\n")
+    top_file.write("* inv_general_ble_output_2 delays\n")
+    top_file.write(".MEASURE TRAN meas_inv_general_ble_output_2_tfall TRIG V(n_1_1) VAL='supply_v/2' FALL=1\n")
+    top_file.write("+    TARG V(Xgeneral_ble_output_load.n_meas_point) VAL='supply_v/2' FALL=1\n")
+    top_file.write(".MEASURE TRAN meas_inv_general_ble_output_2_trise TRIG V(n_1_1) VAL='supply_v/2' RISE=1\n")
+    top_file.write("+    TARG V(Xgeneral_ble_output_load.n_meas_point) VAL='supply_v/2' RISE=1\n\n")
+    top_file.write("* Total delays\n")
+    top_file.write(".MEASURE TRAN meas_total_tfall TRIG V(n_1_1) VAL='supply_v/2' FALL=1\n")
+    top_file.write("+    TARG V(Xgeneral_ble_output_load.n_meas_point) VAL='supply_v/2' FALL=1\n")
+    top_file.write(".MEASURE TRAN meas_total_trise TRIG V(n_1_1) VAL='supply_v/2' RISE=1\n")
+    top_file.write("+    TARG V(Xgeneral_ble_output_load.n_meas_point) VAL='supply_v/2' RISE=1\n\n")
+
+    top_file.write(".MEASURE TRAN meas_logic_low_voltage FIND V(n_general_out) AT=3n\n\n")
+
+    top_file.write("* Measure the power required to propagate a rise and a fall transition through the subcircuit at 250MHz.\n")
+    top_file.write(".MEASURE TRAN meas_current INTEGRAL I(V_GENERAL_OUTPUT) FROM=0ns TO=4ns\n")
+    top_file.write(".MEASURE TRAN meas_avg_power PARAM = '-((meas_current)/4n)*supply_v'\n\n")
+
+    top_file.write("********************************************************************************\n")
+    top_file.write("** Circuit\n")
+    top_file.write("********************************************************************************\n\n")
+    if not use_tgate :
+        top_file.write("Xlut n_in n_1_1 vdd vdd vdd vdd vdd vdd vdd gnd lut\n\n")
+        top_file.write("Xlut_output_load n_1_1 n_local_out n_general_out vsram vsram_n vdd gnd vdd vdd_general_output lut_output_load\n\n")
+    else :
+        top_file.write("Xlut n_in n_1_1 vdd gnd vdd gnd vdd gnd vdd gnd vdd gnd vdd gnd vdd gnd lut\n\n")
+        top_file.write("Xlut_output_load n_1_1 n_local_out n_general_out vsram vsram_n vdd gnd vdd vdd_general_output lut_output_load\n\n")
+
+    top_file.write("Xgeneral_ble_output_load n_general_out n_hang1 vsram vsram_n vdd gnd general_ble_output_load\n")
+    top_file.write(".END")
+    top_file.close()
+
+    # Come out of top-level directory
+    os.chdir("../")
+    
+    return (name + "/" + name + ".sp")
+    
+
+
+def generate_flut_mux_top(name, use_tgate, enable_carry_chain):
+    
+    #TODO: 
+    #- I think the general ble output load should be removed from this ciruit in case of an ALM
+    #  with carry chain. Since, the load in this case is only the carry chain mux. 
+    #- I also think that in both cases whether there is a carry chain mux or not the delay should 
+    #  be measured between the n_1_1 and n_1_3 and not between n_1_1 and n_local_out.
+    
+    # Create directories
+    if not os.path.exists(name):
+        os.makedirs(name)  
+    # Change to directory    
+    os.chdir(name)  
+    
+    filename = name + ".sp"
+    top_file = open(filename, 'w')
+    top_file.write(".TITLE General BLE output\n\n") 
+    
+    top_file.write("********************************************************************************\n")
+    top_file.write("** Include libraries, parameters and other\n")
+    top_file.write("********************************************************************************\n\n")
+    top_file.write(".LIB \"../includes.l\" INCLUDES\n\n")
+    
+    top_file.write("********************************************************************************\n")
+    top_file.write("** Setup and input\n")
+    top_file.write("********************************************************************************\n\n")
+    top_file.write(".TRAN 1p 4n SWEEP DATA=sweep_data\n")
+    top_file.write(".OPTIONS BRIEF=1\n\n")
+    top_file.write("* Input signal\n")
+    top_file.write("VIN n_in gnd PULSE (0 supply_v 0 0 0 2n 4n)\n\n")
+    top_file.write("* Power rail for the circuit under test.\n")
+    top_file.write("* This allows us to measure power of a circuit under test without measuring the power of wave shaping and load circuitry.\n")
+    top_file.write("V_FLUT vdd_f gnd supply_v\n\n")
+
+    top_file.write("********************************************************************************\n")
+    top_file.write("** Measurement\n")
+    top_file.write("********************************************************************************\n\n")
+    top_file.write("* inv_"+ name +"_1 delay\n")
+    top_file.write(".MEASURE TRAN meas_inv_"+ name +"_1_tfall TRIG V(n_1_2) VAL='supply_v/2' RISE=1\n")
+    top_file.write("+    TARG V(Xthemux.n_2_1) VAL='supply_v/2' FALL=1\n")
+    top_file.write(".MEASURE TRAN meas_inv_"+ name +"_1_trise TRIG V(n_1_2) VAL='supply_v/2' FALL=1\n")
+    top_file.write("+    TARG V(Xthemux.n_2_1) VAL='supply_v/2' RISE=1\n\n")
+    top_file.write("* inv_"+ name +"_2 delays\n")
+    top_file.write(".MEASURE TRAN meas_inv_"+ name +"_2_tfall TRIG V(n_1_2) VAL='supply_v/2' FALL=1\n")
+    top_file.write("+    TARG V(n_local_out) VAL='supply_v/2' FALL=1\n")
+    top_file.write(".MEASURE TRAN meas_inv_"+ name +"_2_trise TRIG V(n_1_2) VAL='supply_v/2' RISE=1\n")
+    top_file.write("+    TARG V(n_local_out) VAL='supply_v/2' RISE=1\n\n")
+    top_file.write("* Total delays\n")
+    top_file.write(".MEASURE TRAN meas_total_tfall TRIG V(n_1_1) VAL='supply_v/2' FALL=1\n")
+    #top_file.write("+    TARG V(n_1_3) VAL='supply_v/2' FALL=1\n")
+    top_file.write("+    TARG V(n_local_out) VAL='supply_v/2' FALL=1\n")
+    top_file.write(".MEASURE TRAN meas_total_trise TRIG V(n_1_1) VAL='supply_v/2' RISE=1\n")
+    #top_file.write("+    TARG V(n_1_3) VAL='supply_v/2' RISE=1\n\n")
+    top_file.write("+    TARG V(n_local_out) VAL='supply_v/2' RISE=1\n\n")
+    top_file.write(".MEASURE TRAN meas_logic_low_voltage FIND V(n_general_out) AT=3n\n\n")
+
+    top_file.write("* Measure the power required to propagate a rise and a fall transition through the subcircuit at 250MHz.\n")
+    top_file.write(".MEASURE TRAN meas_current INTEGRAL I(V_FLUT) FROM=0ns TO=4ns\n")
+    top_file.write(".MEASURE TRAN meas_avg_power PARAM = '-((meas_current)/4n)*supply_v'\n\n")
+
+    top_file.write("********************************************************************************\n")
+    top_file.write("** Circuit\n")
+    top_file.write("********************************************************************************\n\n")
+    # lut, wire from lut to the mux, the mux, and the load same output load as before
+    if not use_tgate :
+        top_file.write("Xlut n_in n_1_1 vdd vdd vdd vdd vdd vdd vdd gnd lut\n")
+        top_file.write("Xwireflut n_1_1 n_1_2 wire Rw=wire_lut_to_flut_mux_res Cw=wire_lut_to_flut_mux_cap\n")  
+        top_file.write("Xthemux n_1_2 n_1_3 vdd gnd vdd_f gnd flut_mux\n")       
+        if enable_carry_chain == 1:
+            top_file.write("Xwireovercc n_1_3 n_1_4 wire Rw=wire_carry_chain_5_res Cw=wire_carry_chain_5_cap\n")
+            top_file.write("Xccmux n_1_4 n_local_out vdd gnd vdd gnd carry_chain_mux\n")   
+        else:
+            top_file.write("Xlut_output_load n_1_3 n_local_out n_general_out vsram vsram_n vdd gnd vdd vdd lut_output_load\n\n")
+    else :
+        top_file.write("Xlut n_in n_1_1 vdd gnd vdd gnd vdd gnd vdd gnd vdd gnd vdd gnd vdd gnd lut\n\n")
+        top_file.write("Xwireflut n_1_1 n_1_2 wire Rw=wire_lut_to_flut_mux_res Cw=wire_lut_to_flut_mux_cap\n") 
+        top_file.write("Xthemux n_1_2 n_1_3 vdd gnd vdd_f gnd flut_mux\n")  
+        if enable_carry_chain == 1:
+            top_file.write("Xwireovercc n_1_3 n_1_4 wire Rw=wire_carry_chain_5_res Cw=wire_carry_chain_5_cap\n") 
+            top_file.write("Xccmux n_1_4 n_local_out vdd gnd vdd gnd carry_chain_mux\n")
+        else:
+            top_file.write("Xlut_output_load n_1_3 n_local_out n_general_out vsram vsram_n vdd gnd vdd vdd lut_output_load\n\n")
+
+    top_file.write("Xgeneral_ble_output_load n_general_out n_hang1 vsram vsram_n vdd gnd general_ble_output_load\n")
+    top_file.write(".END")
+    top_file.close()
+
+    # Come out of top-level directory
+    os.chdir("../")
+    
+    return (name + "/" + name + ".sp")
+
+
+def generate_cc_mux_top(name, use_tgate):
+    """ Creating the SPICE netlist for calculating the delay of the carry chain mux"""
+    
+    # Create directories
+    if not os.path.exists(name):
+        os.makedirs(name)  
+    # Change to directory    
+    os.chdir(name)  
+    
+    filename = name + ".sp"
+    top_file = open(filename, 'w')
+    top_file.write(".TITLE Carry chain mux\n\n") 
+    
+    top_file.write("********************************************************************************\n")
+    top_file.write("** Include libraries, parameters and other\n")
+    top_file.write("********************************************************************************\n\n")
+    top_file.write(".LIB \"../includes.l\" INCLUDES\n\n")
+    
+    top_file.write("********************************************************************************\n")
+    top_file.write("** Setup and input\n")
+    top_file.write("********************************************************************************\n\n")
+    top_file.write(".TRAN 1p 4n SWEEP DATA=sweep_data\n")
+    top_file.write(".OPTIONS BRIEF=1\n\n")
+    top_file.write("* Input signal\n")
+    top_file.write("VIN n_in gnd PULSE (0 supply_v 0 0 0 2n 4n)\n\n")
+    top_file.write("* Power rail for the circuit under test.\n")
+    top_file.write("* This allows us to measure power of a circuit under test without measuring the power of wave shaping and load circuitry.\n")
+    top_file.write("V_FLUT vdd_test gnd supply_v\n\n")
+
+    top_file.write("********************************************************************************\n")
+    top_file.write("** Measurement\n")
+    top_file.write("********************************************************************************\n\n")
+    top_file.write("* inv_"+ name +"_1 delay\n")
+    top_file.write(".MEASURE TRAN meas_inv_"+ name +"_1_tfall TRIG V(n_1_4) VAL='supply_v/2' RISE=1\n")
+    top_file.write("+    TARG V(Xthemux.n_2_1) VAL='supply_v/2' FALL=1\n")
+    top_file.write(".MEASURE TRAN meas_inv_"+ name +"_1_trise TRIG V(n_1_4) VAL='supply_v/2' FALL=1\n")
+    top_file.write("+    TARG V(Xthemux.n_2_1) VAL='supply_v/2' RISE=1\n\n")
+    top_file.write("* inv_"+ name +"_2 delays\n")
+    top_file.write(".MEASURE TRAN meas_inv_"+ name +"_2_tfall TRIG V(n_1_4) VAL='supply_v/2' FALL=1\n")
+    top_file.write("+    TARG V(n_local_out) VAL='supply_v/2' FALL=1\n")
+    top_file.write(".MEASURE TRAN meas_inv_"+ name +"_2_trise TRIG V(n_1_4) VAL='supply_v/2' RISE=1\n")
+    top_file.write("+    TARG V(n_local_out) VAL='supply_v/2' RISE=1\n\n")
+    top_file.write("* Total delays\n")
+    top_file.write(".MEASURE TRAN meas_total_tfall TRIG V(n_1_4) VAL='supply_v/2' FALL=1\n")
+    #top_file.write("+    TARG V(n_1_3) VAL='supply_v/2' FALL=1\n")
+    top_file.write("+    TARG V(n_local_out) VAL='supply_v/2' FALL=1\n")
+    top_file.write(".MEASURE TRAN meas_total_trise TRIG V(n_1_4) VAL='supply_v/2' RISE=1\n")
+    #top_file.write("+    TARG V(n_1_3) VAL='supply_v/2' RISE=1\n\n")
+    top_file.write("+    TARG V(n_local_out) VAL='supply_v/2' RISE=1\n\n")
+    top_file.write(".MEASURE TRAN meas_logic_low_voltage FIND V(n_general_out) AT=3n\n\n")
+
+    top_file.write("* Measure the power required to propagate a rise and a fall transition through the subcircuit at 250MHz.\n")
+    top_file.write(".MEASURE TRAN meas_current INTEGRAL I(V_FLUT) FROM=0ns TO=4ns\n")
+    top_file.write(".MEASURE TRAN meas_avg_power PARAM = '-((meas_current)/4n)*supply_v'\n\n")
+
+    top_file.write("********************************************************************************\n")
+    top_file.write("** Circuit\n")
+    top_file.write("********************************************************************************\n\n")
+    # lut, wire from lut to the mux, the mux, and the load same output load as before
+    
+    top_file.write("Xcarrychain_shape1 vdd gnd n_in n_1_1 n_hang n_p_1 vdd gnd FA_carry_chain\n")
+    top_file.write("Xcarrychain_shape2 vdd gnd n_1_1 n_1_2 n_hang_2 n_p_2 vdd gnd FA_carry_chain\n")
+    top_file.write("Xcarrychain_shape3 vdd gnd n_1_2 n_hang_3 n_1_3 n_p_3 vdd gnd FA_carry_chain\n")
+    top_file.write("Xinv_shape n_1_3 n_1_4 vdd gnd carry_chain_perf\n")
+    top_file.write("Xthemux n_1_4 n_1_5 vdd gnd vdd_test gnd carry_chain_mux\n")       
+    top_file.write("Xlut_output_load n_1_5 n_local_out n_general_out vsram vsram_n vdd gnd vdd vdd lut_output_load\n\n")
+
+
+    top_file.write("Xgeneral_ble_output_load n_general_out n_hang1 vsram vsram_n vdd gnd general_ble_output_load\n")
+    top_file.write(".END")
+    top_file.close()
+
+    # Come out of top-level directory
+    os.chdir("../")
+    
+    return (name + "/" + name + ".sp")
+
+
+"""
+def generate_carrychain_top(name, architecture):
+    """ """
+    
+    # Create directories
+    if not os.path.exists(name):
+        os.makedirs(name)  
+    # Change to directory    
+    os.chdir(name)  
+    
+    filename = name + ".sp"
+    top_file = open(filename, 'w')
+    top_file.write(".TITLE Carry Chain\n\n") 
+    
+    top_file.write("********************************************************************************\n")
+    top_file.write("** Include libraries, parameters and other\n")
+    top_file.write("********************************************************************************\n\n")
+    top_file.write(".LIB \"../includes.l\" INCLUDES\n\n")
+    
+    top_file.write("********************************************************************************\n")
+    top_file.write("** Setup and input\n")
+    top_file.write("********************************************************************************\n\n")
+    top_file.write(".TRAN 1p 26n SWEEP DATA=sweep_data\n")
+    top_file.write(".OPTIONS BRIEF=1\n\n")
+    top_file.write("* Input signals\n")
+
+    #top_file.write("VIN n_a gnd PWL (0 0 1.999n 0 2n 'supply_v' 3.999n 'supply_v' 4n 0 13.999n 0 14n 'supply_v' 23.999n 'supply_v' 24n 0)\n\n")
+    #top_file.write("VIN2 n_b gnd PWL (0 0 5.999n 0 6n supply_v 7.999n supply_v 8n 0 17.999n 0 18n supply_v 19.999n supply_v 20n 0 21.999n 0 22n supply_v)\n\n")
+    #top_file.write("VIN3 n_cin gnd PWL (0 0 9.999n 0 10n supply_v 11.999n supply_v 12n 0 13.999n 0 14n supply_v 15.999n supply_v 16n 0 )\n\n")
+    top_file.write("VIN n_a gnd PWL (0 0 1.999n 0 2n 'supply_v' 3.999n 'supply_v' 4n 0 13.999n 0 14n 'supply_v' 23.999n 'supply_v' 24n 0)\n\n")
+    top_file.write("VIN2 n_b gnd PWL (0 0 5.999n 0 6n supply_v 7.999n supply_v 8n 0 17.999n 0 18n supply_v 19.999n supply_v 20n 0 21.999n 0 22n supply_v)\n\n")
+    top_file.write("VIN3 n_cin gnd PWL (0 0 9.999n 0 10n supply_v 11.999n supply_v 12n 0 13.999n 0 14n supply_v 15.999n supply_v 16n 0 )\n\n")
+
+    top_file.write("* Power rail for the circuit under test.\n")
+    top_file.write("* This allows us to measure power of a circuit under test without measuring the power of wave shaping and load circuitry.\n")
+    top_file.write("V_test vdd_test gnd supply_v\n\n")
+
+    top_file.write("********************************************************************************\n")
+    top_file.write("** Measurement\n")
+    top_file.write("********************************************************************************\n\n")
+    top_file.write("* inv_carry_chain_1 delay\n")
+    top_file.write(".MEASURE TRAN meas_inv_carry_chain_1_tfall TRIG V(n_a) VAL='supply_v/2' RISE=1\n")
+    top_file.write("+    TARG V(Xcarrychain.n_a_in_bar) VAL='supply_v/2' FALL=1\n")
+    top_file.write(".MEASURE TRAN meas_inv_carry_chain_1_trise TRIG V(n_a) VAL='supply_v/2' FALL=1\n")
+    top_file.write("+    TARG V(Xcarrychain.n_a_in_bar) VAL='supply_v/2' RISE=1\n\n")
+
+    top_file.write("* inv_carry_chain_2 delays\n")
+    top_file.write(".MEASURE TRAN meas_inv_carry_chain_2_tfall TRIG V(Xcarrychain.n_sum_internal) VAL='supply_v/2' RISE=1\n")
+    top_file.write("+    TARG V(n_sum_out) VAL='supply_v/2' FALL=1\n")
+    top_file.write(".MEASURE TRAN meas_inv_carry_chain_2_trise TRIG V(Xcarrychain.n_sum_internal) VAL='supply_v/2' FALL=1\n")
+    top_file.write("+    TARG V(n_sum_out) VAL='supply_v/2' RISE=1\n\n")
+    top_file.write("* Total delays\n")
+
+"""
+"""
+    top_file.write(".MEASURE TRAN meaz1_total_tfall TRIG V(n_a) VAL='supply_v/2' FALL=1\n")
+    top_file.write("+    TARG V(Xcarrychain.n_sum_out) VAL='supply_v/2' FALL=1\n")
+    top_file.write(".MEASURE TRAN meaz1_total_trise TRIG V(n_a) VAL='supply_v/2' RISE=1\n")
+    top_file.write("+    TARG V(Xcarrychain.n_sum_out) VAL='supply_v/2' RISE=1\n\n")
+
+    top_file.write(".MEASURE TRAN meaz2_total_tfall TRIG V(n_b) VAL='supply_v/2' FALL=1\n")
+    top_file.write("+    TARG V(Xcarrychain.n_sum_out) VAL='supply_v/2' FALL=2\n")
+    top_file.write(".MEASURE TRAN meaz2_total_trise TRIG V(n_b) VAL='supply_v/2' RISE=1\n")
+    top_file.write("+    TARG V(Xcarrychain.n_sum_out) VAL='supply_v/2' RISE=2\n\n")
+
+    top_file.write(".MEASURE TRAN meaz3_total_tfall TRIG V(n_cin) VAL='supply_v/2' FALL=1\n")
+    top_file.write("+    TARG V(Xcarrychain.n_sum_out) VAL='supply_v/2' FALL=3\n")
+    top_file.write(".MEASURE TRAN meaz3_total_trise TRIG V(n_cin) VAL='supply_v/2' RISE=1\n")
+    top_file.write("+    TARG V(Xcarrychain.n_sum_out) VAL='supply_v/2' RISE=3\n\n")
+
+
+    top_file.write(".MEASURE TRAN meaz1_total_tfall TRIG V(n_a) VAL='supply_v/2' RISE=3\n")
+    top_file.write("+    TARG V(Xcarrychain.n_cout) VAL='supply_v/2' FALL=3\n")
+    top_file.write(".MEASURE TRAN meaz1_total_trise TRIG V(n_a) VAL='supply_v/2' FALL=2\n")
+    top_file.write("+    TARG V(Xcarrychain.n_cout) VAL='supply_v/2' RISE=3\n\n")
+
+    top_file.write(".MEASURE TRAN meaz2_total_tfall TRIG V(n_b) VAL='supply_v/2' RISE=2\n")
+    top_file.write("+    TARG V(Xcarrychain.n_cout) VAL='supply_v/2' FALL=2\n")
+    top_file.write(".MEASURE TRAN meaz2_total_trise TRIG V(n_b) VAL='supply_v/2' FALL=2\n")
+    top_file.write("+    TARG V(Xcarrychain.n_cout) VAL='supply_v/2' RISE=2\n\n")
+
+    top_file.write(".MEASURE TRAN meaz3_total_tfall TRIG V(n_cin) VAL='supply_v/2' RISE=2\n")
+    top_file.write("+    TARG V(Xcarrychain.n_cout) VAL='supply_v/2' FALL=1\n")
+    top_file.write(".MEASURE TRAN meaz3_total_trise TRIG V(n_cin) VAL='supply_v/2' FALL=2\n")
+    top_file.write("+    TARG V(Xcarrychain.n_cout) VAL='supply_v/2' RISE=1\n\n")
+"""
+"""
+    top_file.write(".MEASURE TRAN meaz1_total_tfall TRIG V(n_a) VAL='supply_v/2' RISE=3\n")
+    top_file.write("+    TARG V(Xcarrychain.n_cout) VAL='supply_v/2' FALL=3\n")
+    top_file.write(".MEASURE TRAN meaz1_total_trise TRIG V(n_a) VAL='supply_v/2' FALL=2\n")
+    top_file.write("+    TARG V(Xcarrychain.n_cout) VAL='supply_v/2' RISE=3\n\n")
+
+    top_file.write(".MEASURE TRAN meaz2_total_tfall TRIG V(n_b) VAL='supply_v/2' RISE=2\n")
+    top_file.write("+    TARG V(Xcarrychain.n_cout) VAL='supply_v/2' FALL=2\n")
+    top_file.write(".MEASURE TRAN meaz2_total_trise TRIG V(n_b) VAL='supply_v/2' FALL=2\n")
+    top_file.write("+    TARG V(Xcarrychain.n_cout) VAL='supply_v/2' RISE=2\n\n")
+
+    top_file.write(".MEASURE TRAN meaz3_total_tfall TRIG V(n_cin) VAL='supply_v/2' RISE=2\n")
+    top_file.write("+    TARG V(Xcarrychain.n_cout) VAL='supply_v/2' FALL=1\n")
+    top_file.write(".MEASURE TRAN meaz3_total_trise TRIG V(n_cin) VAL='supply_v/2' FALL=2\n")
+    top_file.write("+    TARG V(Xcarrychain.n_cout) VAL='supply_v/2' RISE=1\n\n")
+
+
+    top_file.write(".MEASURE TRAN meas_logic_low_voltage FIND V(gnd) AT=3n\n\n")
+
+    top_file.write("* Measure the power required to propagate a rise and a fall transition through the subcircuit at 250MHz.\n")
+    top_file.write(".MEASURE TRAN meas_current INTEGRAL I(V_test) FROM=0ns TO=26ns\n")
+    top_file.write(".MEASURE TRAN meas_avg_power PARAM = '-((meas_current)/26n)*supply_v'\n\n")
+
+    top_file.write("********************************************************************************\n")
+    top_file.write("** Circuit\n")
+    top_file.write("********************************************************************************\n\n")
+
+    # Generate Cin as part of wave-shaping circuitry:
+    #top_file.write("Xcarrychain_shape vdd n_gnd n_cin n_cout n_sum_out vdd_test gnd FA_carry_chain\n")
+
+    # Generate a_in and b_in as part of wave-shaping circuitry:
+    #top_file.write("Xlut n_a n_b n_cin n_cout n_sum_out vdd_test gnd FA_carry_chain\n")
+    #top_file.write("Xmux n_a n_b n_cin n_cout n_sum_out vdd_test gnd FA_carry_chain\n")
+
+    top_file.write(".print tran V(n_cout) V(n_a) V(n_cin) V(n_b)  \n")   
+
+    # cout typical load
+    #top_file.write("Xcarrychain_shape vdd n_gnd n_cin n_cout n_sum_out vdd_test gnd FA_carry_chain\n")    
+    # sum typical load
+    #top_file.write("Xmux2 vdd n_gnd n_cin n_cout n_sum_out vdd_test gnd FA_carry_chain\n")
+    top_file.write(".END")
+    top_file.close()
+
+    # Come out of top-level directory
+    os.chdir("../")
+    
+    return (name + "/" + name + ".sp")
+    """
+
+def generate_carry_chain_ripple_top(name):
+
+    # Create directories
+    if not os.path.exists(name):
+        os.makedirs(name)  
+    # Change to directory    
+    os.chdir(name)  
+    
+    filename = name + ".sp"
+    top_file = open(filename, 'w')
+    top_file.write(".TITLE Carry Chain\n\n") 
+    
+    top_file.write("********************************************************************************\n")
+    top_file.write("** Include libraries, parameters and other\n")
+    top_file.write("********************************************************************************\n\n")
+    top_file.write(".LIB \"../includes.l\" INCLUDES\n\n")
+    
+    top_file.write("********************************************************************************\n")
+    top_file.write("** Setup and input\n")
+    top_file.write("********************************************************************************\n\n")
+    top_file.write(".TRAN 1p 26n SWEEP DATA=sweep_data\n")
+    top_file.write(".OPTIONS BRIEF=1\n\n")
+    top_file.write("* Input signals\n")
+
+
+    top_file.write("VIN n_in gnd PULSE (0 supply_v 0 0 0 2n 4n)\n\n")
+    top_file.write("* Power rail for the circuit under test.\n")
+    top_file.write("* This allows us to measure power of a circuit under test without measuring the power of wave shaping and load circuitry.\n")
+    top_file.write("V_test vdd_test gnd supply_v\n\n")
+
+    top_file.write("********************************************************************************\n")
+    top_file.write("** Measurement\n")
+    top_file.write("********************************************************************************\n\n")
+    top_file.write("* inv_carry_chain_1 delay\n")
+    top_file.write(".MEASURE TRAN meas_inv_carry_chain_perf_1_tfall TRIG V(n_1_2) VAL='supply_v/2' FALL=1\n")
+    top_file.write("+    TARG V(n_out) VAL='supply_v/2' FALL=1\n")
+    top_file.write(".MEASURE TRAN meas_inv_carry_chain_perf_1_trise TRIG V(n_1_2) VAL='supply_v/2' RISE=1\n")
+    top_file.write("+    TARG V(n_out) VAL='supply_v/2' RISE=1\n\n")
+
+
+    top_file.write(".MEASURE TRAN meas_total_tfall TRIG V(n_1_2) VAL='supply_v/2' FALL=1\n")
+    top_file.write("+    TARG V(n_out) VAL='supply_v/2' FALL=1\n")
+    top_file.write(".MEASURE TRAN meas_total_trise TRIG V(n_1_2) VAL='supply_v/2' RISE=1\n")
+    top_file.write("+    TARG V(n_out) VAL='supply_v/2' RISE=1\n\n")
+
+    top_file.write(".MEASURE TRAN meas_logic_low_voltage FIND V(gnd) AT=3n\n\n")
+
+    top_file.write("* Measure the power required to propagate a rise and a fall transition through the subcircuit at 250MHz.\n")
+    top_file.write(".MEASURE TRAN meas_current INTEGRAL I(V_test) FROM=0ns TO=26ns\n")
+    top_file.write(".MEASURE TRAN meas_avg_power PARAM = '-((meas_current)/26n)*supply_v'\n\n")
+
+    top_file.write("********************************************************************************\n")
+    top_file.write("** Circuit\n")
+    top_file.write("********************************************************************************\n\n")
+
+    # Generate Cin as part of wave-shaping circuitry:
+    top_file.write("Xcarrychain_shape1 vdd gnd n_in n_1_1 n_hang n_p_1 vdd gnd FA_carry_chain\n")
+    top_file.write("Xcarrychain_shape2 vdd gnd n_1_1 n_1_2 n_hang_s n_p_2 vdd gnd FA_carry_chain\n")
+    
+    
+    # Generate the uni under test:
+    top_file.write("Xcarrychain_main vdd gnd n_1_2 n_hang_2 n_1_3 n_p_3 vdd gnd FA_carry_chain\n")
+    top_file.write("Xinv n_1_3 n_out vdd_test gnd carry_chain_perf\n")
+    
+    # generate typical load
+    top_file.write("Xthemux n_out n_out2 vdd gnd vdd gnd carry_chain_mux\n")  
+
+    top_file.write(".END")
+    top_file.close()
+
+    # Come out of top-level directory
+    os.chdir("../")
+    
+    return (name + "/" + name + ".sp")
+    
+
+
+def generate_carry_chain_skip_top(name, use_tgate):
+
+    # Create directories
+    if not os.path.exists(name):
+        os.makedirs(name)  
+    # Change to directory    
+    os.chdir(name)  
+    
+    filename = name + ".sp"
+    top_file = open(filename, 'w')
+    top_file.write(".TITLE Carry Chain\n\n") 
+    
+    top_file.write("********************************************************************************\n")
+    top_file.write("** Include libraries, parameters and other\n")
+    top_file.write("********************************************************************************\n\n")
+    top_file.write(".LIB \"../includes.l\" INCLUDES\n\n")
+    
+    top_file.write("********************************************************************************\n")
+    top_file.write("** Setup and input\n")
+    top_file.write("********************************************************************************\n\n")
+    top_file.write(".TRAN 1p 26n SWEEP DATA=sweep_data\n")
+    top_file.write(".OPTIONS BRIEF=1\n\n")
+    top_file.write("* Input signals\n")
+
+
+    top_file.write("VIN n_in gnd PULSE (0 supply_v 0 0 0 2n 4n)\n\n")
+    top_file.write("* Power rail for the circuit under test.\n")
+    top_file.write("* This allows us to measure power of a circuit under test without measuring the power of wave shaping and load circuitry.\n")
+    top_file.write("V_test vdd_test gnd supply_v\n\n")
+
+    top_file.write("********************************************************************************\n")
+    top_file.write("** Measurement\n")
+    top_file.write("********************************************************************************\n\n")
+    top_file.write("* inv_carry_chain_1 delay\n")
+    top_file.write(".MEASURE TRAN meas_inv_carry_chain_perf_1_tfall TRIG V(n_1_2) VAL='supply_v/2' FALL=1\n")
+    top_file.write("+    TARG V(n_out) VAL='supply_v/2' FALL=1\n")
+    top_file.write(".MEASURE TRAN meas_inv_carry_chain_perf_1_trise TRIG V(n_1_2) VAL='supply_v/2' RISE=1\n")
+    top_file.write("+    TARG V(n_out) VAL='supply_v/2' RISE=1\n\n")
+
+
+    top_file.write(".MEASURE TRAN meas_total_tfall TRIG V(n_1_2) VAL='supply_v/2' FALL=1\n")
+    top_file.write("+    TARG V(n_out) VAL='supply_v/2' FALL=1\n")
+    top_file.write(".MEASURE TRAN meas_total_trise TRIG V(n_1_2) VAL='supply_v/2' RISE=1\n")
+    top_file.write("+    TARG V(n_out) VAL='supply_v/2' RISE=1\n\n")
+
+    top_file.write(".MEASURE TRAN meas_logic_low_voltage FIND V(gnd) AT=3n\n\n")
+
+    top_file.write("* Measure the power required to propagate a rise and a fall transition through the subcircuit at 250MHz.\n")
+    top_file.write(".MEASURE TRAN meas_current INTEGRAL I(V_test) FROM=0ns TO=26ns\n")
+    top_file.write(".MEASURE TRAN meas_avg_power PARAM = '-((meas_current)/26n)*supply_v'\n\n")
+
+    top_file.write("********************************************************************************\n")
+    top_file.write("** Circuit\n")
+    top_file.write("********************************************************************************\n\n")
+
+    # Generate Cin as part of wave-shaping circuitry:
+    top_file.write("Xcarrychain_shape1 vdd gnd n_in n_1_1 n_hang n_p_1 vdd gnd FA_carry_chain\n")
+    top_file.write("Xcarrychain_shape2 vdd gnd n_1_1 n_1_2 n_hang_s n_p_2 vdd gnd FA_carry_chain\n")
+    
+    
+    # Generate the uni under test:
+    top_file.write("Xcarrychain_main vdd gnd n_1_2 n_hang_2 n_1_3 n_p_3 vdd gnd FA_carry_chain\n")
+    top_file.write("Xinv n_1_3 n_out vdd_test gnd carry_chain_perf\n")
+
+    # generate typical load
+    top_file.write("Xthemux n_out n_out2 vdd gnd vdd gnd carry_chain_mux\n")  
+
+    top_file.write(".END")
+    top_file.close()
+
+    # Come out of top-level directory
+    os.chdir("../")
+    
+    return (name + "/" + name + ".sp")
+
+
+
+def generate_carrychain_top(name):
+    """ """
+    
+    # Create directories
+    if not os.path.exists(name):
+        os.makedirs(name)  
+    # Change to directory    
+    os.chdir(name)  
+    
+    filename = name + ".sp"
+    top_file = open(filename, 'w')
+    top_file.write(".TITLE Carry Chain\n\n") 
+    
+    top_file.write("********************************************************************************\n")
+    top_file.write("** Include libraries, parameters and other\n")
+    top_file.write("********************************************************************************\n\n")
+    top_file.write(".LIB \"../includes.l\" INCLUDES\n\n")
+    
+    top_file.write("********************************************************************************\n")
+    top_file.write("** Setup and input\n")
+    top_file.write("********************************************************************************\n\n")
+    top_file.write(".TRAN 1p 26n SWEEP DATA=sweep_data\n")
+    top_file.write(".OPTIONS BRIEF=1\n\n")
+    top_file.write("* Input signals\n")
+
+    #top_file.write("VIN n_a gnd PWL (0 0 1.999n 0 2n 'supply_v' 3.999n 'supply_v' 4n 0 13.999n 0 14n 'supply_v' 23.999n 'supply_v' 24n 0)\n\n")
+    #top_file.write("VIN2 n_b gnd PWL (0 0 5.999n 0 6n supply_v 7.999n supply_v 8n 0 17.999n 0 18n supply_v 19.999n supply_v 20n 0 21.999n 0 22n supply_v)\n\n")
+    #top_file.write("VIN3 n_cin gnd PWL (0 0 9.999n 0 10n supply_v 11.999n supply_v 12n 0 13.999n 0 14n supply_v 15.999n supply_v 16n 0 )\n\n")
+    #top_file.write("VIN n_a gnd PWL (0 0 1.999n 0 2n 'supply_v' 3.999n 'supply_v' 4n 0 13.999n 0 14n 'supply_v' 23.999n 'supply_v' 24n 0)\n\n")
+    #top_file.write("VIN2 n_b gnd PWL (0 0 5.999n 0 6n supply_v 7.999n supply_v 8n 0 17.999n 0 18n supply_v 19.999n supply_v 20n 0 21.999n 0 22n supply_v)\n\n")
+    #top_file.write("VIN3 n_cin gnd PWL (0 0 9.999n 0 10n supply_v 11.999n supply_v 12n 0 13.999n 0 14n supply_v 15.999n supply_v 16n 0 )\n\n")
+    
+    top_file.write("VIN n_in gnd PULSE (0 supply_v 0 0 0 2n 4n)\n\n")
+    top_file.write("* Power rail for the circuit under test.\n")
+    top_file.write("* This allows us to measure power of a circuit under test without measuring the power of wave shaping and load circuitry.\n")
+    top_file.write("V_test vdd_test gnd supply_v\n\n")
+
+    top_file.write("********************************************************************************\n")
+    top_file.write("** Measurement\n")
+    top_file.write("********************************************************************************\n\n")
+    top_file.write("* inv_carry_chain_1 delay\n")
+    top_file.write(".MEASURE TRAN meas_inv_carry_chain_1_tfall TRIG V(n_1_1) VAL='supply_v/2' RISE=1\n")
+    top_file.write("+    TARG V(Xcarrychain.n_cin_in_bar) VAL='supply_v/2' FALL=1\n")
+    top_file.write(".MEASURE TRAN meas_inv_carry_chain_1_trise TRIG V(n_1_1) VAL='supply_v/2' FALL=1\n")
+    top_file.write("+    TARG V(Xcarrychain.n_cin_in_bar) VAL='supply_v/2' RISE=1\n\n")
+
+    top_file.write("* inv_carry_chain_2 delays\n")
+    top_file.write(".MEASURE TRAN meas_inv_carry_chain_2_tfall TRIG V(n_1_1) VAL='supply_v/2' RISE=1\n")
+    top_file.write("+    TARG V(n_sum_out) VAL='supply_v/2' FALL=1\n")
+    top_file.write(".MEASURE TRAN meas_inv_carry_chain_2_trise TRIG V(n_1_1) VAL='supply_v/2' FALL=1\n")
+    top_file.write("+    TARG V(n_sum_out) VAL='supply_v/2' RISE=1\n\n")
+    top_file.write("* Total delays\n")
+
+
+    top_file.write(".MEASURE TRAN meas_total_tfall TRIG V(n_1_1) VAL='supply_v/2' RISE=1\n")
+    top_file.write("+    TARG V(n_1_2) VAL='supply_v/2' FALL=1\n")
+    top_file.write(".MEASURE TRAN meas_total_trise TRIG V(n_1_1) VAL='supply_v/2' FALL=1\n")
+    top_file.write("+    TARG V(n_1_2) VAL='supply_v/2' RISE=1\n\n")
+
+    top_file.write(".MEASURE TRAN meas_logic_low_voltage FIND V(gnd) AT=3n\n\n")
+
+    top_file.write("* Measure the power required to propagate a rise and a fall transition through the subcircuit at 250MHz.\n")
+    top_file.write(".MEASURE TRAN meas_current INTEGRAL I(V_test) FROM=0ns TO=26ns\n")
+    top_file.write(".MEASURE TRAN meas_avg_power PARAM = '-((meas_current)/26n)*supply_v'\n\n")
+
+    top_file.write("********************************************************************************\n")
+    top_file.write("** Circuit\n")
+    top_file.write("********************************************************************************\n\n")
+
+    # Generate Cin as part of wave-shaping circuitry:
+    top_file.write("Xcarrychain_shape vdd gnd n_in n_0_1 n_hang n_p_1 vdd gnd FA_carry_chain\n")
+    top_file.write("Xcarrychain_shape1 vdd gnd n_0_1 n_0_2 n_hangz n_p_0 vdd gnd FA_carry_chain\n")
+    top_file.write("Xcarrychain_shape2 vdd gnd n_0_2 n_1_1 n_hangzz n_p_z vdd gnd FA_carry_chain\n")
+    
+    # Generate the adder under test:
+    top_file.write("Xcarrychain vdd gnd n_1_1 n_1_2 n_sum_out n_p_2 vdd_test gnd FA_carry_chain\n")
+    
+    # cout typical load
+    top_file.write("Xcarrychain_load vdd gnd n_1_2 n_1_3 n_sum_out2 n_p_3 vdd gnd FA_carry_chain\n")      
+
+    top_file.write(".END")
+    top_file.close()
+
+    # Come out of top-level directory
+    os.chdir("../")
+    
+    return (name + "/" + name + ".sp")
+    
+
+def generate_carry_inter_top(name):
+
+    # Create directories
+    if not os.path.exists(name):
+        os.makedirs(name)  
+    # Change to directory    
+    os.chdir(name)  
+    
+    filename = name + ".sp"
+    top_file = open(filename, 'w')
+    top_file.write(".TITLE Carry Chain\n\n") 
+    
+    top_file.write("********************************************************************************\n")
+    top_file.write("** Include libraries, parameters and other\n")
+    top_file.write("********************************************************************************\n\n")
+    top_file.write(".LIB \"../includes.l\" INCLUDES\n\n")
+    
+    top_file.write("********************************************************************************\n")
+    top_file.write("** Setup and input\n")
+    top_file.write("********************************************************************************\n\n")
+    top_file.write(".TRAN 1p 26n SWEEP DATA=sweep_data\n")
+    top_file.write(".OPTIONS BRIEF=1\n\n")
+    top_file.write("* Input signals\n")
+
+    top_file.write("VIN n_in gnd PULSE (0 supply_v 0 0 0 2n 4n)\n\n")
+    top_file.write("* Power rail for the circuit under test.\n")
+    top_file.write("* This allows us to measure power of a circuit under test without measuring the power of wave shaping and load circuitry.\n")
+    top_file.write("V_test vdd_test gnd supply_v\n\n")
+
+    top_file.write("********************************************************************************\n")
+    top_file.write("** Measurement\n")
+    top_file.write("********************************************************************************\n\n")
+    top_file.write("* inv_nand"+name+"_1 delay\n")
+    top_file.write(".MEASURE TRAN meas_inv_"+name+"_1_tfall TRIG V(n_1_2) VAL='supply_v/2' RISE=1\n")
+    top_file.write("+    TARG V(Xdrivers.n_1_1) VAL='supply_v/2' FALL=1\n")
+    top_file.write(".MEASURE TRAN meas_inv_"+name+"_1_trise TRIG V(n_1_2) VAL='supply_v/2' FALL=1\n")
+    top_file.write("+    TARG V(Xdrivers.n_1_1) VAL='supply_v/2' RISE=1\n\n")
+
+    top_file.write("* inv_"+name+"_2 delays\n")
+    top_file.write(".MEASURE TRAN meas_inv_"+name+"_2_tfall TRIG V(n_1_2) VAL='supply_v/2' FALL=1\n")
+    top_file.write("+    TARG V(n_1_3) VAL='supply_v/2' FALL=1\n")
+    top_file.write(".MEASURE TRAN meas_inv_"+name+"_2_trise TRIG V(n_1_2) VAL='supply_v/2' RISE=1\n")
+    top_file.write("+    TARG V(n_1_3) VAL='supply_v/2' RISE=1\n\n")
+    top_file.write("* Total delays\n")
+
+    top_file.write(".MEASURE TRAN meas_total_tfall TRIG V(n_1_2) VAL='supply_v/2' FALL=1\n")
+    top_file.write("+    TARG V(n_1_3) VAL='supply_v/2' FALL=1\n")
+    top_file.write(".MEASURE TRAN meas_total_trise TRIG V(n_1_2) VAL='supply_v/2' RISE=1\n")
+    top_file.write("+    TARG V(n_1_3) VAL='supply_v/2' RISE=1\n\n")
+
+    top_file.write(".MEASURE TRAN meas_logic_low_voltage FIND V(gnd) AT=3n\n\n")
+
+    top_file.write("* Measure the power required to propagate a rise and a fall transition through the subcircuit at 250MHz.\n")
+    top_file.write(".MEASURE TRAN meas_current INTEGRAL I(V_test) FROM=0ns TO=26ns\n")
+    top_file.write(".MEASURE TRAN meas_avg_power PARAM = '-((meas_current)/26n)*supply_v'\n\n")
+
+    top_file.write("********************************************************************************\n")
+    top_file.write("** Circuit\n")
+    top_file.write("********************************************************************************\n\n")
+
+    # Generate Cin as part of wave-shaping circuitry:
+    top_file.write("Xcarrychain_0 vdd gnd n_in n_1_1 n_sum_out n_1p vdd gnd FA_carry_chain\n")   
+    top_file.write("Xcarrychain vdd gnd n_1_1 n_1_2 n_sum_out2 n_2p vdd gnd FA_carry_chain\n")
+
+    # Generate the unit under test:
+    top_file.write("Xdrivers n_1_2 n_1_3 vdd_test gnd carry_chain_inter\n")
+    # typical load (next carry chain)
+    top_file.write("Xcarrychain_l n_1_3 vdd gnd n_hangl n_sum_out3 n_3p vdd gnd FA_carry_chain\n")   
+    
+
+    top_file.write(".END")
+    top_file.close()
+
+    # Come out of top-level directory
+    os.chdir("../")
+    
+    return (name + "/" + name + ".sp")
+
+
+
+def generate_carrychainand_top(name, use_tgate, nand1_size, nand2_size):
+    # Create directories
+    if not os.path.exists(name):
+        os.makedirs(name)  
+    # Change to directory    
+    os.chdir(name)  
+    
+    filename = name + ".sp"
+    top_file = open(filename, 'w')
+    top_file.write(".TITLE Carry Chain\n\n") 
+    
+    top_file.write("********************************************************************************\n")
+    top_file.write("** Include libraries, parameters and other\n")
+    top_file.write("********************************************************************************\n\n")
+    top_file.write(".LIB \"../includes.l\" INCLUDES\n\n")
+    
+    top_file.write("********************************************************************************\n")
+    top_file.write("** Setup and input\n")
+    top_file.write("********************************************************************************\n\n")
+    top_file.write(".TRAN 1p 26n SWEEP DATA=sweep_data\n")
+    top_file.write(".OPTIONS BRIEF=1\n\n")
+    top_file.write("* Input signals\n")
+
+    top_file.write("VIN n_in gnd PULSE (0 supply_v 0 0 0 2n 4n)\n\n")
+    top_file.write("* Power rail for the circuit under test.\n")
+    top_file.write("* This allows us to measure power of a circuit under test without measuring the power of wave shaping and load circuitry.\n")
+    top_file.write("V_test vdd_test gnd supply_v\n\n")
+
+    top_file.write("********************************************************************************\n")
+    top_file.write("** Measurement\n")
+    top_file.write("********************************************************************************\n\n")
+    top_file.write("* inv_nand"+name+"_1 delay\n")
+    top_file.write(".MEASURE TRAN meas_inv_nand"+str(nand1_size)+"_"+name+"_1_tfall TRIG V(n_1_2) VAL='supply_v/2' RISE=1\n")
+    top_file.write("+    TARG V(Xandtree.n_1_2) VAL='supply_v/2' FALL=1\n")
+    top_file.write(".MEASURE TRAN meas_inv_nand"+str(nand1_size)+"_"+name+"_1_trise TRIG V(n_1_2) VAL='supply_v/2' FALL=1\n")
+    top_file.write("+    TARG V(Xandtree.n_1_2) VAL='supply_v/2' RISE=1\n\n")
+
+    top_file.write("* inv_"+name+"_2 delays\n")
+    top_file.write(".MEASURE TRAN meas_inv_"+name+"_2_tfall TRIG V(n_1_2) VAL='supply_v/2' FALL=1\n")
+    top_file.write("+    TARG V(Xandtree.n_1_3) VAL='supply_v/2' FALL=1\n")
+    top_file.write(".MEASURE TRAN meas_inv_"+name+"_2_trise TRIG V(n_1_2) VAL='supply_v/2' RISE=1\n")
+    top_file.write("+    TARG V(Xandtree.n_1_3) VAL='supply_v/2' RISE=1\n\n")
+    top_file.write("* Total delays\n")
+
+
+    top_file.write("* inv_nand"+name+"_3 delay\n")
+    top_file.write(".MEASURE TRAN meas_inv_nand"+str(nand2_size)+"_"+name+"_3_tfall TRIG V(n_1_2) VAL='supply_v/2' RISE=1\n")
+    top_file.write("+    TARG V(Xandtree.n_1_5) VAL='supply_v/2' FALL=1\n")
+    top_file.write(".MEASURE TRAN meas_inv_nand"+str(nand2_size)+"_"+name+"_3_trise TRIG V(n_1_2) VAL='supply_v/2' FALL=1\n")
+    top_file.write("+    TARG V(Xandtree.n_1_5) VAL='supply_v/2' RISE=1\n\n")
+
+    top_file.write("* inv_"+name+"_4 delays\n")
+    top_file.write(".MEASURE TRAN meas_inv_"+name+"_4_tfall TRIG V(n_1_2) VAL='supply_v/2' FALL=1\n")
+    top_file.write("+    TARG V(n_1_3) VAL='supply_v/2' FALL=1\n")
+    top_file.write(".MEASURE TRAN meas_inv_"+name+"_4_trise TRIG V(n_1_2) VAL='supply_v/2' RISE=1\n")
+    top_file.write("+    TARG V(n_1_3) VAL='supply_v/2' RISE=1\n\n")
+    top_file.write("* Total delays\n")
+
+    top_file.write(".MEASURE TRAN meas_total_tfall TRIG V(n_1_2) VAL='supply_v/2' FALL=1\n")
+    top_file.write("+    TARG V(n_1_3) VAL='supply_v/2' FALL=1\n")
+    top_file.write(".MEASURE TRAN meas_total_trise TRIG V(n_1_2) VAL='supply_v/2' RISE=1\n")
+    top_file.write("+    TARG V(n_1_3) VAL='supply_v/2' RISE=1\n\n")
+
+    top_file.write(".MEASURE TRAN meas_logic_low_voltage FIND V(gnd) AT=3n\n\n")
+
+    top_file.write("* Measure the power required to propagate a rise and a fall transition through the subcircuit at 250MHz.\n")
+    top_file.write(".MEASURE TRAN meas_current INTEGRAL I(V_test) FROM=0ns TO=26ns\n")
+    top_file.write(".MEASURE TRAN meas_avg_power PARAM = '-((meas_current)/26n)*supply_v'\n\n")
+
+    top_file.write("********************************************************************************\n")
+    top_file.write("** Circuit\n")
+    top_file.write("********************************************************************************\n\n")
+
+    # Generate Cin as part of wave-shaping circuitry:
+    if not use_tgate:
+        top_file.write("Xlut n_in n_1_1 vdd vdd vdd vdd vdd vdd vdd gnd lut\n")
+    else :
+        top_file.write("Xlut n_in n_1_1 vdd gnd vdd gnd vdd gnd vdd gnd vdd gnd vdd gnd vdd gnd lut\n\n")
+    
+    top_file.write("Xcarrychain n_1_1 vdd gnd n_hang n_sum_out n_1_2 vdd gnd FA_carry_chain\n")
+    # Generate the unit under test:
+    top_file.write("Xandtree n_1_2 n_1_3 vdd_test gnd xcarry_chain_and\n")
+    # typical load
+    top_file.write("Xcarrychainskip_mux n_1_3 n_1_4 vdd gnd vdd gnd xcarry_chain_mux\n")   
+    top_file.write("Xcarrychain_mux n_1_4 n_1_5 vdd gnd vdd gnd carry_chain_mux\n")     
+
+    top_file.write(".END")
+    top_file.close()
+
+    # Come out of top-level directory
+    os.chdir("../")
+    
+    return (name + "/" + name + ".sp")
+    
+
+def generate_skip_mux_top(name, use_tgate):
+    # Create directories
+    if not os.path.exists(name):
+        os.makedirs(name)  
+    # Change to directory    
+    os.chdir(name)  
+    
+    filename = name + ".sp"
+    top_file = open(filename, 'w')
+    top_file.write(".TITLE Carry Chain\n\n")
+
+
+    top_file.write("********************************************************************************\n")
+    top_file.write("** Include libraries, parameters and other\n")
+    top_file.write("********************************************************************************\n\n")
+    top_file.write(".LIB \"../includes.l\" INCLUDES\n\n")
+    
+
+    top_file.write("********************************************************************************\n")
+    top_file.write("** Setup and input\n")
+    top_file.write("********************************************************************************\n\n")
+    top_file.write(".TRAN 1p 4n SWEEP DATA=sweep_data\n")
+    top_file.write(".OPTIONS BRIEF=1\n\n")
+    top_file.write("* Input signal\n")
+    top_file.write("VIN n_in gnd PULSE (0 supply_v 0 0 0 2n 4n)\n\n")
+    top_file.write("* Power rail for the circuit under test.\n")
+    top_file.write("* This allows us to measure power of a circuit under test without measuring the power of wave shaping and load circuitry.\n")
+    top_file.write("V_FLUT vdd_test gnd supply_v\n\n")
+
+    top_file.write("********************************************************************************\n")
+    top_file.write("** Measurement\n")
+    top_file.write("********************************************************************************\n\n")
+    top_file.write("* inv_"+ name +"_1 delay\n")
+    top_file.write(".MEASURE TRAN meas_inv_"+ name +"_1_tfall TRIG V(n_1_3) VAL='supply_v/2' RISE=1\n")
+    top_file.write("+    TARG V(Xcarrychainskip_mux.n_2_1) VAL='supply_v/2' FALL=1\n")
+    top_file.write(".MEASURE TRAN meas_inv_"+ name +"_1_trise TRIG V(n_1_3) VAL='supply_v/2' FALL=1\n")
+    top_file.write("+    TARG V(Xcarrychainskip_mux.n_2_1) VAL='supply_v/2' RISE=1\n\n")
+    top_file.write("* inv_"+ name +"_2 delays\n")
+    top_file.write(".MEASURE TRAN meas_inv_"+ name +"_2_tfall TRIG V(n_1_3) VAL='supply_v/2' FALL=1\n")
+    top_file.write("+    TARG V(n_1_4) VAL='supply_v/2' FALL=1\n")
+    top_file.write(".MEASURE TRAN meas_inv_"+ name +"_2_trise TRIG V(n_1_3) VAL='supply_v/2' RISE=1\n")
+    top_file.write("+    TARG V(n_1_4) VAL='supply_v/2' RISE=1\n\n")
+    top_file.write("* Total delays\n")
+    top_file.write(".MEASURE TRAN meas_total_tfall TRIG V(n_1_3) VAL='supply_v/2' FALL=1\n")
+    #top_file.write("+    TARG V(n_1_3) VAL='supply_v/2' FALL=1\n")
+    top_file.write("+    TARG V(n_1_4) VAL='supply_v/2' FALL=1\n")
+    top_file.write(".MEASURE TRAN meas_total_trise TRIG V(n_1_3) VAL='supply_v/2' RISE=1\n")
+    #top_file.write("+    TARG V(n_1_3) VAL='supply_v/2' RISE=1\n\n")
+    top_file.write("+    TARG V(n_1_4) VAL='supply_v/2' RISE=1\n\n")
+    top_file.write(".MEASURE TRAN meas_logic_low_voltage FIND V(n_general_out) AT=3n\n\n")
+
+    top_file.write("* Measure the power required to propagate a rise and a fall transition through the subcircuit at 250MHz.\n")
+    top_file.write(".MEASURE TRAN meas_current INTEGRAL I(V_FLUT) FROM=0ns TO=4ns\n")
+    top_file.write(".MEASURE TRAN meas_avg_power PARAM = '-((meas_current)/4n)*supply_v'\n\n")
+
+
+    top_file.write("********************************************************************************\n")
+    top_file.write("** Circuit\n")
+    top_file.write("********************************************************************************\n\n")
+
+    # Generate Cin as part of wave-shaping circuitry:
+    if not use_tgate:
+        top_file.write("Xlut n_in n_1_1 vdd vdd vdd vdd vdd vdd vdd gnd lut\n")
+    else :
+        top_file.write("Xlut n_in n_1_1 vdd gnd vdd gnd vdd gnd vdd gnd vdd gnd vdd gnd vdd gnd lut\n\n")
+    
+    top_file.write("Xcarrychain n_1_1 vdd gnd n_hang n_sum_out n_1_2 vdd gnd FA_carry_chain\n")
+    
+    top_file.write("Xandtree n_1_2 n_1_3 vdd gnd xcarry_chain_and\n")
+    # Generate the unit under test:
+    top_file.write("Xcarrychainskip_mux n_1_3 n_1_4 vdd gnd vdd_test gnd xcarry_chain_mux\n")   
+    # typical load
+    top_file.write("Xcarrychain_mux n_1_4 n_1_5 vdd gnd vdd gnd carry_chain_mux\n")     
+
+    top_file.write(".END")
+    top_file.close()
+
+    # Come out of top-level directory
+    os.chdir("../")
+    return (name + "/" + name + ".sp")
+
+
+def generate_dedicated_driver_top (name, top_name, num_bufs):
+
+    # Create directories
+    if not os.path.exists(name):
+        os.makedirs(name)  
+    # Change to directory    
+    os.chdir(name)  
+    
+    filename = name + ".sp"
+    top_file = open(filename, 'w')
+    top_file.write(".TITLE Dedicated Routing Driver\n\n")
+
+
+    top_file.write("********************************************************************************\n")
+    top_file.write("** Include libraries, parameters and other\n")
+    top_file.write("********************************************************************************\n\n")
+    top_file.write(".LIB \"../includes.l\" INCLUDES\n\n")
+    
+
+    top_file.write("********************************************************************************\n")
+    top_file.write("** Setup and input\n")
+    top_file.write("********************************************************************************\n\n")
+    top_file.write(".TRAN 1p 4n SWEEP DATA=sweep_data\n")
+    top_file.write(".OPTIONS BRIEF=1\n\n")
+    top_file.write("* Input signal\n")
+    top_file.write("VIN n_in gnd PULSE (0 supply_v 0 0 0 2n 4n)\n\n")
+    top_file.write("* Power rail for the circuit under test.\n")
+    top_file.write("* This allows us to measure power of a circuit under test without measuring the power of wave shaping and load circuitry.\n")
+    top_file.write("V_TEST vdd_test gnd supply_v\n\n")
+
+    top_file.write("********************************************************************************\n")
+    top_file.write("** Measurement\n")
+    top_file.write("********************************************************************************\n\n")
+    for i in range(1, num_bufs * 2 + 1, 2):
+        top_file.write("* inv_"+ name +"_"+str(i)+" delay\n")
+        top_file.write(".MEASURE TRAN meas_inv_"+ name +"_"+str(i)+"_tfall TRIG V(n_1_1) VAL='supply_v/2' RISE=1\n")
+        top_file.write("+    TARG V(Xdriver.n_1_"+str(2 * i)+") VAL='supply_v/2' FALL=1\n")
+        top_file.write(".MEASURE TRAN meas_inv_"+ name +"_"+str(i)+"_trise TRIG V(n_1_1) VAL='supply_v/2' FALL=1\n")
+        top_file.write("+    TARG V(Xdriver.n_1_"+str(2 * i)+") VAL='supply_v/2' RISE=1\n\n")
+        if i + 1 == num_bufs * 2:
+            top_file.write("* inv_"+ name +"_"+str(i+1)+" delays\n")
+            top_file.write(".MEASURE TRAN meas_inv_"+ name +"_"+str(i+1)+"_tfall TRIG V(n_1_1) VAL='supply_v/2' FALL=1\n")
+            top_file.write("+    TARG V(Xdriver.n_out) VAL='supply_v/2' FALL=1\n")
+            top_file.write(".MEASURE TRAN meas_inv_"+ name +"_"+str(i+1)+"_trise TRIG V(n_1_1) VAL='supply_v/2' RISE=1\n")
+            top_file.write("+    TARG V(Xdriver.n_out) VAL='supply_v/2' RISE=1\n\n")
+        else:
+            top_file.write("* inv_"+ name +"_"+str(i+1)+" delays\n")
+            top_file.write(".MEASURE TRAN meas_inv_"+ name +"_"+str(i+1)+"_tfall TRIG V(n_1_1) VAL='supply_v/2' FALL=1\n")
+            top_file.write("+    TARG V(Xdriver.n_1_"+str(2 * i + 2)+") VAL='supply_v/2' FALL=1\n")
+            top_file.write(".MEASURE TRAN meas_inv_"+ name +"_"+str(i+1)+"_trise TRIG V(n_1_1) VAL='supply_v/2' RISE=1\n")
+            top_file.write("+    TARG V(Xdriver.n_1_"+str(2 * i + 2)+") VAL='supply_v/2' RISE=1\n\n")
+
+    top_file.write("* Total delays\n")
+    top_file.write(".MEASURE TRAN meas_total_tfall TRIG V(n_1_1) VAL='supply_v/2' FALL=1\n")
+    top_file.write("+    TARG V(n_1_3) VAL='supply_v/2' FALL=1\n")
+    top_file.write(".MEASURE TRAN meas_total_trise TRIG V(n_1_1) VAL='supply_v/2' RISE=1\n")
+    top_file.write("+    TARG V(n_1_3) VAL='supply_v/2' RISE=1\n\n")
+
+    top_file.write(".MEASURE TRAN meas_logic_low_voltage FIND V(gnd) AT=3n\n\n")
+
+    top_file.write("* Measure the power required to propagate a rise and a fall transition through the subcircuit at 250MHz.\n")
+    top_file.write(".MEASURE TRAN meas_current INTEGRAL I(V_TEST) FROM=0ns TO=4ns\n")
+    top_file.write(".MEASURE TRAN meas_avg_power PARAM = '-((meas_current)/4n)*supply_v'\n\n")
+
+
+    top_file.write("********************************************************************************\n")
+    top_file.write("** Circuit\n")
+    top_file.write("********************************************************************************\n\n")
+
+    top_file.write("Xinv_ff_output_driver_0 n_in n_1_0 vdd gnd inv Wn=inv_ff_output_driver_nmos Wp=inv_ff_output_driver_pmos\n")
+    top_file.write("Xinv_ff_output_driver n_1_0 n_1_1 vdd gnd inv Wn=inv_ff_output_driver_nmos Wp=inv_ff_output_driver_pmos\n")
+
+    top_file.write("Xdriver n_1_1 n_1_2 vdd_test gnd "+name+"\n")   
+    # typical load
+    top_file.write("Xwirer_edi n_1_2 n_1_3 wire Rw=wire_"+top_name+"_2_res Cw=wire_"+top_name+"_2_cap \n")
+    top_file.write("Xff n_1_3 n_hang2 vdd gnd vdd nnd gnd vdd gnd vdd vdd gnd ff\n")
+   
+    top_file.write(".END")
+    top_file.close()
+
+    # Come out of top-level directory
+    os.chdir("../")
+    return (name + "/" + name + ".sp")